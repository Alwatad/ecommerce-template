<<<<<<< HEAD

=======
/* eslint-disable */
>>>>>>> 576f486b
import { Label } from "@/components/ui/label";
import { Textarea as TextAreaComponent } from "@/components/ui/textarea";

import { Error } from "../Error";
import { Width } from "../Width";

import type { TextField } from "@payloadcms/plugin-form-builder/types";
import type { FieldErrorsImpl, FieldValues, UseFormRegister } from "react-hook-form";

export const Textarea = ({
  name,
  defaultValue,
  errors,
  label,
  register,
  required: requiredFromProps,
  rows = 3,
  width,
}: TextField & {
<<<<<<< HEAD
  errors: Partial<
    FieldErrorsImpl<Record<string, any>>
  >;
=======
  errors: Partial<FieldErrorsImpl<Record<string, any>>>;
>>>>>>> 576f486b
  register: UseFormRegister<FieldValues>;
  rows?: number;
}) => {
  return (
    <Width width={width}>
      <Label htmlFor={name}>{label}</Label>

      <TextAreaComponent
        defaultValue={defaultValue}
        id={name}
        rows={rows}
        {...register(name, { required: requiredFromProps })}
      />

      {requiredFromProps && errors[name] && <Error />}
    </Width>
  );
};<|MERGE_RESOLUTION|>--- conflicted
+++ resolved
@@ -1,8 +1,4 @@
-<<<<<<< HEAD
-
-=======
 /* eslint-disable */
->>>>>>> 576f486b
 import { Label } from "@/components/ui/label";
 import { Textarea as TextAreaComponent } from "@/components/ui/textarea";
 
@@ -22,13 +18,7 @@
   rows = 3,
   width,
 }: TextField & {
-<<<<<<< HEAD
-  errors: Partial<
-    FieldErrorsImpl<Record<string, any>>
-  >;
-=======
   errors: Partial<FieldErrorsImpl<Record<string, any>>>;
->>>>>>> 576f486b
   register: UseFormRegister<FieldValues>;
   rows?: number;
 }) => {
