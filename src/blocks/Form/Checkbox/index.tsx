
<<<<<<< HEAD
=======
/* eslint-disable */
>>>>>>> 576f486b
import { useFormContext ,type  FieldErrorsImpl,type  FieldValues,type  UseFormRegister } from "react-hook-form";

import { Checkbox as CheckboxUi } from "@/components/ui/checkbox";
import { Label } from "@/components/ui/label";

import { Error } from "../Error";
import { Width } from "../Width";

import type { CheckboxField } from "@payloadcms/plugin-form-builder/types";

export const Checkbox = ({
  name,
  defaultValue,
  errors,
  label,
  register,
  required: requiredFromProps,
  width,
}: CheckboxField & {
  errors: Partial<
    FieldErrorsImpl<Record<string, any>>
  >;
  getValues: any;
  register: UseFormRegister<FieldValues>;
  setValue: any;
}) => {
  const props = register(name, { required: requiredFromProps });
  const { setValue } = useFormContext();

  return (
    <Width width={width}>
      <div className="flex items-center gap-2">
        <CheckboxUi
          defaultChecked={defaultValue}
          id={name}
          {...props}
          onCheckedChange={(checked) => {
            setValue(props.name, checked);
          }}
        />
        <Label htmlFor={name}>{label}</Label>
      </div>
      {requiredFromProps && errors[name] && <Error />}
    </Width>
  );
};<|MERGE_RESOLUTION|>--- conflicted
+++ resolved
@@ -1,8 +1,5 @@
 
-<<<<<<< HEAD
-=======
 /* eslint-disable */
->>>>>>> 576f486b
 import { useFormContext ,type  FieldErrorsImpl,type  FieldValues,type  UseFormRegister } from "react-hook-form";
 
 import { Checkbox as CheckboxUi } from "@/components/ui/checkbox";
