<<<<<<< HEAD

import { defaultLexical } from "@/fields/defaultLexical";
import { noBlocksLexical } from "@/fields/noBlocksLexical";
import { marginFields, paddingFields } from "@/fields/spacingFields";

import type { Block, Field } from "payload";
=======
import { defaultLexical } from "@/fields/defaultLexical";
import { marginFields, paddingFields } from "@/fields/spacingFields";

import type { Block, Field } from "payload";

>>>>>>> 576f486b

const faqFields: Field[] = [
  {
    name: "title",
    type: "text",
    localized: true,
    required: true,
  },
  {
    name: "content",
    type: "richText",
    localized: true,
    editor: noBlocksLexical,
    required: true,
  },
];

export const Accordion: Block = {
  slug: "accordion",
  interfaceName: "AccordionBlock",
  imageURL: "/blocksThumbnails/accordion.png",
  imageAltText: "Accordion",
  fields: [
    {
      name: "title",
      type: "richText",
      localized: true,
      editor: noBlocksLexical,
    },
    {
      name: "items",
      type: "array",
      admin: {
        initCollapsed: true,
      },
      required: true,
      fields: faqFields,
    },
    marginFields,
    paddingFields,
  ],
};<|MERGE_RESOLUTION|>--- conflicted
+++ resolved
@@ -1,17 +1,9 @@
-<<<<<<< HEAD
 
-import { defaultLexical } from "@/fields/defaultLexical";
 import { noBlocksLexical } from "@/fields/noBlocksLexical";
 import { marginFields, paddingFields } from "@/fields/spacingFields";
 
 import type { Block, Field } from "payload";
-=======
-import { defaultLexical } from "@/fields/defaultLexical";
-import { marginFields, paddingFields } from "@/fields/spacingFields";
 
-import type { Block, Field } from "payload";
-
->>>>>>> 576f486b
 
 const faqFields: Field[] = [
   {
