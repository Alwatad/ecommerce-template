"use client";

import {
  spacingTopClasses,
  spacingBottomClasses,
  paddingBottomClasses,
  paddingTopClasses,
} from "@/blocks/globals";
import RichText from "@/components/RichText";
import { Accordion, AccordionContent, AccordionItem, AccordionTrigger } from "@/components/ui/accordion";
import { cn } from "@/utilities/cn";

import type { AccordionBlock as AccordionBlockProps } from "@/payload-types";

export const AccordionBlock = ({
  spacingBottom,
  spacingTop,
  title,
  items,
  paddingBottom,
  paddingTop,
}: AccordionBlockProps) => {
  return (
    <section
      className={cn(
<<<<<<< HEAD
        "not-prose container px-0",
        spacingTopClasses[spacingTop || "medium"],
        spacingBottomClasses[spacingBottom || "medium"],
        paddingTopClasses[paddingTop || "medium"],
        paddingBottomClasses[paddingBottom || "medium"],
=======
        "container",
        spacingTopClasses[spacingTop ?? "medium"],
        spacingBottomClasses[spacingBottom ?? "medium"],
        paddingTopClasses[paddingTop ?? "medium"],
        paddingBottomClasses[paddingBottom ?? "medium"],
>>>>>>> 576f486b
      )}
    >
      {title && <RichText data={title} className="mb-6" />}
      <Accordion type="single" collapsible>
        {items.map((item, index) => (
          <AccordionItem key={item.id ?? index} value={item.id ?? index.toString()}>
            <AccordionTrigger className="text-base">{item.title}</AccordionTrigger>
            <AccordionContent>
              <RichText data={item.content} />
            </AccordionContent>
          </AccordionItem>
        ))}
      </Accordion>
    </section>
  );
};<|MERGE_RESOLUTION|>--- conflicted
+++ resolved
@@ -23,19 +23,11 @@
   return (
     <section
       className={cn(
-<<<<<<< HEAD
-        "not-prose container px-0",
-        spacingTopClasses[spacingTop || "medium"],
-        spacingBottomClasses[spacingBottom || "medium"],
-        paddingTopClasses[paddingTop || "medium"],
-        paddingBottomClasses[paddingBottom || "medium"],
-=======
         "container",
         spacingTopClasses[spacingTop ?? "medium"],
         spacingBottomClasses[spacingBottom ?? "medium"],
         paddingTopClasses[paddingTop ?? "medium"],
         paddingBottomClasses[paddingBottom ?? "medium"],
->>>>>>> 576f486b
       )}
     >
       {title && <RichText data={title} className="mb-6" />}
