--- conflicted
+++ resolved
@@ -1,7 +1,4 @@
-<<<<<<< HEAD
-=======
 /* eslint-disable */
->>>>>>> 576f486b
 import { type Administrator } from "@/payload-types";
 
 import type { CollectionAfterReadHook } from "payload";
