"use client";
import { zodResolver } from "@hookform/resolvers/zod";
<<<<<<< HEAD
import axios from "axios";
=======
import axios, { isAxiosError } from "axios";
>>>>>>> 576f486b
import { useTranslations } from "next-intl";
import { useForm } from "react-hook-form";

import { Button } from "@/components/ui/button";
import { Form, FormControl, FormField, FormItem, FormLabel, FormMessage } from "@/components/ui/form";
import { Input } from "@/components/ui/input";
import { useRouter } from "@/i18n/routing";
import { type ResetPasswordFormData, useResetPasswordForm } from "@/schemas/ResetPasswordFormSchema";
<<<<<<< HEAD

=======
>>>>>>> 576f486b

export const ResetPasswordForm = ({ token, collection }: { token: string; collection: string }) => {
  const { ResetPasswordFormResolver } = useResetPasswordForm();
  const form = useForm({
    resolver: zodResolver(ResetPasswordFormResolver),
    defaultValues: {
      newPassword: "",
      confirmPassword: "",
    },
  });
  const router = useRouter();

  const onSubmit = async (values: ResetPasswordFormData) => {
    try {
      const { status } = await axios.post(`/api/${collection}/reset-password`, {
        token: token,
        password: values.newPassword,
      });

      console.log(status);

      if (status === 200) {
        console.log(status);
        router.push("/admin/login");
      }
    } catch (error) {
      if (isAxiosError(error)) {
        console.error("Axios error:", error.response?.data);
        const typedData = error.response?.data as { message: string };
        throw new Error(typedData.message || "Failed to reset password");
      }
      console.error("Error:", error);
      throw new Error("Something went wrong");
    }
  };

  const t = useTranslations("ResetPasswordForm");

  return (
    <main className="twp container my-auto flex h-full flex-col items-center">
      <Form {...form}>
        <form
          className="grid w-full max-w-prose gap-4 rounded-lg bg-card p-8 shadow-lg"
          onSubmit={form.handleSubmit(onSubmit)}
        >
          <h1 className="text-xl font-semibold">{t("title")}</h1>
          <FormField
            control={form.control}
            name="newPassword"
            render={({ field }) => (
              <FormItem>
                <FormLabel>{t("new-password")}</FormLabel>
                <FormControl>
                  <Input type="password" placeholder="••••••••••••" {...field} />
                </FormControl>
                <FormMessage />
              </FormItem>
            )}
          />
          <FormField
            control={form.control}
            name="confirmPassword"
            render={({ field }) => (
              <FormItem>
                <FormLabel>{t("confirm-password")}</FormLabel>
                <FormControl>
                  <Input type="password" placeholder="••••••••••••" {...field} />
                </FormControl>
                <FormMessage />
              </FormItem>
            )}
          />
          <Button variant="tailwind" type="submit" className="mt-4">
            {t("change-password")}
          </Button>
        </form>
      </Form>
    </main>
  );
};<|MERGE_RESOLUTION|>--- conflicted
+++ resolved
@@ -1,10 +1,6 @@
 "use client";
 import { zodResolver } from "@hookform/resolvers/zod";
-<<<<<<< HEAD
-import axios from "axios";
-=======
 import axios, { isAxiosError } from "axios";
->>>>>>> 576f486b
 import { useTranslations } from "next-intl";
 import { useForm } from "react-hook-form";
 
@@ -13,10 +9,6 @@
 import { Input } from "@/components/ui/input";
 import { useRouter } from "@/i18n/routing";
 import { type ResetPasswordFormData, useResetPasswordForm } from "@/schemas/ResetPasswordFormSchema";
-<<<<<<< HEAD
-
-=======
->>>>>>> 576f486b
 
 export const ResetPasswordForm = ({ token, collection }: { token: string; collection: string }) => {
   const { ResetPasswordFormResolver } = useResetPasswordForm();
