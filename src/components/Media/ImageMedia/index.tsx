--- conflicted
+++ resolved
@@ -1,25 +1,12 @@
 "use client";
 
-<<<<<<< HEAD
-
-import NextImage, {type  StaticImageData } from "next/image";
-=======
 import NextImage, { type StaticImageData } from "next/image";
 
 import { cssVariables } from "@/cssVariables";
 import { cn } from "src/utilities/cn";
->>>>>>> 576f486b
-
-
-<<<<<<< HEAD
-import { cssVariables } from "@/cssVariables";
-import { getClientSideURL } from "@/utilities/getURL";
-import { cn } from "src/utilities/cn";
 
 import type { Props as MediaProps } from "../types";
 
-=======
->>>>>>> 576f486b
 const { breakpoints } = cssVariables;
 
 // A base64 encoded image to use as a placeholder while the image is loading
