--- conflicted
+++ resolved
@@ -1,34 +1,22 @@
 import path from "path";
 import { fileURLToPath } from "url";
 
-import { mongooseAdapter } from "@payloadcms/db-mongodb";
-import { s3Storage } from "@payloadcms/storage-s3";
-import { buildConfig } from "payload";
-import { en } from "payload/i18n/en";
-import { pl } from "payload/i18n/pl";
-import sharp from "sharp"; // sharp-import
 
-import { defaultLexical } from "@/fields/defaultLexical";
-<<<<<<< HEAD
-import { getServerSideURL } from "@/utilities/getURL";
-
-import { customTranslationsObject } from "./admin/translations/custom-translations";
 import { Customers } from "./collections/(ecommerce)/Customers";
 import { Orders } from "./collections/(ecommerce)/Orders";
 import { ProductCategories } from "./collections/(ecommerce)/ProductCategories";
 import { ProductReviews } from "./collections/(ecommerce)/ProductReviews";
 import { ProductSubCategories } from "./collections/(ecommerce)/ProductSubCategories";
 import { Products } from "./collections/(ecommerce)/Products";
-=======
+import { mongooseAdapter } from "@payloadcms/db-mongodb";
+import { s3Storage } from "@payloadcms/storage-s3";
+import { buildConfig } from "payload";
+import sharp from "sharp"; // sharp-import
 
-import { customTranslationsObject } from "./admin/translations/custom-translations";
->>>>>>> 576f486b
-import { Administrators } from "./collections/Administrators";
 import { Categories } from "./collections/Categories";
 import { Media } from "./collections/Media";
 import { Pages } from "./collections/Pages";
 import { Posts } from "./collections/Posts";
-<<<<<<< HEAD
 import { InPostCourier } from "./globals/(ecommerce)/Couriers/InPostCourier/config";
 import { InPostCourierCOD } from "./globals/(ecommerce)/Couriers/InPostCourierCOD/config";
 import { InPostPickup } from "./globals/(ecommerce)/Couriers/InPostPickup/config";
@@ -36,17 +24,16 @@
 import { ShopLayout } from "./globals/(ecommerce)/Layout/config";
 import { Paywalls } from "./globals/(ecommerce)/Paywalls/config";
 import { ShopSettings } from "./globals/(ecommerce)/ShopSettings/config";
-=======
->>>>>>> 576f486b
 import { EmailMessages } from "./globals/EmailMessages/config";
 import { Footer } from "./globals/Footer/config";
 import { Header } from "./globals/Header/config";
 import { plugins } from "./plugins";
-<<<<<<< HEAD
-=======
+import { defaultLexical } from "@/fields/defaultLexical";
 import { getServerSideURL } from "./utilities/getURL";
-
->>>>>>> 576f486b
+import { en } from "payload/i18n/en";
+import { pl } from "payload/i18n/pl";
+import { customTranslationsObject } from "./admin/translations/custom-translations";
+import { Administrators } from "./collections/Administrators";
 // import 'payloadcms-lexical-ext/client/client.css'
 
 const filename = fileURLToPath(import.meta.url);
