"use client";

import { createContext, type ReactNode, useCallback, useContext, useEffect, useState } from "react";


import canUseDOM from "@/utilities/canUseDOM";

import { defaultTheme, getImplicitPreference, themeLocalStorageKey } from "./shared";
import { themeIsValid ,type  Theme,type  ThemeContextType } from "./types";

const initialContext: ThemeContextType = {
  setTheme: () => null,
  theme: "light",
};

const ThemeContext = createContext(initialContext);

export const ThemeProvider = ({ children }: { children: ReactNode }) => {
  const [theme, setThemeState] = useState<Theme | undefined>(() => {
    if (!canUseDOM) return defaultTheme;
    return document.documentElement.getAttribute("data-theme") as Theme;
  });

<<<<<<< HEAD
  const setTheme = useCallback((_themeToSet: Theme | null) => {
    return;
    // if (themeToSet === null) {
    //   window.localStorage.removeItem(themeLocalStorageKey);
    //   const implicitPreference = getImplicitPreference();
    //   document.documentElement.setAttribute("data-theme", implicitPreference || "");
    //   if (implicitPreference) setThemeState(implicitPreference);
    // } else {
    //   setThemeState(themeToSet);
    //   window.localStorage.setItem(themeLocalStorageKey, themeToSet);
    //   document.documentElement.setAttribute("data-theme", themeToSet);
    // }
=======
  const setTheme = useCallback((themeToSet: Theme | null) => {
    if (themeToSet === null) {
      window.localStorage.removeItem(themeLocalStorageKey);
      const implicitPreference = getImplicitPreference();
      document.documentElement.setAttribute("data-theme", implicitPreference ?? "");
      if (implicitPreference) setThemeState(implicitPreference);
    } else {
      setThemeState(themeToSet);
      window.localStorage.setItem(themeLocalStorageKey, themeToSet);
      document.documentElement.setAttribute("data-theme", themeToSet);
    }
>>>>>>> 576f486b
  }, []);

  useEffect(() => {
    let themeToSet: Theme = defaultTheme;
    const preference = window.localStorage.getItem(themeLocalStorageKey);

    if (themeIsValid(preference)) {
      themeToSet = preference;
    } else {
      const implicitPreference = getImplicitPreference();

      if (implicitPreference) {
        themeToSet = implicitPreference;
      }
    }

    document.documentElement.setAttribute("data-theme", themeToSet);
    setThemeState(themeToSet);
  }, []);

  return <ThemeContext.Provider value={{ setTheme, theme }}>{children}</ThemeContext.Provider>;
};

export const useTheme = (): ThemeContextType => useContext(ThemeContext);<|MERGE_RESOLUTION|>--- conflicted
+++ resolved
@@ -1,12 +1,13 @@
 "use client";
 
 import { createContext, type ReactNode, useCallback, useContext, useEffect, useState } from "react";
-
+import { createContext, type ReactNode, useCallback, useContext, useEffect, useState } from "react";
 
 import canUseDOM from "@/utilities/canUseDOM";
 
 import { defaultTheme, getImplicitPreference, themeLocalStorageKey } from "./shared";
-import { themeIsValid ,type  Theme,type  ThemeContextType } from "./types";
+import { themeIsValid, type Theme, type ThemeContextType } from "./types";
+import { themeIsValid, type Theme, type ThemeContextType } from "./types";
 
 const initialContext: ThemeContextType = {
   setTheme: () => null,
@@ -21,7 +22,6 @@
     return document.documentElement.getAttribute("data-theme") as Theme;
   });
 
-<<<<<<< HEAD
   const setTheme = useCallback((_themeToSet: Theme | null) => {
     return;
     // if (themeToSet === null) {
@@ -34,19 +34,6 @@
     //   window.localStorage.setItem(themeLocalStorageKey, themeToSet);
     //   document.documentElement.setAttribute("data-theme", themeToSet);
     // }
-=======
-  const setTheme = useCallback((themeToSet: Theme | null) => {
-    if (themeToSet === null) {
-      window.localStorage.removeItem(themeLocalStorageKey);
-      const implicitPreference = getImplicitPreference();
-      document.documentElement.setAttribute("data-theme", implicitPreference ?? "");
-      if (implicitPreference) setThemeState(implicitPreference);
-    } else {
-      setThemeState(themeToSet);
-      window.localStorage.setItem(themeLocalStorageKey, themeToSet);
-      document.documentElement.setAttribute("data-theme", themeToSet);
-    }
->>>>>>> 576f486b
   }, []);
 
   useEffect(() => {
