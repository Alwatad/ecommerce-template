--- conflicted
+++ resolved
@@ -1,33 +1,23 @@
 import Link from "next/link";
+import { getLocale } from "next-intl/server";
 import { getLocale } from "next-intl/server";
 
 import { CMSLink } from "@/components/Link";
 import LocaleSwitch from "@/components/LocaleSwitch/LocaleSwitch";
+import LocaleSwitch from "@/components/LocaleSwitch/LocaleSwitch";
 import { Logo } from "@/components/Logo/Logo";
 import RichText from "@/components/RichText";
 import { type Locale } from "@/i18n/config";
-<<<<<<< HEAD
 import { CurrencySelector } from "@/stores/Currency/CurrencySelector";
 import { getCachedGlobal } from "@/utilities/getGlobals";
 
 import type { Footer, ShopSetting } from "@/payload-types";
-=======
-import { ThemeSelector } from "@/providers/Theme/ThemeSelector";
-import { getCachedGlobal } from "@/utilities/getGlobals";
-
-import type { Footer } from "@/payload-types";
->>>>>>> 576f486b
 
 export async function Footer() {
   const locale = (await getLocale()) as Locale;
   const footerData: Footer = await getCachedGlobal("footer", locale, 1)();
-<<<<<<< HEAD
   const shopSettings: ShopSetting = await getCachedGlobal("shopSettings", locale, 1)();
   const navItems = footerData?.navItems || [];
-=======
-
-  const navItems = footerData?.navItems ?? [];
->>>>>>> 576f486b
 
   return (
     <footer className="mt-auto border-t border-border bg-black text-white dark:bg-card">
