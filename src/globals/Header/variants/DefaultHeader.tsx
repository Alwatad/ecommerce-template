"use client";
import { HeartIcon, ShoppingBagIcon, UserIcon } from "@heroicons/react/24/outline";
import { useEffect, useState } from "react";

import { CMSLink } from "@/components/Link";
import { Logo } from "@/components/Logo/Logo";
import { Media } from "@/components/Media";
import { Link } from "@/i18n/routing";
import { type Header } from "@/payload-types";
import { useCartState } from "@/stores/CartStateStore";
import { useCart } from "@/stores/CartStore";
import { useWishListState } from "@/stores/WishListStateStore";
import { useWishList } from "@/stores/WishlistStore";
import { cn } from "@/utilities/cn";

export const DefaultHeader = ({ data, disableCart }: { data: Header; disableCart?: boolean }) => {
  const [isMenuOpened, setisMenuOpened] = useState(false);
  const [scrollValue, setScrollValue] = useState(0);
  const [scrollDown, setScrollDown] = useState(false);

  const toggleMenu = () => {
    setisMenuOpened((menuState) => !menuState);
    document.documentElement.classList.toggle("overflow-clip");
    document.documentElement.classList.toggle("overflow-y-clip");
  };

  const { toggleCart } = useCartState();
  const { cart } = useCart();
  const [totalQuantity, setTotalQuantity] = useState<number>(0);

  const { toggleWishList } = useWishListState();
  const { wishlist } = useWishList();

  useEffect(() => {
    let lastScrollValue = 0;

    const handleScroll = () => {
      const scrollTop = window.scrollY;
      if (data.hideOnScroll) {
        if (scrollTop > lastScrollValue && scrollTop > 300) {
          setScrollDown(true);
        } else if (scrollTop < lastScrollValue) {
          setScrollDown(false);
        }
        lastScrollValue = scrollTop;
      }

      setScrollValue(scrollTop);
    };

    window.addEventListener("scroll", handleScroll);
    return () => window.removeEventListener("scroll", handleScroll);
  }, [data.hideOnScroll]);

  useEffect(() => {
    if (cart) {
      const totalQuantity = cart.reduce((acc, product) => acc + product.quantity, 0);
      setTotalQuantity(totalQuantity);
    }
  }, [cart]);

  const classes = cn(
    `sticky flex w-full top-0 justify-center md:px-12 transition-transform z-50`,

    `${data.hideOnScroll && scrollDown ? "-translate-y-full md:-translate-y-full" : ""}`,
  );

  return (
    <header className={classes} style={data.background ? { background: data.background } : {}}>
      <div
        className={`container flex w-full items-center py-8 lg:gap-8 ${scrollValue > 0 ? "scrolled" : ""} ${isMenuOpened ? "opened" : ""}`}
      >
        <Link href="/" className="mr-auto">
          {data.logo && typeof data.logo !== "string" && data.logo.url && data.logo.alt ? (
            <Media
              resource={data.logo}
<<<<<<< HEAD
              className={cn(isMenuOpened && "invert lg:invert-0", "-my-7 h-[88px] w-full max-w-[9.375rem]")}
=======
              imgClassName="h-[88px] w-full max-w-[9.375rem]"
              className={`${isMenuOpened && "invert lg:invert-0"} -my-7 h-[88px] w-full max-w-[9.375rem]`}
>>>>>>> 3ec6ab06
            />
          ) : (
            <Logo />
          )}
        </Link>
        <button
          aria-label="Toggle Menu"
          className="z-20 order-1 ml-8 flex flex-col items-end justify-center gap-[6px] lg:hidden"
          onClick={toggleMenu}
        >
          <div
            className={`h-[3px] w-7 rounded-full bg-white transition-transform ${isMenuOpened && "absolute top-1/2 -translate-y-1/2 rotate-45 invert"}`}
          />
          <div
            className={`h-[3px] w-[22px] rounded-full bg-white transition-opacity ${isMenuOpened && "opacity-0"}`}
          />
          <div
            className={`h-[3px] w-7 rounded-full bg-white transition-transform ${isMenuOpened && "absolute top-1/2 -translate-y-1/2 -rotate-45 invert"}`}
          />
        </button>
        <nav
          className={`absolute left-1/2 top-0 z-10 flex origin-bottom transition-opacity duration-300 lg:z-10 ${isMenuOpened ? "opacity-100" : "scale-y-0 opacity-0"} h-dvh w-screen -translate-x-1/2 flex-col items-start justify-between bg-white p-8 pb-16 md:p-12 lg:static lg:h-auto lg:w-fit lg:translate-x-0 lg:scale-100 lg:flex-row lg:bg-transparent lg:p-0 lg:opacity-100`}
        >
          <div className="flex flex-col items-start gap-12 pt-24 lg:flex-row lg:pt-0">
            {data.navItems?.map(({ link }, i) => {
              return <CMSLink key={i} {...link} appearance="link" className="text-black lg:text-white" />;
            })}
          </div>
        </nav>
        <div className="flex gap-5">
          <Link href="/account/orders" className="-m-2 cursor-pointer p-2">
            <UserIcon color="white" width={24} height={24} />
          </Link>
          {!disableCart && (
            <>
              <button onClick={toggleWishList} className="relative -m-2 cursor-pointer p-2">
                {wishlist && wishlist.length > 0 ? (
                  <span className="absolute right-0 top-0 flex aspect-square h-5 w-5 items-center justify-center rounded-full bg-main-600 text-xs text-white">
                    {wishlist.length}
                  </span>
                ) : (
                  ""
                )}
                <HeartIcon color="white" width={24} height={24} />
              </button>
              <button onClick={toggleCart} className="relative -m-2 cursor-pointer p-2">
                {totalQuantity && totalQuantity > 0 ? (
                  <span className="absolute right-0 top-0 flex aspect-square h-5 w-5 items-center justify-center rounded-full bg-main-600 text-xs text-white">
                    {totalQuantity}
                  </span>
                ) : (
                  ""
                )}
                <ShoppingBagIcon color="white" width={24} height={24} />
              </button>
            </>
          )}
        </div>
        <CMSLink className="ml-auto hidden md:flex" />
        <div className="backdrop_blur absolute left-1/2 -z-30 h-full w-full -translate-x-1/2" />
      </div>
    </header>
  );
};<|MERGE_RESOLUTION|>--- conflicted
+++ resolved
@@ -74,12 +74,8 @@
           {data.logo && typeof data.logo !== "string" && data.logo.url && data.logo.alt ? (
             <Media
               resource={data.logo}
-<<<<<<< HEAD
               className={cn(isMenuOpened && "invert lg:invert-0", "-my-7 h-[88px] w-full max-w-[9.375rem]")}
-=======
               imgClassName="h-[88px] w-full max-w-[9.375rem]"
-              className={`${isMenuOpened && "invert lg:invert-0"} -my-7 h-[88px] w-full max-w-[9.375rem]`}
->>>>>>> 3ec6ab06
             />
           ) : (
             <Logo />
