--- conflicted
+++ resolved
@@ -3,20 +3,22 @@
 
 import { NotFoundPage, generatePageMetadata } from '@payloadcms/next/views'
 
+import { NotFoundPage, generatePageMetadata } from '@payloadcms/next/views'
+
 import config from '@payload-config'
+
 
 import { importMap } from '../importMap'
 
 import type { Metadata } from 'next'
 
-<<<<<<< HEAD
-type Args = {
-=======
+import type { Metadata } from 'next'
+
 interface Args {
->>>>>>> 576f486b
   params: Promise<{
     segments: string[]
   }>
+  searchParams: Promise<Record<string, string | string[]>>
   searchParams: Promise<Record<string, string | string[]>>
 }
 
