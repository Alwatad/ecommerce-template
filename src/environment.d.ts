<<<<<<< HEAD
=======
/* eslint-disable */
>>>>>>> 576f486b
import type en from "../translations/en.json";

type Messages = typeof en;

declare global {
  namespace NodeJS {
    interface ProcessEnv {
      PAYLOAD_SECRET: string;
      DATABASE_URI: string;
      NEXT_PUBLIC_SERVER_URL: string;
      VERCEL_PROJECT_PRODUCTION_URL: string;
    }
  }
  interface IntlMessages extends Messages {}
}

// If this file has no import/export statements (i.e. is a script)
// convert it into a module by adding an empty export statement.
export {};<|MERGE_RESOLUTION|>--- conflicted
+++ resolved
@@ -1,7 +1,4 @@
-<<<<<<< HEAD
-=======
 /* eslint-disable */
->>>>>>> 576f486b
 import type en from "../translations/en.json";
 
 type Messages = typeof en;
