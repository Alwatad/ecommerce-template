--- conflicted
+++ resolved
@@ -1,10 +1,4 @@
 import { formatSlugHook } from "./formatSlug";
-<<<<<<< HEAD
-
-import type { CheckboxField, TextField } from "payload";
-
-=======
->>>>>>> 576f486b
 
 import type { CheckboxField, TextField } from "payload";
 
