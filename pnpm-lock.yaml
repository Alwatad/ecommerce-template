lockfileVersion: '9.0'

settings:
  autoInstallPeers: true
  excludeLinksFromLockfile: false

importers:

  .:
    dependencies:
      '@eslint/compat':
        specifier: ^1.2.5
        version: 1.2.5(eslint@9.18.0(jiti@1.21.7))
<<<<<<< HEAD
      '@headlessui/react':
        specifier: ^2.2.0
        version: 2.2.0(react-dom@19.0.0(react@19.0.0))(react@19.0.0)
      '@heroicons/react':
        specifier: ^2.2.0
        version: 2.2.0(react@19.0.0)
=======
>>>>>>> 8e2d70dc
      '@hookform/resolvers':
        specifier: ^3.10.0
        version: 3.10.0(react-hook-form@7.54.2(react@19.0.0))
      '@payloadcms/db-mongodb':
        specifier: 3.19.0
        version: 3.19.0(@aws-sdk/credential-providers@3.729.0(@aws-sdk/client-sso-oidc@3.726.0(@aws-sdk/client-sts@3.726.1)))(payload@3.19.0(graphql@16.10.0)(monaco-editor@0.52.2)(react-dom@19.0.0(react@19.0.0))(react@19.0.0)(typescript@5.7.2))
      '@payloadcms/live-preview-react':
        specifier: 3.19.0
        version: 3.19.0(react-dom@19.0.0(react@19.0.0))(react@19.0.0)
      '@payloadcms/next':
        specifier: 3.19.0
        version: 3.19.0(@types/react@19.0.2)(graphql@16.10.0)(monaco-editor@0.52.2)(next@15.1.4(@babel/core@7.24.5)(babel-plugin-react-compiler@19.0.0-beta-55955c9-20241229)(react-dom@19.0.0(react@19.0.0))(react@19.0.0)(sass@1.77.4))(payload@3.19.0(graphql@16.10.0)(monaco-editor@0.52.2)(react-dom@19.0.0(react@19.0.0))(react@19.0.0)(typescript@5.7.2))(react-dom@19.0.0(react@19.0.0))(react@19.0.0)(typescript@5.7.2)
      '@payloadcms/payload-cloud':
        specifier: 3.19.0
        version: 3.19.0(@aws-sdk/client-sso-oidc@3.726.0(@aws-sdk/client-sts@3.726.1))(payload@3.19.0(graphql@16.10.0)(monaco-editor@0.52.2)(react-dom@19.0.0(react@19.0.0))(react@19.0.0)(typescript@5.7.2))
      '@payloadcms/plugin-form-builder':
        specifier: 3.19.0
        version: 3.19.0(@types/react@19.0.2)(monaco-editor@0.52.2)(next@15.1.4(@babel/core@7.24.5)(babel-plugin-react-compiler@19.0.0-beta-55955c9-20241229)(react-dom@19.0.0(react@19.0.0))(react@19.0.0)(sass@1.77.4))(payload@3.19.0(graphql@16.10.0)(monaco-editor@0.52.2)(react-dom@19.0.0(react@19.0.0))(react@19.0.0)(typescript@5.7.2))(react-dom@19.0.0(react@19.0.0))(react@19.0.0)(typescript@5.7.2)
      '@payloadcms/plugin-nested-docs':
        specifier: 3.19.0
        version: 3.19.0(payload@3.19.0(graphql@16.10.0)(monaco-editor@0.52.2)(react-dom@19.0.0(react@19.0.0))(react@19.0.0)(typescript@5.7.2))
      '@payloadcms/plugin-redirects':
        specifier: 3.19.0
        version: 3.19.0(payload@3.19.0(graphql@16.10.0)(monaco-editor@0.52.2)(react-dom@19.0.0(react@19.0.0))(react@19.0.0)(typescript@5.7.2))
      '@payloadcms/plugin-search':
        specifier: 3.19.0
        version: 3.19.0(@types/react@19.0.2)(graphql@16.10.0)(monaco-editor@0.52.2)(next@15.1.4(@babel/core@7.24.5)(babel-plugin-react-compiler@19.0.0-beta-55955c9-20241229)(react-dom@19.0.0(react@19.0.0))(react@19.0.0)(sass@1.77.4))(payload@3.19.0(graphql@16.10.0)(monaco-editor@0.52.2)(react-dom@19.0.0(react@19.0.0))(react@19.0.0)(typescript@5.7.2))(react-dom@19.0.0(react@19.0.0))(react@19.0.0)(typescript@5.7.2)
      '@payloadcms/plugin-seo':
        specifier: 3.19.0
        version: 3.19.0(@types/react@19.0.2)(monaco-editor@0.52.2)(next@15.1.4(@babel/core@7.24.5)(babel-plugin-react-compiler@19.0.0-beta-55955c9-20241229)(react-dom@19.0.0(react@19.0.0))(react@19.0.0)(sass@1.77.4))(payload@3.19.0(graphql@16.10.0)(monaco-editor@0.52.2)(react-dom@19.0.0(react@19.0.0))(react@19.0.0)(typescript@5.7.2))(react-dom@19.0.0(react@19.0.0))(react@19.0.0)(typescript@5.7.2)
      '@payloadcms/richtext-lexical':
        specifier: ^3.19.0
        version: 3.19.0(qmxexsh65aaykd2am7zaies5ze)
      '@payloadcms/storage-s3':
        specifier: ^3.19.0
        version: 3.19.0(payload@3.19.0(graphql@16.10.0)(monaco-editor@0.52.2)(react-dom@19.0.0(react@19.0.0))(react@19.0.0)(typescript@5.7.2))
      '@payloadcms/translations':
        specifier: ^3.19.0
        version: 3.19.0
      '@payloadcms/ui':
        specifier: 3.19.0
        version: 3.19.0(@types/react@19.0.2)(monaco-editor@0.52.2)(next@15.1.4(@babel/core@7.24.5)(babel-plugin-react-compiler@19.0.0-beta-55955c9-20241229)(react-dom@19.0.0(react@19.0.0))(react@19.0.0)(sass@1.77.4))(payload@3.19.0(graphql@16.10.0)(monaco-editor@0.52.2)(react-dom@19.0.0(react@19.0.0))(react@19.0.0)(typescript@5.7.2))(react-dom@19.0.0(react@19.0.0))(react@19.0.0)(typescript@5.7.2)
      '@radix-ui/react-accordion':
        specifier: ^1.2.2
        version: 1.2.2(@types/react-dom@19.0.2(@types/react@19.0.2))(@types/react@19.0.2)(react-dom@19.0.0(react@19.0.0))(react@19.0.0)
      '@radix-ui/react-checkbox':
        specifier: ^1.1.3
        version: 1.1.3(@types/react-dom@19.0.2(@types/react@19.0.2))(@types/react@19.0.2)(react-dom@19.0.0(react@19.0.0))(react@19.0.0)
      '@radix-ui/react-dialog':
        specifier: ^1.1.4
        version: 1.1.4(@types/react-dom@19.0.2(@types/react@19.0.2))(@types/react@19.0.2)(react-dom@19.0.0(react@19.0.0))(react@19.0.0)
      '@radix-ui/react-label':
        specifier: ^2.1.1
        version: 2.1.1(@types/react-dom@19.0.2(@types/react@19.0.2))(@types/react@19.0.2)(react-dom@19.0.0(react@19.0.0))(react@19.0.0)
      '@radix-ui/react-popover':
        specifier: ^1.1.4
        version: 1.1.4(@types/react-dom@19.0.2(@types/react@19.0.2))(@types/react@19.0.2)(react-dom@19.0.0(react@19.0.0))(react@19.0.0)
      '@radix-ui/react-radio-group':
        specifier: ^1.2.2
        version: 1.2.2(@types/react-dom@19.0.2(@types/react@19.0.2))(@types/react@19.0.2)(react-dom@19.0.0(react@19.0.0))(react@19.0.0)
      '@radix-ui/react-select':
        specifier: ^2.1.4
        version: 2.1.4(@types/react-dom@19.0.2(@types/react@19.0.2))(@types/react@19.0.2)(react-dom@19.0.0(react@19.0.0))(react@19.0.0)
      '@radix-ui/react-separator':
        specifier: ^1.1.1
        version: 1.1.1(@types/react-dom@19.0.2(@types/react@19.0.2))(@types/react@19.0.2)(react-dom@19.0.0(react@19.0.0))(react@19.0.0)
      '@radix-ui/react-slot':
        specifier: ^1.1.1
        version: 1.1.1(@types/react@19.0.2)(react@19.0.0)
      '@radix-ui/react-tabs':
        specifier: ^1.1.2
        version: 1.1.2(@types/react-dom@19.0.2(@types/react@19.0.2))(@types/react@19.0.2)(react-dom@19.0.0(react@19.0.0))(react@19.0.0)
      '@radix-ui/react-tooltip':
        specifier: ^1.1.7
        version: 1.1.7(@types/react-dom@19.0.2(@types/react@19.0.2))(@types/react@19.0.2)(react-dom@19.0.0(react@19.0.0))(react@19.0.0)
      '@react-email/components':
        specifier: 0.0.32
        version: 0.0.32(react-dom@19.0.0(react@19.0.0))(react@19.0.0)
      '@stripe/stripe-js':
        specifier: ^5.5.0
        version: 5.5.0
      axios:
        specifier: ^1.7.9
        version: 1.7.9
      babel-plugin-react-compiler:
        specifier: 19.0.0-beta-55955c9-20241229
        version: 19.0.0-beta-55955c9-20241229
      class-variance-authority:
        specifier: ^0.7.1
        version: 0.7.1
      clsx:
        specifier: ^2.1.1
        version: 2.1.1
      cross-env:
        specifier: ^7.0.3
        version: 7.0.3
      embla-carousel-auto-scroll:
        specifier: ^8.5.2
        version: 8.5.2(embla-carousel@8.5.2)
      embla-carousel-autoplay:
        specifier: ^8.5.2
        version: 8.5.2(embla-carousel@8.5.2)
      embla-carousel-react:
        specifier: ^8.5.2
        version: 8.5.2(react@19.0.0)
      geist:
        specifier: ^1.3.1
        version: 1.3.1(next@15.1.4(@babel/core@7.24.5)(babel-plugin-react-compiler@19.0.0-beta-55955c9-20241229)(react-dom@19.0.0(react@19.0.0))(react@19.0.0)(sass@1.77.4))
      graphql:
        specifier: ^16.10.0
        version: 16.10.0
      jsonwebtoken:
        specifier: ^9.0.2
        version: 9.0.2
      lodash.debounce:
        specifier: ^4.0.8
        version: 4.0.8
      lucide-react:
        specifier: ^0.469.0
        version: 0.469.0(react@19.0.0)
      next:
        specifier: ^15.1.4
        version: 15.1.4(@babel/core@7.24.5)(babel-plugin-react-compiler@19.0.0-beta-55955c9-20241229)(react-dom@19.0.0(react@19.0.0))(react@19.0.0)(sass@1.77.4)
      next-intl:
        specifier: ^3.26.3
        version: 3.26.3(next@15.1.4(@babel/core@7.24.5)(babel-plugin-react-compiler@19.0.0-beta-55955c9-20241229)(react-dom@19.0.0(react@19.0.0))(react@19.0.0)(sass@1.77.4))(react@19.0.0)
      next-sitemap:
        specifier: ^4.2.3
        version: 4.2.3(next@15.1.4(@babel/core@7.24.5)(babel-plugin-react-compiler@19.0.0-beta-55955c9-20241229)(react-dom@19.0.0(react@19.0.0))(react@19.0.0)(sass@1.77.4))
      nodemailer:
        specifier: ^6.10.0
        version: 6.10.0
      payload:
        specifier: 3.19.0
        version: 3.19.0(graphql@16.10.0)(monaco-editor@0.52.2)(react-dom@19.0.0(react@19.0.0))(react@19.0.0)(typescript@5.7.2)
      payload-admin-bar:
        specifier: ^1.0.6
        version: 1.0.6(react-dom@19.0.0(react@19.0.0))(react@19.0.0)
      prettier-plugin-tailwindcss:
        specifier: ^0.6.10
        version: 0.6.10(prettier@3.4.2)
      prism-react-renderer:
        specifier: ^2.4.1
        version: 2.4.1(react@19.0.0)
      qs-esm:
        specifier: ^7.0.2
        version: 7.0.2
      react:
        specifier: ^19.0.0
        version: 19.0.0
      react-dom:
        specifier: ^19.0.0
        version: 19.0.0(react@19.0.0)
      react-hook-form:
        specifier: 7.54.2
        version: 7.54.2(react@19.0.0)
      server-only:
        specifier: ^0.0.1
        version: 0.0.1
      sharp:
        specifier: 0.33.5
        version: 0.33.5
      stripe:
        specifier: ^17.5.0
        version: 17.5.0
      tailwind-merge:
        specifier: ^2.6.0
        version: 2.6.0
      tailwindcss-animate:
        specifier: ^1.0.7
        version: 1.0.7(tailwindcss@3.4.17)
      zod:
        specifier: ^3.24.1
        version: 3.24.1
      zustand:
        specifier: ^5.0.3
        version: 5.0.3(@types/react@19.0.2)(react@19.0.0)
    devDependencies:
      '@eslint/eslintrc':
        specifier: ^3.2.0
        version: 3.2.0
      '@eslint/js':
        specifier: ^9.19.0
        version: 9.19.0
      '@tailwindcss/typography':
        specifier: ^0.5.16
        version: 0.5.16(tailwindcss@3.4.17)
      '@types/escape-html':
        specifier: ^1.0.4
        version: 1.0.4
      '@types/lodash.debounce':
        specifier: ^4.0.9
        version: 4.0.9
      '@types/node':
        specifier: 22.10.4
        version: 22.10.4
      '@types/react':
        specifier: 19.0.2
        version: 19.0.2
      '@types/react-dom':
        specifier: 19.0.2
        version: 19.0.2(@types/react@19.0.2)
      '@typescript-eslint/eslint-plugin':
        specifier: ^8.21.0
        version: 8.21.0(@typescript-eslint/parser@8.21.0(eslint@9.18.0(jiti@1.21.7))(typescript@5.7.2))(eslint@9.18.0(jiti@1.21.7))(typescript@5.7.2)
      '@typescript-eslint/parser':
        specifier: ^8.21.0
        version: 8.21.0(eslint@9.18.0(jiti@1.21.7))(typescript@5.7.2)
      autoprefixer:
        specifier: ^10.4.20
        version: 10.4.20(postcss@8.5.1)
      copyfiles:
        specifier: ^2.4.1
        version: 2.4.1
      eslint:
        specifier: ^9.18.0
        version: 9.18.0(jiti@1.21.7)
      eslint-config-next:
        specifier: 15.1.3
        version: 15.1.3(eslint@9.18.0(jiti@1.21.7))(typescript@5.7.2)
      eslint-config-prettier:
        specifier: ^10.0.1
        version: 10.0.1(eslint@9.18.0(jiti@1.21.7))
      eslint-plugin-import:
        specifier: ^2.31.0
<<<<<<< HEAD
        version: 2.31.0(@typescript-eslint/parser@8.21.0(eslint@9.18.0(jiti@1.21.7))(typescript@5.7.2))(eslint-import-resolver-typescript@3.7.0)(eslint@9.18.0(jiti@1.21.7))
=======
        version: 2.31.0(@typescript-eslint/parser@8.20.0(eslint@9.18.0(jiti@1.21.7))(typescript@5.7.2))(eslint-import-resolver-typescript@3.7.0)(eslint@9.18.0(jiti@1.21.7))
>>>>>>> 8e2d70dc
      postcss:
        specifier: ^8.5.1
        version: 8.5.1
      prettier:
        specifier: ^3.4.2
        version: 3.4.2
      react-email:
        specifier: 3.0.6
        version: 3.0.6(babel-plugin-react-compiler@19.0.0-beta-55955c9-20241229)(react-dom@19.0.0(react@19.0.0))(react@19.0.0)(sass@1.77.4)
      tailwindcss:
        specifier: ^3.4.17
        version: 3.4.17
      tailwindcss-scoped-preflight:
        specifier: ^3.4.10
        version: 3.4.10(postcss@8.5.1)(tailwindcss@3.4.17)
      typescript:
        specifier: 5.7.2
        version: 5.7.2
      typescript-eslint:
        specifier: ^8.22.0
        version: 8.22.0(eslint@9.18.0(jiti@1.21.7))(typescript@5.7.2)

packages:

  '@alloc/quick-lru@5.2.0':
    resolution: {integrity: sha512-UrcABB+4bUrFABwbluTIBErXwvbsU/V7TZWfmbgJfbkwiBuziS9gxdODUyuiecfdGQ85jglMW6juS3+z5TsKLw==}
    engines: {node: '>=10'}

  '@ampproject/remapping@2.3.0':
    resolution: {integrity: sha512-30iZtAPgz+LTIYoeivqYo853f02jBYSd5uGnGpkFV0M3xOt9aN73erkgYAmZU43x4VfqcnLxW9Kpg3R5LC4YYw==}
    engines: {node: '>=6.0.0'}

  '@apidevtools/json-schema-ref-parser@11.7.3':
    resolution: {integrity: sha512-WApSdLdXEBb/1FUPca2lteASewEfpjEYJ8oXZP+0gExK5qSfsEKBKcA+WjY6Q4wvXwyv0+W6Kvc372pSceib9w==}
    engines: {node: '>= 16'}

  '@aws-crypto/crc32@5.2.0':
    resolution: {integrity: sha512-nLbCWqQNgUiwwtFsen1AdzAtvuLRsQS8rYgMuxCrdKf9kOssamGLuPwyTY9wyYblNr9+1XM8v6zoDTPPSIeANg==}
    engines: {node: '>=16.0.0'}

  '@aws-crypto/crc32c@5.2.0':
    resolution: {integrity: sha512-+iWb8qaHLYKrNvGRbiYRHSdKRWhto5XlZUEBwDjYNf+ly5SVYG6zEoYIdxvf5R3zyeP16w4PLBn3rH1xc74Rag==}

  '@aws-crypto/sha1-browser@5.2.0':
    resolution: {integrity: sha512-OH6lveCFfcDjX4dbAvCFSYUjJZjDr/3XJ3xHtjn3Oj5b9RjojQo8npoLeA/bNwkOkrSQ0wgrHzXk4tDRxGKJeg==}

  '@aws-crypto/sha256-browser@5.2.0':
    resolution: {integrity: sha512-AXfN/lGotSQwu6HNcEsIASo7kWXZ5HYWvfOmSNKDsEqC4OashTp8alTmaz+F7TC2L083SFv5RdB+qU3Vs1kZqw==}

  '@aws-crypto/sha256-js@1.2.2':
    resolution: {integrity: sha512-Nr1QJIbW/afYYGzYvrF70LtaHrIRtd4TNAglX8BvlfxJLZ45SAmueIKYl5tWoNBPzp65ymXGFK0Bb1vZUpuc9g==}

  '@aws-crypto/sha256-js@5.2.0':
    resolution: {integrity: sha512-FFQQyu7edu4ufvIZ+OadFpHHOt+eSTBaYaki44c+akjg7qZg9oOQeLlk77F6tSYqjDAFClrHJk9tMf0HdVyOvA==}
    engines: {node: '>=16.0.0'}

  '@aws-crypto/supports-web-crypto@5.2.0':
    resolution: {integrity: sha512-iAvUotm021kM33eCdNfwIN//F77/IADDSs58i+MDaOqFrVjZo9bAal0NK7HurRuWLLpF1iLX7gbWrjHjeo+YFg==}

  '@aws-crypto/util@1.2.2':
    resolution: {integrity: sha512-H8PjG5WJ4wz0UXAFXeJjWCW1vkvIJ3qUUD+rGRwJ2/hj+xT58Qle2MTql/2MGzkU+1JLAFuR6aJpLAjHwhmwwg==}

  '@aws-crypto/util@5.2.0':
    resolution: {integrity: sha512-4RkU9EsI6ZpBve5fseQlGNUWKMa1RLPQ1dnjnQoe07ldfIzcsGb5hC5W0Dm7u423KWzawlrpbjXBrXCEv9zazQ==}

  '@aws-sdk/client-cognito-identity@3.729.0':
    resolution: {integrity: sha512-+CjWJg3oQXl0utGfHV9yu8AE65ttTYPdZFSJaWqF2/4H/vEOYd59BpRt+nDjDlVhJWbcqHoXh/xkzPFDIQigXQ==}
    engines: {node: '>=18.0.0'}

  '@aws-sdk/client-s3@3.729.0':
    resolution: {integrity: sha512-hpagpazcfOYtxE4nDlR/6JcaIdZ3T2BUt2Ev11Zyz2B5G8eC1dWJgvFsW7ws35252Nb6HTLkJajtnM3v9KtXGw==}
    engines: {node: '>=18.0.0'}

  '@aws-sdk/client-sso-oidc@3.726.0':
    resolution: {integrity: sha512-5JzTX9jwev7+y2Jkzjz0pd1wobB5JQfPOQF3N2DrJ5Pao0/k6uRYwE4NqB0p0HlGrMTDm7xNq7OSPPIPG575Jw==}
    engines: {node: '>=18.0.0'}
    peerDependencies:
      '@aws-sdk/client-sts': ^3.726.0

  '@aws-sdk/client-sso@3.726.0':
    resolution: {integrity: sha512-NM5pjv2qglEc4XN3nnDqtqGsSGv1k5YTmzDo3W3pObItHmpS8grSeNfX9zSH+aVl0Q8hE4ZIgvTPNZ+GzwVlqg==}
    engines: {node: '>=18.0.0'}

  '@aws-sdk/client-sts@3.726.1':
    resolution: {integrity: sha512-qh9Q9Vu1hrM/wMBOBIaskwnE4GTFaZu26Q6WHwyWNfj7J8a40vBxpW16c2vYXHLBtwRKM1be8uRLkmDwghpiNw==}
    engines: {node: '>=18.0.0'}

  '@aws-sdk/core@3.723.0':
    resolution: {integrity: sha512-UraXNmvqj3vScSsTkjMwQkhei30BhXlW5WxX6JacMKVtl95c7z0qOXquTWeTalYkFfulfdirUhvSZrl+hcyqTw==}
    engines: {node: '>=18.0.0'}

  '@aws-sdk/credential-provider-cognito-identity@3.729.0':
    resolution: {integrity: sha512-MUvJa8ehQGJlkDL0M5Dqkiwzw27p0vfIVteevqWd5FqmgEmD4f04sEHbPPqcgI6KZSNc7G6dDKwD32gPf0GYrw==}
    engines: {node: '>=18.0.0'}

  '@aws-sdk/credential-provider-env@3.723.0':
    resolution: {integrity: sha512-OuH2yULYUHTVDUotBoP/9AEUIJPn81GQ/YBtZLoo2QyezRJ2QiO/1epVtbJlhNZRwXrToLEDmQGA2QfC8c7pbA==}
    engines: {node: '>=18.0.0'}

  '@aws-sdk/credential-provider-http@3.723.0':
    resolution: {integrity: sha512-DTsKC6xo/kz/ZSs1IcdbQMTgiYbpGTGEd83kngFc1bzmw7AmK92DBZKNZpumf8R/UfSpTcj9zzUUmrWz1kD0eQ==}
    engines: {node: '>=18.0.0'}

  '@aws-sdk/credential-provider-ini@3.726.0':
    resolution: {integrity: sha512-seTtcKL2+gZX6yK1QRPr5mDJIBOatrpoyrO8D5b8plYtV/PDbDW3mtDJSWFHet29G61ZmlNElyXRqQCXn9WX+A==}
    engines: {node: '>=18.0.0'}
    peerDependencies:
      '@aws-sdk/client-sts': ^3.726.0

  '@aws-sdk/credential-provider-node@3.726.0':
    resolution: {integrity: sha512-jjsewBcw/uLi24x8JbnuDjJad4VA9ROCE94uVRbEnGmUEsds75FWOKp3fWZLQlmjLtzsIbJOZLALkZP86liPaw==}
    engines: {node: '>=18.0.0'}

  '@aws-sdk/credential-provider-process@3.723.0':
    resolution: {integrity: sha512-fgupvUjz1+jeoCBA7GMv0L6xEk92IN6VdF4YcFhsgRHlHvNgm7ayaoKQg7pz2JAAhG/3jPX6fp0ASNy+xOhmPA==}
    engines: {node: '>=18.0.0'}

  '@aws-sdk/credential-provider-sso@3.726.0':
    resolution: {integrity: sha512-WxkN76WeB08j2yw7jUH9yCMPxmT9eBFd9ZA/aACG7yzOIlsz7gvG3P2FQ0tVg25GHM0E4PdU3p/ByTOawzcOAg==}
    engines: {node: '>=18.0.0'}

  '@aws-sdk/credential-provider-web-identity@3.723.0':
    resolution: {integrity: sha512-tl7pojbFbr3qLcOE6xWaNCf1zEfZrIdSJtOPeSXfV/thFMMAvIjgf3YN6Zo1a6cxGee8zrV/C8PgOH33n+Ev/A==}
    engines: {node: '>=18.0.0'}
    peerDependencies:
      '@aws-sdk/client-sts': ^3.723.0

  '@aws-sdk/credential-providers@3.729.0':
    resolution: {integrity: sha512-owibWu4jQron47zuwa+AyIskYx9ydmjPt6myKmA2SM43VYXOYeHEvyzjpGzwYdSqi9RKSFRfYF0l09Mepbo2sA==}
    engines: {node: '>=18.0.0'}

  '@aws-sdk/lib-storage@3.729.0':
    resolution: {integrity: sha512-xOR6UftvxbO8QE8Lvtc6uJlxaBgZk4q4ieBNzVcMp2yeVHPe1shjCF+bGJGWZUv5l9/a7IeEiGx49RDpPsE0EQ==}
    engines: {node: '>=18.0.0'}
    peerDependencies:
      '@aws-sdk/client-s3': ^3.729.0

  '@aws-sdk/middleware-bucket-endpoint@3.726.0':
    resolution: {integrity: sha512-vpaP80rZqwu0C3ELayIcRIW84/nd1tadeoqllT+N9TDshuEvq4UJ+w47OBHB7RkHFJoc79lXXNYle0fdQdaE/A==}
    engines: {node: '>=18.0.0'}

  '@aws-sdk/middleware-expect-continue@3.723.0':
    resolution: {integrity: sha512-w/O0EkIzkiqvGu7U8Ke7tue0V0HYM5dZQrz6nVU+R8T2LddWJ+njEIHU4Wh8aHPLQXdZA5NQumv0xLPdEutykw==}
    engines: {node: '>=18.0.0'}

  '@aws-sdk/middleware-flexible-checksums@3.729.0':
    resolution: {integrity: sha512-GY92MQ7Pr8hK2rwKmOYSGMmfPQRCWRJ3s1aAIyJBpOHUejWdaNAi78vxeUzVkmGdVjUfF6hRTRAxqV7MnHwe/g==}
    engines: {node: '>=18.0.0'}

  '@aws-sdk/middleware-host-header@3.723.0':
    resolution: {integrity: sha512-LLVzLvk299pd7v4jN9yOSaWDZDfH0SnBPb6q+FDPaOCMGBY8kuwQso7e/ozIKSmZHRMGO3IZrflasHM+rI+2YQ==}
    engines: {node: '>=18.0.0'}

  '@aws-sdk/middleware-location-constraint@3.723.0':
    resolution: {integrity: sha512-inp9tyrdRWjGOMu1rzli8i2gTo0P4X6L7nNRXNTKfyPNZcBimZ4H0H1B671JofSI5isaklVy5r4pvv2VjjLSHw==}
    engines: {node: '>=18.0.0'}

  '@aws-sdk/middleware-logger@3.723.0':
    resolution: {integrity: sha512-chASQfDG5NJ8s5smydOEnNK7N0gDMyuPbx7dYYcm1t/PKtnVfvWF+DHCTrRC2Ej76gLJVCVizlAJKM8v8Kg3cg==}
    engines: {node: '>=18.0.0'}

  '@aws-sdk/middleware-recursion-detection@3.723.0':
    resolution: {integrity: sha512-7usZMtoynT9/jxL/rkuDOFQ0C2mhXl4yCm67Rg7GNTstl67u7w5WN1aIRImMeztaKlw8ExjoTyo6WTs1Kceh7A==}
    engines: {node: '>=18.0.0'}

  '@aws-sdk/middleware-sdk-s3@3.723.0':
    resolution: {integrity: sha512-wfjOvNJVp8LDWhq4wO5jtSMb8Vgf4tNlR7QTEQfoYc6AGU3WlK5xyUQcpfcpwytEhQTN9u0cJLQpSyXDO+qSCw==}
    engines: {node: '>=18.0.0'}

  '@aws-sdk/middleware-ssec@3.723.0':
    resolution: {integrity: sha512-Bs+8RAeSMik6ZYCGSDJzJieGsDDh2fRbh1HQG94T8kpwBXVxMYihm6e9Xp2cyl+w9fyyCnh0IdCKChP/DvrdhA==}
    engines: {node: '>=18.0.0'}

  '@aws-sdk/middleware-user-agent@3.726.0':
    resolution: {integrity: sha512-hZvzuE5S0JmFie1r68K2wQvJbzyxJFdzltj9skgnnwdvLe8F/tz7MqLkm28uV0m4jeHk0LpiBo6eZaPkQiwsZQ==}
    engines: {node: '>=18.0.0'}

  '@aws-sdk/region-config-resolver@3.723.0':
    resolution: {integrity: sha512-tGF/Cvch3uQjZIj34LY2mg8M2Dr4kYG8VU8Yd0dFnB1ybOEOveIK/9ypUo9ycZpB9oO6q01KRe5ijBaxNueUQg==}
    engines: {node: '>=18.0.0'}

  '@aws-sdk/signature-v4-multi-region@3.723.0':
    resolution: {integrity: sha512-lJlVAa5Sl589qO8lwMLVUtnlF1Q7I+6k1Iomv2goY9d1bRl4q2N5Pit2qJVr2AMW0sceQXeh23i2a/CKOqVAdg==}
    engines: {node: '>=18.0.0'}

  '@aws-sdk/token-providers@3.723.0':
    resolution: {integrity: sha512-hniWi1x4JHVwKElANh9afKIMUhAutHVBRD8zo6usr0PAoj+Waf220+1ULS74GXtLXAPCiNXl5Og+PHA7xT8ElQ==}
    engines: {node: '>=18.0.0'}
    peerDependencies:
      '@aws-sdk/client-sso-oidc': ^3.723.0

  '@aws-sdk/types@3.723.0':
    resolution: {integrity: sha512-LmK3kwiMZG1y5g3LGihT9mNkeNOmwEyPk6HGcJqh0wOSV4QpWoKu2epyKE4MLQNUUlz2kOVbVbOrwmI6ZcteuA==}
    engines: {node: '>=18.0.0'}

  '@aws-sdk/util-arn-parser@3.723.0':
    resolution: {integrity: sha512-ZhEfvUwNliOQROcAk34WJWVYTlTa4694kSVhDSjW6lE1bMataPnIN8A0ycukEzBXmd8ZSoBcQLn6lKGl7XIJ5w==}
    engines: {node: '>=18.0.0'}

  '@aws-sdk/util-endpoints@3.726.0':
    resolution: {integrity: sha512-sLd30ASsPMoPn3XBK50oe/bkpJ4N8Bpb7SbhoxcY3Lk+fSASaWxbbXE81nbvCnkxrZCvkPOiDHzJCp1E2im71A==}
    engines: {node: '>=18.0.0'}

  '@aws-sdk/util-locate-window@3.723.0':
    resolution: {integrity: sha512-Yf2CS10BqK688DRsrKI/EO6B8ff5J86NXe4C+VCysK7UOgN0l1zOTeTukZ3H8Q9tYYX3oaF1961o8vRkFm7Nmw==}
    engines: {node: '>=18.0.0'}

  '@aws-sdk/util-user-agent-browser@3.723.0':
    resolution: {integrity: sha512-Wh9I6j2jLhNFq6fmXydIpqD1WyQLyTfSxjW9B+PXSnPyk3jtQW8AKQur7p97rO8LAUzVI0bv8kb3ZzDEVbquIg==}

  '@aws-sdk/util-user-agent-node@3.726.0':
    resolution: {integrity: sha512-iEj6KX9o6IQf23oziorveRqyzyclWai95oZHDJtYav3fvLJKStwSjygO4xSF7ycHcTYeCHSLO1FFOHgGVs4Viw==}
    engines: {node: '>=18.0.0'}
    peerDependencies:
      aws-crt: '>=1.0.0'
    peerDependenciesMeta:
      aws-crt:
        optional: true

  '@aws-sdk/util-utf8-browser@3.259.0':
    resolution: {integrity: sha512-UvFa/vR+e19XookZF8RzFZBrw2EUkQWxiBW0yYQAhvk3C+QVGl0H3ouca8LDBlBfQKXwmW3huo/59H8rwb1wJw==}

  '@aws-sdk/xml-builder@3.723.0':
    resolution: {integrity: sha512-5xK2SqGU1mzzsOeemy7cy3fGKxR1sEpUs4pEiIjaT0OIvU+fZaDVUEYWOqsgns6wI90XZEQJlXtI8uAHX/do5Q==}
    engines: {node: '>=18.0.0'}

  '@babel/code-frame@7.26.2':
    resolution: {integrity: sha512-RJlIHRueQgwWitWgF8OdFYGZX328Ax5BCemNGlqHfplnRT9ESi8JkFlvaVYbS+UubVY6dpv87Fs2u5M29iNFVQ==}
    engines: {node: '>=6.9.0'}

  '@babel/compat-data@7.26.5':
    resolution: {integrity: sha512-XvcZi1KWf88RVbF9wn8MN6tYFloU5qX8KjuF3E1PVBmJ9eypXfs4GRiJwLuTZL0iSnJUKn1BFPa5BPZZJyFzPg==}
    engines: {node: '>=6.9.0'}

  '@babel/core@7.24.5':
    resolution: {integrity: sha512-tVQRucExLQ02Boi4vdPp49svNGcfL2GhdTCT9aldhXgCJVAI21EtRfBettiuLUwce/7r6bFdgs6JFkcdTiFttA==}
    engines: {node: '>=6.9.0'}

  '@babel/generator@7.26.5':
    resolution: {integrity: sha512-2caSP6fN9I7HOe6nqhtft7V4g7/V/gfDsC3Ag4W7kEzzvRGKqiv0pu0HogPiZ3KaVSoNDhUws6IJjDjpfmYIXw==}
    engines: {node: '>=6.9.0'}

  '@babel/helper-compilation-targets@7.26.5':
    resolution: {integrity: sha512-IXuyn5EkouFJscIDuFF5EsiSolseme1s0CZB+QxVugqJLYmKdxI1VfIBOst0SUu4rnk2Z7kqTwmoO1lp3HIfnA==}
    engines: {node: '>=6.9.0'}

  '@babel/helper-module-imports@7.25.9':
    resolution: {integrity: sha512-tnUA4RsrmflIM6W6RFTLFSXITtl0wKjgpnLgXyowocVPrbYrLUXSBXDgTs8BlbmIzIdlBySRQjINYs2BAkiLtw==}
    engines: {node: '>=6.9.0'}

  '@babel/helper-module-transforms@7.26.0':
    resolution: {integrity: sha512-xO+xu6B5K2czEnQye6BHA7DolFFmS3LB7stHZFaOLb1pAwO1HWLS8fXA+eh0A2yIvltPVmx3eNNDBJA2SLHXFw==}
    engines: {node: '>=6.9.0'}
    peerDependencies:
      '@babel/core': ^7.0.0

  '@babel/helper-string-parser@7.25.9':
    resolution: {integrity: sha512-4A/SCr/2KLd5jrtOMFzaKjVtAei3+2r/NChoBNoZ3EyP/+GlhoaEGoWOZUmFmoITP7zOJyHIMm+DYRd8o3PvHA==}
    engines: {node: '>=6.9.0'}

  '@babel/helper-validator-identifier@7.25.9':
    resolution: {integrity: sha512-Ed61U6XJc3CVRfkERJWDz4dJwKe7iLmmJsbOGu9wSloNSFttHV0I8g6UAgb7qnK5ly5bGLPd4oXZlxCdANBOWQ==}
    engines: {node: '>=6.9.0'}

  '@babel/helper-validator-option@7.25.9':
    resolution: {integrity: sha512-e/zv1co8pp55dNdEcCynfj9X7nyUKUXoUEwfXqaZt0omVOmDe9oOTdKStH4GmAw6zxMFs50ZayuMfHDKlO7Tfw==}
    engines: {node: '>=6.9.0'}

  '@babel/helpers@7.26.7':
    resolution: {integrity: sha512-8NHiL98vsi0mbPQmYAGWwfcFaOy4j2HY49fXJCfuDcdE7fMIsH9a7GdaeXpIBsbT7307WU8KCMp5pUVDNL4f9A==}
    engines: {node: '>=6.9.0'}

  '@babel/parser@7.24.5':
    resolution: {integrity: sha512-EOv5IK8arwh3LI47dz1b0tKUb/1uhHAnHJOrjgtQMIpu1uXd9mlFrJg9IUgGUgZ41Ch0K8REPTYpO7B76b4vJg==}
    engines: {node: '>=6.0.0'}
    hasBin: true

  '@babel/parser@7.26.5':
    resolution: {integrity: sha512-SRJ4jYmXRqV1/Xc+TIVG84WjHBXKlxO9sHQnA2Pf12QQEAp1LOh6kDzNHXcUnbH1QI0FDoPPVOt+vyUDucxpaw==}
    engines: {node: '>=6.0.0'}
    hasBin: true

  '@babel/runtime@7.26.0':
    resolution: {integrity: sha512-FDSOghenHTiToteC/QRlv2q3DhPZ/oOXTBoirfWNx1Cx3TMVcGWQtMMmQcSvb/JjpNeGzx8Pq/b4fKEJuWm1sw==}
    engines: {node: '>=6.9.0'}

  '@babel/template@7.25.9':
    resolution: {integrity: sha512-9DGttpmPvIxBb/2uwpVo3dqJ+O6RooAFOS+lB+xDqoE2PVCE8nfoHMdZLpfCQRLwvohzXISPZcgxt80xLfsuwg==}
    engines: {node: '>=6.9.0'}

  '@babel/traverse@7.26.5':
    resolution: {integrity: sha512-rkOSPOw+AXbgtwUga3U4u8RpoK9FEFWBNAlTpcnkLFjL5CT+oyHNuUUC/xx6XefEJ16r38r8Bc/lfp6rYuHeJQ==}
    engines: {node: '>=6.9.0'}

  '@babel/types@7.26.5':
    resolution: {integrity: sha512-L6mZmwFDK6Cjh1nRCLXpa6no13ZIioJDz7mdkzHv399pThrTa/k0nUlNaenOeh2kWu/iaOQYElEpKPUswUa9Vg==}
    engines: {node: '>=6.9.0'}

  '@babel/types@7.26.7':
    resolution: {integrity: sha512-t8kDRGrKXyp6+tjUh7hw2RLyclsW4TRoRvRHtSyAX9Bb5ldlFh+90YAYY6awRXrlB4G5G2izNeGySpATlFzmOg==}
    engines: {node: '>=6.9.0'}

  '@corex/deepmerge@4.0.43':
    resolution: {integrity: sha512-N8uEMrMPL0cu/bdboEWpQYb/0i2K5Qn8eCsxzOmxSggJbbQte7ljMRoXm917AbntqTGOzdTu+vP3KOOzoC70HQ==}

  '@dnd-kit/accessibility@3.1.1':
    resolution: {integrity: sha512-2P+YgaXF+gRsIihwwY1gCsQSYnu9Zyj2py8kY5fFvUM1qm2WA2u639R6YNVfU4GWr+ZM5mqEsfHZZLoRONbemw==}
    peerDependencies:
      react: '>=16.8.0'

  '@dnd-kit/core@6.0.8':
    resolution: {integrity: sha512-lYaoP8yHTQSLlZe6Rr9qogouGUz9oRUj4AHhDQGQzq/hqaJRpFo65X+JKsdHf8oUFBzx5A+SJPUvxAwTF2OabA==}
    peerDependencies:
      react: '>=16.8.0'
      react-dom: '>=16.8.0'

  '@dnd-kit/sortable@7.0.2':
    resolution: {integrity: sha512-wDkBHHf9iCi1veM834Gbk1429bd4lHX4RpAwT0y2cHLf246GAvU2sVw/oxWNpPKQNQRQaeGXhAVgrOl1IT+iyA==}
    peerDependencies:
      '@dnd-kit/core': ^6.0.7
      react: '>=16.8.0'

  '@dnd-kit/utilities@3.2.2':
    resolution: {integrity: sha512-+MKAJEOfaBe5SmV6t34p80MMKhjvUz0vRrvVJbPT0WElzaOJ/1xs+D+KDv+tD/NE5ujfrChEcshd4fLn0wpiqg==}
    peerDependencies:
      react: '>=16.8.0'

  '@emnapi/runtime@1.3.1':
    resolution: {integrity: sha512-kEBmG8KyqtxJZv+ygbEim+KCGtIq1fC22Ms3S4ziXmYKm8uyoLX0MHONVKwp+9opg390VaKRNt4a7A9NwmpNhw==}

  '@emotion/babel-plugin@11.13.5':
    resolution: {integrity: sha512-pxHCpT2ex+0q+HH91/zsdHkw/lXd468DIN2zvfvLtPKLLMo6gQj7oLObq8PhkrxOZb/gGCq03S3Z7PDhS8pduQ==}

  '@emotion/cache@11.14.0':
    resolution: {integrity: sha512-L/B1lc/TViYk4DcpGxtAVbx0ZyiKM5ktoIyafGkH6zg/tj+mA+NE//aPYKG0k8kCHSHVJrpLpcAlOBEXQ3SavA==}

  '@emotion/css@11.13.5':
    resolution: {integrity: sha512-wQdD0Xhkn3Qy2VNcIzbLP9MR8TafI0MJb7BEAXKp+w4+XqErksWR4OXomuDzPsN4InLdGhVe6EYcn2ZIUCpB8w==}

  '@emotion/hash@0.9.2':
    resolution: {integrity: sha512-MyqliTZGuOm3+5ZRSaaBGP3USLw6+EGykkwZns2EPC5g8jJ4z9OrdZY9apkl3+UP9+sdz76YYkwCKP5gh8iY3g==}

  '@emotion/memoize@0.9.0':
    resolution: {integrity: sha512-30FAj7/EoJ5mwVPOWhAyCX+FPfMDrVecJAM+Iw9NRoSl4BBAQeqj4cApHHUXOVvIPgLVDsCFoz/hGD+5QQD1GQ==}

  '@emotion/react@11.14.0':
    resolution: {integrity: sha512-O000MLDBDdk/EohJPFUqvnp4qnHeYkVP5B0xEG0D/L7cOKP9kefu2DXn8dj74cQfsEzUqh+sr1RzFqiL1o+PpA==}
    peerDependencies:
      '@types/react': '*'
      react: '>=16.8.0'
    peerDependenciesMeta:
      '@types/react':
        optional: true

  '@emotion/serialize@1.3.3':
    resolution: {integrity: sha512-EISGqt7sSNWHGI76hC7x1CksiXPahbxEOrC5RjmFRJTqLyEK9/9hZvBbiYn70dw4wuwMKiEMCUlR6ZXTSWQqxA==}

  '@emotion/sheet@1.4.0':
    resolution: {integrity: sha512-fTBW9/8r2w3dXWYM4HCB1Rdp8NLibOw2+XELH5m5+AkWiL/KqYX6dc0kKYlaYyKjrQ6ds33MCdMPEwgs2z1rqg==}

  '@emotion/unitless@0.10.0':
    resolution: {integrity: sha512-dFoMUuQA20zvtVTuxZww6OHoJYgrzfKM1t52mVySDJnMSEa08ruEvdYQbhvyu6soU+NeLVd3yKfTfT0NeV6qGg==}

  '@emotion/use-insertion-effect-with-fallbacks@1.2.0':
    resolution: {integrity: sha512-yJMtVdH59sxi/aVJBpk9FQq+OR8ll5GT8oWd57UpeaKEVGab41JWaCFA7FRLoMLloOZF/c/wsPoe+bfGmRKgDg==}
    peerDependencies:
      react: '>=16.8.0'

  '@emotion/utils@1.4.2':
    resolution: {integrity: sha512-3vLclRofFziIa3J2wDh9jjbkUz9qk5Vi3IZ/FSTKViB0k+ef0fPV7dYrUIugbgupYDx7v9ud/SjrtEP8Y4xLoA==}

  '@emotion/weak-memoize@0.4.0':
    resolution: {integrity: sha512-snKqtPW01tN0ui7yu9rGv69aJXr/a/Ywvl11sUjNtEcRc+ng/mQriFL0wLXMef74iHa/EkftbDzU9F8iFbH+zg==}

  '@esbuild/aix-ppc64@0.19.11':
    resolution: {integrity: sha512-FnzU0LyE3ySQk7UntJO4+qIiQgI7KoODnZg5xzXIrFJlKd2P2gwHsHY4927xj9y5PJmJSzULiUCWmv7iWnNa7g==}
    engines: {node: '>=12'}
    cpu: [ppc64]
    os: [aix]

  '@esbuild/aix-ppc64@0.23.1':
    resolution: {integrity: sha512-6VhYk1diRqrhBAqpJEdjASR/+WVRtfjpqKuNw11cLiaWpAT/Uu+nokB+UJnevzy/P9C/ty6AOe0dwueMrGh/iQ==}
    engines: {node: '>=18'}
    cpu: [ppc64]
    os: [aix]

  '@esbuild/android-arm64@0.19.11':
    resolution: {integrity: sha512-aiu7K/5JnLj//KOnOfEZ0D90obUkRzDMyqd/wNAUQ34m4YUPVhRZpnqKV9uqDGxT7cToSDnIHsGooyIczu9T+Q==}
    engines: {node: '>=12'}
    cpu: [arm64]
    os: [android]

  '@esbuild/android-arm64@0.23.1':
    resolution: {integrity: sha512-xw50ipykXcLstLeWH7WRdQuysJqejuAGPd30vd1i5zSyKK3WE+ijzHmLKxdiCMtH1pHz78rOg0BKSYOSB/2Khw==}
    engines: {node: '>=18'}
    cpu: [arm64]
    os: [android]

  '@esbuild/android-arm@0.19.11':
    resolution: {integrity: sha512-5OVapq0ClabvKvQ58Bws8+wkLCV+Rxg7tUVbo9xu034Nm536QTII4YzhaFriQ7rMrorfnFKUsArD2lqKbFY4vw==}
    engines: {node: '>=12'}
    cpu: [arm]
    os: [android]

  '@esbuild/android-arm@0.23.1':
    resolution: {integrity: sha512-uz6/tEy2IFm9RYOyvKl88zdzZfwEfKZmnX9Cj1BHjeSGNuGLuMD1kR8y5bteYmwqKm1tj8m4cb/aKEorr6fHWQ==}
    engines: {node: '>=18'}
    cpu: [arm]
    os: [android]

  '@esbuild/android-x64@0.19.11':
    resolution: {integrity: sha512-eccxjlfGw43WYoY9QgB82SgGgDbibcqyDTlk3l3C0jOVHKxrjdc9CTwDUQd0vkvYg5um0OH+GpxYvp39r+IPOg==}
    engines: {node: '>=12'}
    cpu: [x64]
    os: [android]

  '@esbuild/android-x64@0.23.1':
    resolution: {integrity: sha512-nlN9B69St9BwUoB+jkyU090bru8L0NA3yFvAd7k8dNsVH8bi9a8cUAUSEcEEgTp2z3dbEDGJGfP6VUnkQnlReg==}
    engines: {node: '>=18'}
    cpu: [x64]
    os: [android]

  '@esbuild/darwin-arm64@0.19.11':
    resolution: {integrity: sha512-ETp87DRWuSt9KdDVkqSoKoLFHYTrkyz2+65fj9nfXsaV3bMhTCjtQfw3y+um88vGRKRiF7erPrh/ZuIdLUIVxQ==}
    engines: {node: '>=12'}
    cpu: [arm64]
    os: [darwin]

  '@esbuild/darwin-arm64@0.23.1':
    resolution: {integrity: sha512-YsS2e3Wtgnw7Wq53XXBLcV6JhRsEq8hkfg91ESVadIrzr9wO6jJDMZnCQbHm1Guc5t/CdDiFSSfWP58FNuvT3Q==}
    engines: {node: '>=18'}
    cpu: [arm64]
    os: [darwin]

  '@esbuild/darwin-x64@0.19.11':
    resolution: {integrity: sha512-fkFUiS6IUK9WYUO/+22omwetaSNl5/A8giXvQlcinLIjVkxwTLSktbF5f/kJMftM2MJp9+fXqZ5ezS7+SALp4g==}
    engines: {node: '>=12'}
    cpu: [x64]
    os: [darwin]

  '@esbuild/darwin-x64@0.23.1':
    resolution: {integrity: sha512-aClqdgTDVPSEGgoCS8QDG37Gu8yc9lTHNAQlsztQ6ENetKEO//b8y31MMu2ZaPbn4kVsIABzVLXYLhCGekGDqw==}
    engines: {node: '>=18'}
    cpu: [x64]
    os: [darwin]

  '@esbuild/freebsd-arm64@0.19.11':
    resolution: {integrity: sha512-lhoSp5K6bxKRNdXUtHoNc5HhbXVCS8V0iZmDvyWvYq9S5WSfTIHU2UGjcGt7UeS6iEYp9eeymIl5mJBn0yiuxA==}
    engines: {node: '>=12'}
    cpu: [arm64]
    os: [freebsd]

  '@esbuild/freebsd-arm64@0.23.1':
    resolution: {integrity: sha512-h1k6yS8/pN/NHlMl5+v4XPfikhJulk4G+tKGFIOwURBSFzE8bixw1ebjluLOjfwtLqY0kewfjLSrO6tN2MgIhA==}
    engines: {node: '>=18'}
    cpu: [arm64]
    os: [freebsd]

  '@esbuild/freebsd-x64@0.19.11':
    resolution: {integrity: sha512-JkUqn44AffGXitVI6/AbQdoYAq0TEullFdqcMY/PCUZ36xJ9ZJRtQabzMA+Vi7r78+25ZIBosLTOKnUXBSi1Kw==}
    engines: {node: '>=12'}
    cpu: [x64]
    os: [freebsd]

  '@esbuild/freebsd-x64@0.23.1':
    resolution: {integrity: sha512-lK1eJeyk1ZX8UklqFd/3A60UuZ/6UVfGT2LuGo3Wp4/z7eRTRYY+0xOu2kpClP+vMTi9wKOfXi2vjUpO1Ro76g==}
    engines: {node: '>=18'}
    cpu: [x64]
    os: [freebsd]

  '@esbuild/linux-arm64@0.19.11':
    resolution: {integrity: sha512-LneLg3ypEeveBSMuoa0kwMpCGmpu8XQUh+mL8XXwoYZ6Be2qBnVtcDI5azSvh7vioMDhoJFZzp9GWp9IWpYoUg==}
    engines: {node: '>=12'}
    cpu: [arm64]
    os: [linux]

  '@esbuild/linux-arm64@0.23.1':
    resolution: {integrity: sha512-/93bf2yxencYDnItMYV/v116zff6UyTjo4EtEQjUBeGiVpMmffDNUyD9UN2zV+V3LRV3/on4xdZ26NKzn6754g==}
    engines: {node: '>=18'}
    cpu: [arm64]
    os: [linux]

  '@esbuild/linux-arm@0.19.11':
    resolution: {integrity: sha512-3CRkr9+vCV2XJbjwgzjPtO8T0SZUmRZla+UL1jw+XqHZPkPgZiyWvbDvl9rqAN8Zl7qJF0O/9ycMtjU67HN9/Q==}
    engines: {node: '>=12'}
    cpu: [arm]
    os: [linux]

  '@esbuild/linux-arm@0.23.1':
    resolution: {integrity: sha512-CXXkzgn+dXAPs3WBwE+Kvnrf4WECwBdfjfeYHpMeVxWE0EceB6vhWGShs6wi0IYEqMSIzdOF1XjQ/Mkm5d7ZdQ==}
    engines: {node: '>=18'}
    cpu: [arm]
    os: [linux]

  '@esbuild/linux-ia32@0.19.11':
    resolution: {integrity: sha512-caHy++CsD8Bgq2V5CodbJjFPEiDPq8JJmBdeyZ8GWVQMjRD0sU548nNdwPNvKjVpamYYVL40AORekgfIubwHoA==}
    engines: {node: '>=12'}
    cpu: [ia32]
    os: [linux]

  '@esbuild/linux-ia32@0.23.1':
    resolution: {integrity: sha512-VTN4EuOHwXEkXzX5nTvVY4s7E/Krz7COC8xkftbbKRYAl96vPiUssGkeMELQMOnLOJ8k3BY1+ZY52tttZnHcXQ==}
    engines: {node: '>=18'}
    cpu: [ia32]
    os: [linux]

  '@esbuild/linux-loong64@0.19.11':
    resolution: {integrity: sha512-ppZSSLVpPrwHccvC6nQVZaSHlFsvCQyjnvirnVjbKSHuE5N24Yl8F3UwYUUR1UEPaFObGD2tSvVKbvR+uT1Nrg==}
    engines: {node: '>=12'}
    cpu: [loong64]
    os: [linux]

  '@esbuild/linux-loong64@0.23.1':
    resolution: {integrity: sha512-Vx09LzEoBa5zDnieH8LSMRToj7ir/Jeq0Gu6qJ/1GcBq9GkfoEAoXvLiW1U9J1qE/Y/Oyaq33w5p2ZWrNNHNEw==}
    engines: {node: '>=18'}
    cpu: [loong64]
    os: [linux]

  '@esbuild/linux-mips64el@0.19.11':
    resolution: {integrity: sha512-B5x9j0OgjG+v1dF2DkH34lr+7Gmv0kzX6/V0afF41FkPMMqaQ77pH7CrhWeR22aEeHKaeZVtZ6yFwlxOKPVFyg==}
    engines: {node: '>=12'}
    cpu: [mips64el]
    os: [linux]

  '@esbuild/linux-mips64el@0.23.1':
    resolution: {integrity: sha512-nrFzzMQ7W4WRLNUOU5dlWAqa6yVeI0P78WKGUo7lg2HShq/yx+UYkeNSE0SSfSure0SqgnsxPvmAUu/vu0E+3Q==}
    engines: {node: '>=18'}
    cpu: [mips64el]
    os: [linux]

  '@esbuild/linux-ppc64@0.19.11':
    resolution: {integrity: sha512-MHrZYLeCG8vXblMetWyttkdVRjQlQUb/oMgBNurVEnhj4YWOr4G5lmBfZjHYQHHN0g6yDmCAQRR8MUHldvvRDA==}
    engines: {node: '>=12'}
    cpu: [ppc64]
    os: [linux]

  '@esbuild/linux-ppc64@0.23.1':
    resolution: {integrity: sha512-dKN8fgVqd0vUIjxuJI6P/9SSSe/mB9rvA98CSH2sJnlZ/OCZWO1DJvxj8jvKTfYUdGfcq2dDxoKaC6bHuTlgcw==}
    engines: {node: '>=18'}
    cpu: [ppc64]
    os: [linux]

  '@esbuild/linux-riscv64@0.19.11':
    resolution: {integrity: sha512-f3DY++t94uVg141dozDu4CCUkYW+09rWtaWfnb3bqe4w5NqmZd6nPVBm+qbz7WaHZCoqXqHz5p6CM6qv3qnSSQ==}
    engines: {node: '>=12'}
    cpu: [riscv64]
    os: [linux]

  '@esbuild/linux-riscv64@0.23.1':
    resolution: {integrity: sha512-5AV4Pzp80fhHL83JM6LoA6pTQVWgB1HovMBsLQ9OZWLDqVY8MVobBXNSmAJi//Csh6tcY7e7Lny2Hg1tElMjIA==}
    engines: {node: '>=18'}
    cpu: [riscv64]
    os: [linux]

  '@esbuild/linux-s390x@0.19.11':
    resolution: {integrity: sha512-A5xdUoyWJHMMlcSMcPGVLzYzpcY8QP1RtYzX5/bS4dvjBGVxdhuiYyFwp7z74ocV7WDc0n1harxmpq2ePOjI0Q==}
    engines: {node: '>=12'}
    cpu: [s390x]
    os: [linux]

  '@esbuild/linux-s390x@0.23.1':
    resolution: {integrity: sha512-9ygs73tuFCe6f6m/Tb+9LtYxWR4c9yg7zjt2cYkjDbDpV/xVn+68cQxMXCjUpYwEkze2RcU/rMnfIXNRFmSoDw==}
    engines: {node: '>=18'}
    cpu: [s390x]
    os: [linux]

  '@esbuild/linux-x64@0.19.11':
    resolution: {integrity: sha512-grbyMlVCvJSfxFQUndw5mCtWs5LO1gUlwP4CDi4iJBbVpZcqLVT29FxgGuBJGSzyOxotFG4LoO5X+M1350zmPA==}
    engines: {node: '>=12'}
    cpu: [x64]
    os: [linux]

  '@esbuild/linux-x64@0.23.1':
    resolution: {integrity: sha512-EV6+ovTsEXCPAp58g2dD68LxoP/wK5pRvgy0J/HxPGB009omFPv3Yet0HiaqvrIrgPTBuC6wCH1LTOY91EO5hQ==}
    engines: {node: '>=18'}
    cpu: [x64]
    os: [linux]

  '@esbuild/netbsd-x64@0.19.11':
    resolution: {integrity: sha512-13jvrQZJc3P230OhU8xgwUnDeuC/9egsjTkXN49b3GcS5BKvJqZn86aGM8W9pd14Kd+u7HuFBMVtrNGhh6fHEQ==}
    engines: {node: '>=12'}
    cpu: [x64]
    os: [netbsd]

  '@esbuild/netbsd-x64@0.23.1':
    resolution: {integrity: sha512-aevEkCNu7KlPRpYLjwmdcuNz6bDFiE7Z8XC4CPqExjTvrHugh28QzUXVOZtiYghciKUacNktqxdpymplil1beA==}
    engines: {node: '>=18'}
    cpu: [x64]
    os: [netbsd]

  '@esbuild/openbsd-arm64@0.23.1':
    resolution: {integrity: sha512-3x37szhLexNA4bXhLrCC/LImN/YtWis6WXr1VESlfVtVeoFJBRINPJ3f0a/6LV8zpikqoUg4hyXw0sFBt5Cr+Q==}
    engines: {node: '>=18'}
    cpu: [arm64]
    os: [openbsd]

  '@esbuild/openbsd-x64@0.19.11':
    resolution: {integrity: sha512-ysyOGZuTp6SNKPE11INDUeFVVQFrhcNDVUgSQVDzqsqX38DjhPEPATpid04LCoUr2WXhQTEZ8ct/EgJCUDpyNw==}
    engines: {node: '>=12'}
    cpu: [x64]
    os: [openbsd]

  '@esbuild/openbsd-x64@0.23.1':
    resolution: {integrity: sha512-aY2gMmKmPhxfU+0EdnN+XNtGbjfQgwZj43k8G3fyrDM/UdZww6xrWxmDkuz2eCZchqVeABjV5BpildOrUbBTqA==}
    engines: {node: '>=18'}
    cpu: [x64]
    os: [openbsd]

  '@esbuild/sunos-x64@0.19.11':
    resolution: {integrity: sha512-Hf+Sad9nVwvtxy4DXCZQqLpgmRTQqyFyhT3bZ4F2XlJCjxGmRFF0Shwn9rzhOYRB61w9VMXUkxlBy56dk9JJiQ==}
    engines: {node: '>=12'}
    cpu: [x64]
    os: [sunos]

  '@esbuild/sunos-x64@0.23.1':
    resolution: {integrity: sha512-RBRT2gqEl0IKQABT4XTj78tpk9v7ehp+mazn2HbUeZl1YMdaGAQqhapjGTCe7uw7y0frDi4gS0uHzhvpFuI1sA==}
    engines: {node: '>=18'}
    cpu: [x64]
    os: [sunos]

  '@esbuild/win32-arm64@0.19.11':
    resolution: {integrity: sha512-0P58Sbi0LctOMOQbpEOvOL44Ne0sqbS0XWHMvvrg6NE5jQ1xguCSSw9jQeUk2lfrXYsKDdOe6K+oZiwKPilYPQ==}
    engines: {node: '>=12'}
    cpu: [arm64]
    os: [win32]

  '@esbuild/win32-arm64@0.23.1':
    resolution: {integrity: sha512-4O+gPR5rEBe2FpKOVyiJ7wNDPA8nGzDuJ6gN4okSA1gEOYZ67N8JPk58tkWtdtPeLz7lBnY6I5L3jdsr3S+A6A==}
    engines: {node: '>=18'}
    cpu: [arm64]
    os: [win32]

  '@esbuild/win32-ia32@0.19.11':
    resolution: {integrity: sha512-6YOrWS+sDJDmshdBIQU+Uoyh7pQKrdykdefC1avn76ss5c+RN6gut3LZA4E2cH5xUEp5/cA0+YxRaVtRAb0xBg==}
    engines: {node: '>=12'}
    cpu: [ia32]
    os: [win32]

  '@esbuild/win32-ia32@0.23.1':
    resolution: {integrity: sha512-BcaL0Vn6QwCwre3Y717nVHZbAa4UBEigzFm6VdsVdT/MbZ38xoj1X9HPkZhbmaBGUD1W8vxAfffbDe8bA6AKnQ==}
    engines: {node: '>=18'}
    cpu: [ia32]
    os: [win32]

  '@esbuild/win32-x64@0.19.11':
    resolution: {integrity: sha512-vfkhltrjCAb603XaFhqhAF4LGDi2M4OrCRrFusyQ+iTLQ/o60QQXxc9cZC/FFpihBI9N1Grn6SMKVJ4KP7Fuiw==}
    engines: {node: '>=12'}
    cpu: [x64]
    os: [win32]

  '@esbuild/win32-x64@0.23.1':
    resolution: {integrity: sha512-BHpFFeslkWrXWyUPnbKm+xYYVYruCinGcftSBaa8zoF9hZO4BcSCFUvHVTtzpIY6YzUnYtuEhZ+C9iEXjxnasg==}
    engines: {node: '>=18'}
    cpu: [x64]
    os: [win32]

  '@eslint-community/eslint-utils@4.4.1':
    resolution: {integrity: sha512-s3O3waFUrMV8P/XaF/+ZTp1X9XBZW1a4B97ZnjQF2KYWaFD2A8KyFBsrsfSjEmjn3RGWAIuvlneuZm3CUK3jbA==}
    engines: {node: ^12.22.0 || ^14.17.0 || >=16.0.0}
    peerDependencies:
      eslint: ^6.0.0 || ^7.0.0 || >=8.0.0

  '@eslint-community/regexpp@4.12.1':
    resolution: {integrity: sha512-CCZCDJuduB9OUkFkY2IgppNZMi2lBQgD2qzwXkEia16cge2pijY/aXi96CJMquDMn3nJdlPV1A5KrJEXwfLNzQ==}
    engines: {node: ^12.0.0 || ^14.0.0 || >=16.0.0}

  '@eslint/compat@1.2.5':
    resolution: {integrity: sha512-5iuG/StT+7OfvhoBHPlmxkPA9om6aDUFgmD4+mWKAGsYt4vCe8rypneG03AuseyRHBmcCLXQtIH5S26tIoggLg==}
    engines: {node: ^18.18.0 || ^20.9.0 || >=21.1.0}
    peerDependencies:
      eslint: ^9.10.0
    peerDependenciesMeta:
      eslint:
        optional: true

  '@eslint/config-array@0.19.1':
    resolution: {integrity: sha512-fo6Mtm5mWyKjA/Chy1BYTdn5mGJoDNjC7C64ug20ADsRDGrA85bN3uK3MaKbeRkRuuIEAR5N33Jr1pbm411/PA==}
    engines: {node: ^18.18.0 || ^20.9.0 || >=21.1.0}

  '@eslint/core@0.10.0':
    resolution: {integrity: sha512-gFHJ+xBOo4G3WRlR1e/3G8A6/KZAH6zcE/hkLRCZTi/B9avAG365QhFA8uOGzTMqgTghpn7/fSnscW++dpMSAw==}
    engines: {node: ^18.18.0 || ^20.9.0 || >=21.1.0}

  '@eslint/eslintrc@3.2.0':
    resolution: {integrity: sha512-grOjVNN8P3hjJn/eIETF1wwd12DdnwFDoyceUJLYYdkpbwq3nLi+4fqrTAONx7XDALqlL220wC/RHSC/QTI/0w==}
    engines: {node: ^18.18.0 || ^20.9.0 || >=21.1.0}

  '@eslint/js@9.18.0':
    resolution: {integrity: sha512-fK6L7rxcq6/z+AaQMtiFTkvbHkBLNlwyRxHpKawP0x3u9+NC6MQTnFW+AdpwC6gfHTW0051cokQgtTN2FqlxQA==}
    engines: {node: ^18.18.0 || ^20.9.0 || >=21.1.0}

  '@eslint/js@9.19.0':
    resolution: {integrity: sha512-rbq9/g38qjfqFLOVPvwjIvFFdNziEC5S65jmjPw5r6A//QH+W91akh9irMwjDN8zKUTak6W9EsAv4m/7Wnw0UQ==}
    engines: {node: ^18.18.0 || ^20.9.0 || >=21.1.0}

  '@eslint/object-schema@2.1.5':
    resolution: {integrity: sha512-o0bhxnL89h5Bae5T318nFoFzGy+YE5i/gGkoPAgkmTVdRKTiv3p8JHevPiPaMwoloKfEiiaHlawCqaZMqRm+XQ==}
    engines: {node: ^18.18.0 || ^20.9.0 || >=21.1.0}

  '@eslint/plugin-kit@0.2.5':
    resolution: {integrity: sha512-lB05FkqEdUg2AA0xEbUz0SnkXT1LcCTa438W4IWTUh4hdOnVbQyOJ81OrDXsJk/LSiJHubgGEFoR5EHq1NsH1A==}
    engines: {node: ^18.18.0 || ^20.9.0 || >=21.1.0}

  '@faceless-ui/modal@3.0.0-beta.2':
    resolution: {integrity: sha512-UmXvz7Iw3KMO4Pm3llZczU4uc5pPQDb6rdqwoBvYDFgWvkraOAHKx0HxSZgwqQvqOhn8joEFBfFp6/Do2562ow==}
    peerDependencies:
      react: ^16.8.0 || ^17.0.0 || ^18.0.0 || ^19.0.0-rc.0
      react-dom: ^16.8.0 || ^17.0.0 || ^18.0.0 || ^19.0.0-rc.0

  '@faceless-ui/scroll-info@2.0.0-beta.0':
    resolution: {integrity: sha512-pUBhQP8vduA7rVndNsjhaCcds1BykA/Q4iV23JWijU6ZFL/M3Fm9P3ypDS+0VVxolqemNhw8S3FXPwZGgjH4Rw==}
    peerDependencies:
      react: ^16.8.0 || ^17.0.0 || ^18.0.0 || ^19.0.0-rc.0
      react-dom: ^16.8.0 || ^17.0.0 || ^18.0.0 || ^19.0.0-rc.0

  '@faceless-ui/window-info@3.0.0-beta.0':
    resolution: {integrity: sha512-Qs8xRA+fl4sU2aFVe9xawxfi5TVZ9VTPuhdQpx9aSv7U5a2F0AXwT61lJfnaJ9Flm8tOcxzq67p8cVZsXNCVeQ==}
    peerDependencies:
      react: ^16.8.0 || ^17.0.0 || ^18.0.0 || ^19.0.0-rc.0
      react-dom: ^16.8.0 || ^17.0.0 || ^18.0.0 || ^19.0.0-rc.0

  '@floating-ui/core@1.6.9':
    resolution: {integrity: sha512-uMXCuQ3BItDUbAMhIXw7UPXRfAlOAvZzdK9BWpE60MCn+Svt3aLn9jsPTi/WNGlRUu2uI0v5S7JiIUsbsvh3fw==}

  '@floating-ui/dom@1.6.13':
    resolution: {integrity: sha512-umqzocjDgNRGTuO7Q8CU32dkHkECqI8ZdMZ5Swb6QAM0t5rnlrN3lGo1hdpscRd3WS8T6DKYK4ephgIH9iRh3w==}

  '@floating-ui/react-dom@2.1.2':
    resolution: {integrity: sha512-06okr5cgPzMNBy+Ycse2A6udMi4bqwW/zgBF/rwjcNqWkyr82Mcg8b0vjX8OJpZFy/FKjJmw6wV7t44kK6kW7A==}
    peerDependencies:
      react: '>=16.8.0'
      react-dom: '>=16.8.0'

  '@floating-ui/react@0.26.28':
    resolution: {integrity: sha512-yORQuuAtVpiRjpMhdc0wJj06b9JFjrYF4qp96j++v2NBpbi6SEGF7donUJ3TMieerQ6qVkAv1tgr7L4r5roTqw==}
    peerDependencies:
      react: '>=16.8.0'
      react-dom: '>=16.8.0'

  '@floating-ui/react@0.27.3':
    resolution: {integrity: sha512-CLHnes3ixIFFKVQDdICjel8muhFLOBdQH7fgtHNPY8UbCNqbeKZ262G7K66lGQOUQWWnYocf7ZbUsLJgGfsLHg==}
    peerDependencies:
      react: '>=17.0.0'
      react-dom: '>=17.0.0'

  '@floating-ui/utils@0.2.9':
    resolution: {integrity: sha512-MDWhGtE+eHw5JW7lq4qhc5yRLS11ERl1c7Z6Xd0a58DozHES6EnNNwUWbMiG4J9Cgj053Bhk8zvlhFYKVhULwg==}

  '@formatjs/ecma402-abstract@2.3.2':
    resolution: {integrity: sha512-6sE5nyvDloULiyOMbOTJEEgWL32w+VHkZQs8S02Lnn8Y/O5aQhjOEXwWzvR7SsBE/exxlSpY2EsWZgqHbtLatg==}

  '@formatjs/fast-memoize@2.2.6':
    resolution: {integrity: sha512-luIXeE2LJbQnnzotY1f2U2m7xuQNj2DA8Vq4ce1BY9ebRZaoPB1+8eZ6nXpLzsxuW5spQxr7LdCg+CApZwkqkw==}

  '@formatjs/icu-messageformat-parser@2.9.8':
    resolution: {integrity: sha512-hZlLNI3+Lev8IAXuwehLoN7QTKqbx3XXwFW1jh0AdIA9XJdzn9Uzr+2LLBspPm/PX0+NLIfykj/8IKxQqHUcUQ==}

  '@formatjs/icu-skeleton-parser@1.8.12':
    resolution: {integrity: sha512-QRAY2jC1BomFQHYDMcZtClqHR55EEnB96V7Xbk/UiBodsuFc5kujybzt87+qj1KqmJozFhk6n4KiT1HKwAkcfg==}

  '@formatjs/intl-localematcher@0.5.10':
    resolution: {integrity: sha512-af3qATX+m4Rnd9+wHcjJ4w2ijq+rAVP3CCinJQvFv1kgSu1W6jypUmvleJxcewdxmutM8dmIRZFxO/IQBZmP2Q==}

  '@headlessui/react@2.2.0':
    resolution: {integrity: sha512-RzCEg+LXsuI7mHiSomsu/gBJSjpupm6A1qIZ5sWjd7JhARNlMiSA4kKfJpCKwU9tE+zMRterhhrP74PvfJrpXQ==}
    engines: {node: '>=10'}
    peerDependencies:
      react: ^18 || ^19 || ^19.0.0-rc
      react-dom: ^18 || ^19 || ^19.0.0-rc

  '@heroicons/react@2.2.0':
    resolution: {integrity: sha512-LMcepvRaS9LYHJGsF0zzmgKCUim/X3N/DQKc4jepAXJ7l8QxJ1PmxJzqplF2Z3FE4PqBAIGyJAQ/w4B5dsqbtQ==}
    peerDependencies:
      react: '>= 16 || ^19.0.0-rc'

  '@hookform/resolvers@3.10.0':
    resolution: {integrity: sha512-79Dv+3mDF7i+2ajj7SkypSKHhl1cbln1OGavqrsF7p6mbUv11xpqpacPsGDCTRvCSjEEIez2ef1NveSVL3b0Ag==}
    peerDependencies:
      react-hook-form: ^7.0.0

  '@humanfs/core@0.19.1':
    resolution: {integrity: sha512-5DyQ4+1JEUzejeK1JGICcideyfUbGixgS9jNgex5nqkW+cY7WZhxBigmieN5Qnw9ZosSNVC9KQKyb+GUaGyKUA==}
    engines: {node: '>=18.18.0'}

  '@humanfs/node@0.16.6':
    resolution: {integrity: sha512-YuI2ZHQL78Q5HbhDiBA1X4LmYdXCKCMQIfw0pw7piHJwyREFebJUvrQN4cMssyES6x+vfUbx1CIpaQUKYdQZOw==}
    engines: {node: '>=18.18.0'}

  '@humanwhocodes/module-importer@1.0.1':
    resolution: {integrity: sha512-bxveV4V8v5Yb4ncFTT3rPSgZBOpCkjfK0y4oVVVJwIuDVBRMDXrPyXRL988i5ap9m9bnyEEjWfm5WkBmtffLfA==}
    engines: {node: '>=12.22'}

  '@humanwhocodes/retry@0.3.1':
    resolution: {integrity: sha512-JBxkERygn7Bv/GbN5Rv8Ul6LVknS+5Bp6RgDC/O8gEBU/yeH5Ui5C/OlWrTb6qct7LjjfT6Re2NxB0ln0yYybA==}
    engines: {node: '>=18.18'}

  '@humanwhocodes/retry@0.4.1':
    resolution: {integrity: sha512-c7hNEllBlenFTHBky65mhq8WD2kbN9Q6gk0bTk8lSBvc554jpXSkST1iePudpt7+A/AQvuHs9EMqjHDXMY1lrA==}
    engines: {node: '>=18.18'}

  '@img/sharp-darwin-arm64@0.33.5':
    resolution: {integrity: sha512-UT4p+iz/2H4twwAoLCqfA9UH5pI6DggwKEGuaPy7nCVQ8ZsiY5PIcrRvD1DzuY3qYL07NtIQcWnBSY/heikIFQ==}
    engines: {node: ^18.17.0 || ^20.3.0 || >=21.0.0}
    cpu: [arm64]
    os: [darwin]

  '@img/sharp-darwin-x64@0.33.5':
    resolution: {integrity: sha512-fyHac4jIc1ANYGRDxtiqelIbdWkIuQaI84Mv45KvGRRxSAa7o7d1ZKAOBaYbnepLC1WqxfpimdeWfvqqSGwR2Q==}
    engines: {node: ^18.17.0 || ^20.3.0 || >=21.0.0}
    cpu: [x64]
    os: [darwin]

  '@img/sharp-libvips-darwin-arm64@1.0.4':
    resolution: {integrity: sha512-XblONe153h0O2zuFfTAbQYAX2JhYmDHeWikp1LM9Hul9gVPjFY427k6dFEcOL72O01QxQsWi761svJ/ev9xEDg==}
    cpu: [arm64]
    os: [darwin]

  '@img/sharp-libvips-darwin-x64@1.0.4':
    resolution: {integrity: sha512-xnGR8YuZYfJGmWPvmlunFaWJsb9T/AO2ykoP3Fz/0X5XV2aoYBPkX6xqCQvUTKKiLddarLaxpzNe+b1hjeWHAQ==}
    cpu: [x64]
    os: [darwin]

  '@img/sharp-libvips-linux-arm64@1.0.4':
    resolution: {integrity: sha512-9B+taZ8DlyyqzZQnoeIvDVR/2F4EbMepXMc/NdVbkzsJbzkUjhXv/70GQJ7tdLA4YJgNP25zukcxpX2/SueNrA==}
    cpu: [arm64]
    os: [linux]

  '@img/sharp-libvips-linux-arm@1.0.5':
    resolution: {integrity: sha512-gvcC4ACAOPRNATg/ov8/MnbxFDJqf/pDePbBnuBDcjsI8PssmjoKMAz4LtLaVi+OnSb5FK/yIOamqDwGmXW32g==}
    cpu: [arm]
    os: [linux]

  '@img/sharp-libvips-linux-s390x@1.0.4':
    resolution: {integrity: sha512-u7Wz6ntiSSgGSGcjZ55im6uvTrOxSIS8/dgoVMoiGE9I6JAfU50yH5BoDlYA1tcuGS7g/QNtetJnxA6QEsCVTA==}
    cpu: [s390x]
    os: [linux]

  '@img/sharp-libvips-linux-x64@1.0.4':
    resolution: {integrity: sha512-MmWmQ3iPFZr0Iev+BAgVMb3ZyC4KeFc3jFxnNbEPas60e1cIfevbtuyf9nDGIzOaW9PdnDciJm+wFFaTlj5xYw==}
    cpu: [x64]
    os: [linux]

  '@img/sharp-libvips-linuxmusl-arm64@1.0.4':
    resolution: {integrity: sha512-9Ti+BbTYDcsbp4wfYib8Ctm1ilkugkA/uscUn6UXK1ldpC1JjiXbLfFZtRlBhjPZ5o1NCLiDbg8fhUPKStHoTA==}
    cpu: [arm64]
    os: [linux]

  '@img/sharp-libvips-linuxmusl-x64@1.0.4':
    resolution: {integrity: sha512-viYN1KX9m+/hGkJtvYYp+CCLgnJXwiQB39damAO7WMdKWlIhmYTfHjwSbQeUK/20vY154mwezd9HflVFM1wVSw==}
    cpu: [x64]
    os: [linux]

  '@img/sharp-linux-arm64@0.33.5':
    resolution: {integrity: sha512-JMVv+AMRyGOHtO1RFBiJy/MBsgz0x4AWrT6QoEVVTyh1E39TrCUpTRI7mx9VksGX4awWASxqCYLCV4wBZHAYxA==}
    engines: {node: ^18.17.0 || ^20.3.0 || >=21.0.0}
    cpu: [arm64]
    os: [linux]

  '@img/sharp-linux-arm@0.33.5':
    resolution: {integrity: sha512-JTS1eldqZbJxjvKaAkxhZmBqPRGmxgu+qFKSInv8moZ2AmT5Yib3EQ1c6gp493HvrvV8QgdOXdyaIBrhvFhBMQ==}
    engines: {node: ^18.17.0 || ^20.3.0 || >=21.0.0}
    cpu: [arm]
    os: [linux]

  '@img/sharp-linux-s390x@0.33.5':
    resolution: {integrity: sha512-y/5PCd+mP4CA/sPDKl2961b+C9d+vPAveS33s6Z3zfASk2j5upL6fXVPZi7ztePZ5CuH+1kW8JtvxgbuXHRa4Q==}
    engines: {node: ^18.17.0 || ^20.3.0 || >=21.0.0}
    cpu: [s390x]
    os: [linux]

  '@img/sharp-linux-x64@0.33.5':
    resolution: {integrity: sha512-opC+Ok5pRNAzuvq1AG0ar+1owsu842/Ab+4qvU879ippJBHvyY5n2mxF1izXqkPYlGuP/M556uh53jRLJmzTWA==}
    engines: {node: ^18.17.0 || ^20.3.0 || >=21.0.0}
    cpu: [x64]
    os: [linux]

  '@img/sharp-linuxmusl-arm64@0.33.5':
    resolution: {integrity: sha512-XrHMZwGQGvJg2V/oRSUfSAfjfPxO+4DkiRh6p2AFjLQztWUuY/o8Mq0eMQVIY7HJ1CDQUJlxGGZRw1a5bqmd1g==}
    engines: {node: ^18.17.0 || ^20.3.0 || >=21.0.0}
    cpu: [arm64]
    os: [linux]

  '@img/sharp-linuxmusl-x64@0.33.5':
    resolution: {integrity: sha512-WT+d/cgqKkkKySYmqoZ8y3pxx7lx9vVejxW/W4DOFMYVSkErR+w7mf2u8m/y4+xHe7yY9DAXQMWQhpnMuFfScw==}
    engines: {node: ^18.17.0 || ^20.3.0 || >=21.0.0}
    cpu: [x64]
    os: [linux]

  '@img/sharp-wasm32@0.33.5':
    resolution: {integrity: sha512-ykUW4LVGaMcU9lu9thv85CbRMAwfeadCJHRsg2GmeRa/cJxsVY9Rbd57JcMxBkKHag5U/x7TSBpScF4U8ElVzg==}
    engines: {node: ^18.17.0 || ^20.3.0 || >=21.0.0}
    cpu: [wasm32]

  '@img/sharp-win32-ia32@0.33.5':
    resolution: {integrity: sha512-T36PblLaTwuVJ/zw/LaH0PdZkRz5rd3SmMHX8GSmR7vtNSP5Z6bQkExdSK7xGWyxLw4sUknBuugTelgw2faBbQ==}
    engines: {node: ^18.17.0 || ^20.3.0 || >=21.0.0}
    cpu: [ia32]
    os: [win32]

  '@img/sharp-win32-x64@0.33.5':
    resolution: {integrity: sha512-MpY/o8/8kj+EcnxwvrP4aTJSWw/aZ7JIGR4aBeZkZw5B7/Jn+tY9/VNwtcoGmdT7GfggGIU4kygOMSbYnOrAbg==}
    engines: {node: ^18.17.0 || ^20.3.0 || >=21.0.0}
    cpu: [x64]
    os: [win32]

  '@isaacs/cliui@8.0.2':
    resolution: {integrity: sha512-O8jcjabXaleOG9DQ0+ARXWZBTfnP4WNAqzuiJK7ll44AmxGKv/J2M4TPjxjY3znBCfvBXFzucm1twdyFybFqEA==}
    engines: {node: '>=12'}

  '@jridgewell/gen-mapping@0.3.8':
    resolution: {integrity: sha512-imAbBGkb+ebQyxKgzv5Hu2nmROxoDOXHh80evxdoXNOrvAnVx7zimzc1Oo5h9RlfV4vPXaE2iM5pOFbvOCClWA==}
    engines: {node: '>=6.0.0'}

  '@jridgewell/resolve-uri@3.1.2':
    resolution: {integrity: sha512-bRISgCIjP20/tbWSPWMEi54QVPRZExkuD9lJL+UIxUKtwVJA8wW1Trb1jMs1RFXo1CBTNZ/5hpC9QvmKWdopKw==}
    engines: {node: '>=6.0.0'}

  '@jridgewell/set-array@1.2.1':
    resolution: {integrity: sha512-R8gLRTZeyp03ymzP/6Lil/28tGeGEzhx1q2k703KGWRAI1VdvPIXdG70VJc2pAMw3NA6JKL5hhFu1sJX0Mnn/A==}
    engines: {node: '>=6.0.0'}

  '@jridgewell/sourcemap-codec@1.5.0':
    resolution: {integrity: sha512-gv3ZRaISU3fjPAgNsriBRqGWQL6quFx04YMPW/zD8XMLsU32mhCCbfbO6KZFLjvYpCZ8zyDEgqsgf+PwPaM7GQ==}

  '@jridgewell/trace-mapping@0.3.25':
    resolution: {integrity: sha512-vNk6aEwybGtawWmy/PzwnGDOjCkLWSD2wqvjGGAgOAwCGWySYXfYoxt00IJkTF+8Lb57DwOb3Aa0o9CApepiYQ==}

  '@jsdevtools/ono@7.1.3':
    resolution: {integrity: sha512-4JQNk+3mVzK3xh2rqd6RB4J46qUR19azEHBneZyTZM+c456qOrbbM/5xcR8huNCCcbVt7+UmizG6GuUvPvKUYg==}

  '@lexical/clipboard@0.21.0':
    resolution: {integrity: sha512-3lNMlMeUob9fcnRXGVieV/lmPbmet/SVWckNTOwzfKrZ/YW5HiiyJrWviLRVf50dGXTbmBGt7K/2pfPYvWCHFA==}

  '@lexical/code@0.21.0':
    resolution: {integrity: sha512-E0DNSFu4I+LMn3ft+UT0Dbntc8ZKjIA0BJj6BDewm0qh3bir40YUf5DkI2lpiFNRF2OpcmmcIxakREeU6avqTA==}

  '@lexical/devtools-core@0.21.0':
    resolution: {integrity: sha512-csK41CmRLZbKNV5pT4fUn5RzdPjU5PoWR8EqaS9kiyayhDg2zEnuPtvUYWanLfCLH9A2oOfbEsGxjMctAySlJw==}
    peerDependencies:
      react: '>=17.x'
      react-dom: '>=17.x'

  '@lexical/dragon@0.21.0':
    resolution: {integrity: sha512-ahTCaOtRFNauEzplN1qVuPjyGAlDd+XcVM5FQCdxVh/1DvqmBxEJRVuCBqatzUUVb89jRBekYUcEdnY9iNjvEQ==}

  '@lexical/hashtag@0.21.0':
    resolution: {integrity: sha512-O4dxcZNq1Xm45HLoRifbGAYvQkg3qLoBc6ibmHnDqZL5mQDsufnH6QEKWfgDtrvp9++3iqsSC+TE7VzWIvA7ww==}

  '@lexical/headless@0.21.0':
    resolution: {integrity: sha512-7/eEz6ed39MAg34c+rU7xUn46UV4Wdt5dEZwsdBzuflWhpNeUscQmkw8wIoFhEhJdCc+ZbB17CnjJlUZ1RxHvg==}

  '@lexical/history@0.21.0':
    resolution: {integrity: sha512-Sv2sici2NnAfHYHYRSjjS139MDT8fHP6PlYM2hVr+17dOg7/fJl22VBLRgQ7/+jLtAPxQjID69jvaMlOvt4Oog==}

  '@lexical/html@0.21.0':
    resolution: {integrity: sha512-UGahVsGz8OD7Ya39qwquE+JPStTxCw/uaQrnUNorCM7owtPidO2H+tsilAB3A1GK3ksFGdHeEjBjG0Gf7gOg+Q==}

  '@lexical/link@0.21.0':
    resolution: {integrity: sha512-/coktIyRXg8rXz/7uxXsSEfSQYxPIx8CmignAXWYhcyYtCWA0fD2mhEhWwVvHH9ofNzvidclRPYKUnrmUm3z3Q==}

  '@lexical/list@0.21.0':
    resolution: {integrity: sha512-WItGlwwNJCS8b6SO1QPKzArShmD+OXQkLbhBcAh+EfpnkvmCW5T5LqY+OfIRmEN1dhDOnwqCY7mXkivWO8o5tw==}

  '@lexical/mark@0.21.0':
    resolution: {integrity: sha512-2x/LoHDYPOkZbKHz4qLFWsPywjRv9KggTOtmRazmaNRUG0FpkImJwUbbaKjWQXeESVGpzfL3qNFSAmCWthsc4g==}

  '@lexical/markdown@0.21.0':
    resolution: {integrity: sha512-XCQCyW5ujK0xR6evV8sF0hv/MRUA//kIrB2JiyF12tLQyjLRNEXO+0IKastWnMKSaDdJMKjzgd+4PiummYs7uA==}

  '@lexical/offset@0.21.0':
    resolution: {integrity: sha512-UR0wHg+XXbq++6aeUPdU0K41xhUDBYzX+AeiqU9bZ7yoOq4grvKD8KBr5tARCSYTy0yvQnL1ddSO12TrP/98Lg==}

  '@lexical/overflow@0.21.0':
    resolution: {integrity: sha512-93P+d1mbvaJvZF8KK2pG22GuS2pHLtyC7N3GBfkbyAIb7TL/rYs47iR+eADJ4iNY680lylJ4Sl/AEnWvlY7hAg==}

  '@lexical/plain-text@0.21.0':
    resolution: {integrity: sha512-r4CsAknBD7qGYSE5fPdjpJ6EjfvzHbDtuCeKciL9muiswQhw4HeJrT1qb/QUIY+072uvXTgCgmjUmkbYnxKyPA==}

  '@lexical/react@0.21.0':
    resolution: {integrity: sha512-tKwx8EoNkBBKOZf8c10QfyDImH87+XUI1QDL8KXt+Lb8E4ho7g1jAjoEirNEn9gMBj33K4l2qVdbe3XmPAdpMQ==}
    peerDependencies:
      react: '>=17.x'
      react-dom: '>=17.x'

  '@lexical/rich-text@0.21.0':
    resolution: {integrity: sha512-+pvEKUneEkGfWOSTl9jU58N9knePilMLxxOtppCAcgnaCdilOh3n5YyRppXhvmprUe0JaTseCMoik2LP51G/JA==}

  '@lexical/selection@0.21.0':
    resolution: {integrity: sha512-4u53bc8zlPPF0rnHjsGQExQ1St8NafsDd70/t1FMw7yvoMtUsKdH7+ap00esLkJOMv45unJD7UOzKRqU1X0sEA==}

  '@lexical/table@0.21.0':
    resolution: {integrity: sha512-JhylAWcf4qKD4FmxMUt3YzH5zg2+baBr4+/haLZL7178hMvUzJwGIiWk+3hD3phzmW3WrP49uFXzM7DMSCkE8w==}

  '@lexical/text@0.21.0':
    resolution: {integrity: sha512-ceB4fhYejCoR8ID4uIs0sO/VyQoayRjrRWTIEMvOcQtwUkcyciKRhY0A7f2wVeq/MFStd+ajLLjy4WKYK5zUnA==}

  '@lexical/utils@0.21.0':
    resolution: {integrity: sha512-YzsNOAiLkCy6R3DuP18gtseDrzgx+30lFyqRvp5M7mckeYgQElwdfG5biNFDLv7BM9GjSzgU5Cunjycsx6Sjqg==}

  '@lexical/yjs@0.21.0':
    resolution: {integrity: sha512-AtPhC3pJ92CHz3dWoniSky7+MSK2WSd0xijc76I2qbTeXyeuFfYyhR6gWMg4knuY9Wz3vo9/+dXGdbQIPD8efw==}
    peerDependencies:
      yjs: '>=13.5.22'

  '@monaco-editor/loader@1.4.0':
    resolution: {integrity: sha512-00ioBig0x642hytVspPl7DbQyaSWRaolYie/UFNjoTdvoKPzo6xrXLhTk9ixgIKcLH5b5vDOjVNiGyY+uDCUlg==}
    peerDependencies:
      monaco-editor: '>= 0.21.0 < 1'

  '@monaco-editor/react@4.6.0':
    resolution: {integrity: sha512-RFkU9/i7cN2bsq/iTkurMWOEErmYcY6JiQI3Jn+WeR/FGISH8JbHERjpS9oRuSOPvDMJI0Z8nJeKkbOs9sBYQw==}
    peerDependencies:
      monaco-editor: '>= 0.25.0 < 1'
      react: ^16.8.0 || ^17.0.0 || ^18.0.0
      react-dom: ^16.8.0 || ^17.0.0 || ^18.0.0

  '@mongodb-js/saslprep@1.1.9':
    resolution: {integrity: sha512-tVkljjeEaAhCqTzajSdgbQ6gE6f3oneVwa3iXR6csiEwXXOFsiC6Uh9iAjAhXPtqa/XMDHWjjeNH/77m/Yq2dw==}

  '@next/env@13.5.8':
    resolution: {integrity: sha512-YmiG58BqyZ2FjrF2+5uZExL2BrLr8RTQzLXNDJ8pJr0O+rPlOeDPXp1p1/4OrR3avDidzZo3D8QO2cuDv1KCkw==}

  '@next/env@15.1.2':
    resolution: {integrity: sha512-Hm3jIGsoUl6RLB1vzY+dZeqb+/kWPZ+h34yiWxW0dV87l8Im/eMOwpOA+a0L78U0HM04syEjXuRlCozqpwuojQ==}

  '@next/env@15.1.4':
    resolution: {integrity: sha512-2fZ5YZjedi5AGaeoaC0B20zGntEHRhi2SdWcu61i48BllODcAmmtj8n7YarSPt4DaTsJaBFdxQAVEVzgmx2Zpw==}

  '@next/env@15.1.6':
    resolution: {integrity: sha512-d9AFQVPEYNr+aqokIiPLNK/MTyt3DWa/dpKveiAaVccUadFbhFEvY6FXYX2LJO2Hv7PHnLBu2oWwB4uBuHjr/w==}

  '@next/eslint-plugin-next@15.1.3':
    resolution: {integrity: sha512-oeP1vnc5Cq9UoOb8SYHAEPbCXMzOgG70l+Zfd+Ie00R25FOm+CCVNrcIubJvB1tvBgakXE37MmqSycksXVPRqg==}

  '@next/swc-darwin-arm64@15.1.2':
    resolution: {integrity: sha512-b9TN7q+j5/7+rGLhFAVZiKJGIASuo8tWvInGfAd8wsULjB1uNGRCj1z1WZwwPWzVQbIKWFYqc+9L7W09qwt52w==}
    engines: {node: '>= 10'}
    cpu: [arm64]
    os: [darwin]

  '@next/swc-darwin-arm64@15.1.4':
    resolution: {integrity: sha512-wBEMBs+np+R5ozN1F8Y8d/Dycns2COhRnkxRc+rvnbXke5uZBHkUGFgWxfTXn5rx7OLijuUhyfB+gC/ap58dDw==}
    engines: {node: '>= 10'}
    cpu: [arm64]
    os: [darwin]

  '@next/swc-darwin-x64@15.1.2':
    resolution: {integrity: sha512-caR62jNDUCU+qobStO6YJ05p9E+LR0EoXh1EEmyU69cYydsAy7drMcOlUlRtQihM6K6QfvNwJuLhsHcCzNpqtA==}
    engines: {node: '>= 10'}
    cpu: [x64]
    os: [darwin]

  '@next/swc-darwin-x64@15.1.4':
    resolution: {integrity: sha512-7sgf5rM7Z81V9w48F02Zz6DgEJulavC0jadab4ZsJ+K2sxMNK0/BtF8J8J3CxnsJN3DGcIdC260wEKssKTukUw==}
    engines: {node: '>= 10'}
    cpu: [x64]
    os: [darwin]

  '@next/swc-linux-arm64-gnu@15.1.2':
    resolution: {integrity: sha512-fHHXBusURjBmN6VBUtu6/5s7cCeEkuGAb/ZZiGHBLVBXMBy4D5QpM8P33Or8JD1nlOjm/ZT9sEE5HouQ0F+hUA==}
    engines: {node: '>= 10'}
    cpu: [arm64]
    os: [linux]

  '@next/swc-linux-arm64-gnu@15.1.4':
    resolution: {integrity: sha512-JaZlIMNaJenfd55kjaLWMfok+vWBlcRxqnRoZrhFQrhM1uAehP3R0+Aoe+bZOogqlZvAz53nY/k3ZyuKDtT2zQ==}
    engines: {node: '>= 10'}
    cpu: [arm64]
    os: [linux]

  '@next/swc-linux-arm64-musl@15.1.2':
    resolution: {integrity: sha512-9CF1Pnivij7+M3G74lxr+e9h6o2YNIe7QtExWq1KUK4hsOLTBv6FJikEwCaC3NeYTflzrm69E5UfwEAbV2U9/g==}
    engines: {node: '>= 10'}
    cpu: [arm64]
    os: [linux]

  '@next/swc-linux-arm64-musl@15.1.4':
    resolution: {integrity: sha512-7EBBjNoyTO2ipMDgCiORpwwOf5tIueFntKjcN3NK+GAQD7OzFJe84p7a2eQUeWdpzZvhVXuAtIen8QcH71ZCOQ==}
    engines: {node: '>= 10'}
    cpu: [arm64]
    os: [linux]

  '@next/swc-linux-x64-gnu@15.1.2':
    resolution: {integrity: sha512-tINV7WmcTUf4oM/eN3Yuu/f8jQ5C6AkueZPKeALs/qfdfX57eNv4Ij7rt0SA6iZ8+fMobVfcFVv664Op0caCCg==}
    engines: {node: '>= 10'}
    cpu: [x64]
    os: [linux]

  '@next/swc-linux-x64-gnu@15.1.4':
    resolution: {integrity: sha512-9TGEgOycqZFuADyFqwmK/9g6S0FYZ3tphR4ebcmCwhL8Y12FW8pIBKJvSwV+UBjMkokstGNH+9F8F031JZKpHw==}
    engines: {node: '>= 10'}
    cpu: [x64]
    os: [linux]

  '@next/swc-linux-x64-musl@15.1.2':
    resolution: {integrity: sha512-jf2IseC4WRsGkzeUw/cK3wci9pxR53GlLAt30+y+B+2qAQxMw6WAC3QrANIKxkcoPU3JFh/10uFfmoMDF9JXKg==}
    engines: {node: '>= 10'}
    cpu: [x64]
    os: [linux]

  '@next/swc-linux-x64-musl@15.1.4':
    resolution: {integrity: sha512-0578bLRVDJOh+LdIoKvgNDz77+Bd85c5JrFgnlbI1SM3WmEQvsjxTA8ATu9Z9FCiIS/AliVAW2DV/BDwpXbtiQ==}
    engines: {node: '>= 10'}
    cpu: [x64]
    os: [linux]

  '@next/swc-win32-arm64-msvc@15.1.2':
    resolution: {integrity: sha512-wvg7MlfnaociP7k8lxLX4s2iBJm4BrNiNFhVUY+Yur5yhAJHfkS8qPPeDEUH8rQiY0PX3u/P7Q/wcg6Mv6GSAA==}
    engines: {node: '>= 10'}
    cpu: [arm64]
    os: [win32]

  '@next/swc-win32-arm64-msvc@15.1.4':
    resolution: {integrity: sha512-JgFCiV4libQavwII+kncMCl30st0JVxpPOtzWcAI2jtum4HjYaclobKhj+JsRu5tFqMtA5CJIa0MvYyuu9xjjQ==}
    engines: {node: '>= 10'}
    cpu: [arm64]
    os: [win32]

  '@next/swc-win32-x64-msvc@15.1.2':
    resolution: {integrity: sha512-D3cNA8NoT3aWISWmo7HF5Eyko/0OdOO+VagkoJuiTk7pyX3P/b+n8XA/MYvyR+xSVcbKn68B1rY9fgqjNISqzQ==}
    engines: {node: '>= 10'}
    cpu: [x64]
    os: [win32]

  '@next/swc-win32-x64-msvc@15.1.4':
    resolution: {integrity: sha512-xxsJy9wzq7FR5SqPCUqdgSXiNXrMuidgckBa8nH9HtjjxsilgcN6VgXF6tZ3uEWuVEadotQJI8/9EQ6guTC4Yw==}
    engines: {node: '>= 10'}
    cpu: [x64]
    os: [win32]

  '@nodelib/fs.scandir@2.1.5':
    resolution: {integrity: sha512-vq24Bq3ym5HEQm2NKCr3yXDwjc7vTsEThRDnkp2DK9p1uqLR+DHurm/NOTo0KG7HYHU7eppKZj3MyqYuMBf62g==}
    engines: {node: '>= 8'}

  '@nodelib/fs.stat@2.0.5':
    resolution: {integrity: sha512-RkhPPp2zrqDAQA/2jNhnztcPAlv64XdhIp7a7454A5ovI7Bukxgt7MX7udwAu3zg1DcpPU0rz3VV1SeaqvY4+A==}
    engines: {node: '>= 8'}

  '@nodelib/fs.walk@1.2.8':
    resolution: {integrity: sha512-oGB+UxlgWcgQkgwo8GcEGwemoTFt3FIO9ababBmaGwXIoBKZ+GTy0pP185beGg7Llih/NSHSV2XAs1lnznocSg==}
    engines: {node: '>= 8'}

  '@nolyfill/is-core-module@1.0.39':
    resolution: {integrity: sha512-nn5ozdjYQpUCZlWGuxcJY/KpxkWQs4DcbMCmKojjyrYDEAGy4Ce19NN4v5MduafTwJlbKc99UA8YhSVqq9yPZA==}
    engines: {node: '>=12.4.0'}

  '@payloadcms/db-mongodb@3.19.0':
    resolution: {integrity: sha512-6/1WCJe9s1cEfe2R9VhYrTIzjYdYtySumxo1u7pk0JREt9SxNdtEPrTjtZKgVRKJgIJ9uwfd+vbtiPebpVVHpA==}
    peerDependencies:
      payload: 3.19.0

  '@payloadcms/email-nodemailer@3.19.0':
    resolution: {integrity: sha512-vGXQfQVUxMbLo/Kn0U7RhKSTFx7mjdDwdn6nH2CEoyMI548kgKE96uIHcyZKseYkvvoiVqXpizNxNG+U+F4QFA==}
    engines: {node: ^18.20.2 || >=20.9.0}
    peerDependencies:
      payload: 3.19.0

  '@payloadcms/graphql@3.19.0':
    resolution: {integrity: sha512-tuGWoTYLjlCSReMrcWRUFvZ/o0sAB4iT4kSh+JXIRIa+dYhDa/IiYK0O9J2Cymw2dYW7ow0rs/Scwfgb+/iNxw==}
    hasBin: true
    peerDependencies:
      graphql: ^16.8.1
      payload: 3.19.0

  '@payloadcms/live-preview-react@3.19.0':
    resolution: {integrity: sha512-0gvlgr6ex6jBqB+0MD1YDKryLjmzELOE2kqb3oDJt4vRI+mGZuXY5nkWdjGoRt/XZIxiF+S17Bv/J+Hrfp84MA==}
    peerDependencies:
      react: ^16.8.0 || ^17.0.0 || ^18.0.0 || ^19.0.0 || ^19.0.0-rc-65a56d0e-20241020
      react-dom: ^16.8.0 || ^17.0.0 || ^18.0.0 || ^19.0.0 || ^19.0.0-rc-65a56d0e-20241020

  '@payloadcms/live-preview@3.19.0':
    resolution: {integrity: sha512-k/JJNZVTi6XGPNyOPOR3PEhoKo4McoIu09hp+R5dr7AbbRk37rpxpqzZOgH/tY5gFV7rPAv1M5Ml6yWJSDQ+PA==}

  '@payloadcms/next@3.19.0':
    resolution: {integrity: sha512-ZeSvnKkgT57kmItoY5Iy9ry7p4GC1aFMGh5rtOat0SgI3inw43KmvzOKZH9X9OOZf+2gQq9ger1JeFOObuUlSA==}
    engines: {node: ^18.20.2 || >=20.9.0}
    peerDependencies:
      graphql: ^16.8.1
      next: ^15.0.0
      payload: 3.19.0

  '@payloadcms/payload-cloud@3.19.0':
    resolution: {integrity: sha512-JF27xYIa+B+RVwZtCs1q4aM7vmkTlPjg73+MoFVNYs6Z76Urt7k6jas055+hHoQQQ3DF7pv+bchL+PGQPZ6C5w==}
    peerDependencies:
      payload: 3.19.0

  '@payloadcms/plugin-cloud-storage@3.19.0':
    resolution: {integrity: sha512-RyTl+0B6nkYnOLpqeQj4ZC4+/5crKdafy/hOqgfTttJNIeyTVKE6aFn/TlIxyc5qVZM0lnZCWKvchcKcDclPJA==}
    peerDependencies:
      payload: 3.19.0

  '@payloadcms/plugin-form-builder@3.19.0':
    resolution: {integrity: sha512-R0mG2Y8++2fl/Jk/6UADmABi7V/aOUWZoUShjs4/wYfaYzyrb/cWw8pNOcHCifYqI+yTFP1z8MjTOvI9DgAMog==}
    peerDependencies:
      payload: 3.19.0
      react: ^19.0.0 || ^19.0.0-rc-65a56d0e-20241020
      react-dom: ^19.0.0 || ^19.0.0-rc-65a56d0e-20241020

  '@payloadcms/plugin-nested-docs@3.19.0':
    resolution: {integrity: sha512-pvB/s4Ma6OslODDx2Gd5Mu4GQoLIz8MokQeaOhHU359WBxwh7SEFSEEgr9ygQVRrSKNIMUv++mNNaZAYoDm5Yw==}
    peerDependencies:
      payload: 3.19.0

  '@payloadcms/plugin-redirects@3.19.0':
    resolution: {integrity: sha512-tl7zoBzXcsbX1v5RCjIdSijPgWbqCTyiseNBguQMfzs02S1bje3Q6hitPUNaz0/qCj4zqgnjq2iQlhiG2dwl2g==}
    peerDependencies:
      payload: 3.19.0

  '@payloadcms/plugin-search@3.19.0':
    resolution: {integrity: sha512-FtyR7V9l/W9QDLZUIjjKCuAoTOrEyuY+BzXyUbhEiv6zOCZK8DROHX6lUiu8nMLL2zHSnEUrtjULCkYj8SX26A==}
    peerDependencies:
      payload: 3.19.0
      react: ^19.0.0 || ^19.0.0-rc-65a56d0e-20241020
      react-dom: ^19.0.0 || ^19.0.0-rc-65a56d0e-20241020

  '@payloadcms/plugin-seo@3.19.0':
    resolution: {integrity: sha512-DV4QUfXQzCkE+WWjabePZDfdealtsvOyoVEgbHudWHduHENjwv/G6PrLSjX80FNOV2JpKoAqKhHAAwOZJEtbPg==}
    peerDependencies:
      payload: 3.19.0
      react: ^19.0.0 || ^19.0.0-rc-65a56d0e-20241020
      react-dom: ^19.0.0 || ^19.0.0-rc-65a56d0e-20241020

  '@payloadcms/richtext-lexical@3.19.0':
    resolution: {integrity: sha512-zhcYu25JR7nuJRlSLJZi4DbpuAubO31EgLBXJHjApvageBh3u5B7ElJvA8fwCbFBYqzKTOUSjM5s/fviqyF0sw==}
    engines: {node: ^18.20.2 || >=20.9.0}
    peerDependencies:
      '@faceless-ui/modal': 3.0.0-beta.2
      '@faceless-ui/scroll-info': 2.0.0-beta.0
      '@lexical/headless': 0.21.0
      '@lexical/html': 0.21.0
      '@lexical/link': 0.21.0
      '@lexical/list': 0.21.0
      '@lexical/mark': 0.21.0
      '@lexical/react': 0.21.0
      '@lexical/rich-text': 0.21.0
      '@lexical/selection': 0.21.0
      '@lexical/table': 0.21.0
      '@lexical/utils': 0.21.0
      '@payloadcms/next': 3.19.0
      lexical: 0.21.0
      payload: 3.19.0
      react: ^19.0.0 || ^19.0.0-rc-65a56d0e-20241020
      react-dom: ^19.0.0 || ^19.0.0-rc-65a56d0e-20241020

  '@payloadcms/storage-s3@3.19.0':
    resolution: {integrity: sha512-LkVf9vw5pWOwCJ/huYhABQ2WYzCSfiLk6/bajZazE/KybucRzd6rX5JSCXn9VrEqgyNAG+UbAEbxQ7PgqCQY2w==}
    engines: {node: ^18.20.2 || >=20.9.0}
    peerDependencies:
      payload: 3.19.0

  '@payloadcms/translations@3.19.0':
    resolution: {integrity: sha512-aVJFEcR65ax7yL2lquMa3QfpPxuerkHWp9vU4rqpJoEHEobnGHHn8cy+n+LUp47H1Ui0/Ki5UskUbl5/z1Tj9w==}

  '@payloadcms/ui@3.19.0':
    resolution: {integrity: sha512-OVUEpoORqYmz9WczQ1KqPMpvanRf5VfZv1DU1bPvGOezXJ2kaQlsa7gYBreMD7Szwlxgkdo+v654BU08R45Luw==}
    engines: {node: ^18.20.2 || >=20.9.0}
    peerDependencies:
      next: ^15.0.0
      payload: 3.19.0
      react: ^19.0.0 || ^19.0.0-rc-65a56d0e-20241020
      react-dom: ^19.0.0 || ^19.0.0-rc-65a56d0e-20241020

  '@pkgjs/parseargs@0.11.0':
    resolution: {integrity: sha512-+1VkjdD0QBLPodGrJUeqarH8VAIvQODIbwh9XpP5Syisf7YoQgsJKPNFoqqLQlu+VQ/tVSshMR6loPMn8U+dPg==}
    engines: {node: '>=14'}

  '@radix-ui/number@1.1.0':
    resolution: {integrity: sha512-V3gRzhVNU1ldS5XhAPTom1fOIo4ccrjjJgmE+LI2h/WaFpHmx0MQApT+KZHnx8abG6Avtfcz4WoEciMnpFT3HQ==}

  '@radix-ui/primitive@1.1.1':
    resolution: {integrity: sha512-SJ31y+Q/zAyShtXJc8x83i9TYdbAfHZ++tUZnvjJJqFjzsdUnKsxPL6IEtBlxKkU7yzer//GQtZSV4GbldL3YA==}

  '@radix-ui/react-accordion@1.2.2':
    resolution: {integrity: sha512-b1oh54x4DMCdGsB4/7ahiSrViXxaBwRPotiZNnYXjLha9vfuURSAZErki6qjDoSIV0eXx5v57XnTGVtGwnfp2g==}
    peerDependencies:
      '@types/react': '*'
      '@types/react-dom': '*'
      react: ^16.8 || ^17.0 || ^18.0 || ^19.0 || ^19.0.0-rc
      react-dom: ^16.8 || ^17.0 || ^18.0 || ^19.0 || ^19.0.0-rc
    peerDependenciesMeta:
      '@types/react':
        optional: true
      '@types/react-dom':
        optional: true

  '@radix-ui/react-arrow@1.1.1':
    resolution: {integrity: sha512-NaVpZfmv8SKeZbn4ijN2V3jlHA9ngBG16VnIIm22nUR0Yk8KUALyBxT3KYEUnNuch9sTE8UTsS3whzBgKOL30w==}
    peerDependencies:
      '@types/react': '*'
      '@types/react-dom': '*'
      react: ^16.8 || ^17.0 || ^18.0 || ^19.0 || ^19.0.0-rc
      react-dom: ^16.8 || ^17.0 || ^18.0 || ^19.0 || ^19.0.0-rc
    peerDependenciesMeta:
      '@types/react':
        optional: true
      '@types/react-dom':
        optional: true

  '@radix-ui/react-checkbox@1.1.3':
    resolution: {integrity: sha512-HD7/ocp8f1B3e6OHygH0n7ZKjONkhciy1Nh0yuBgObqThc3oyx+vuMfFHKAknXRHHWVE9XvXStxJFyjUmB8PIw==}
    peerDependencies:
      '@types/react': '*'
      '@types/react-dom': '*'
      react: ^16.8 || ^17.0 || ^18.0 || ^19.0 || ^19.0.0-rc
      react-dom: ^16.8 || ^17.0 || ^18.0 || ^19.0 || ^19.0.0-rc
    peerDependenciesMeta:
      '@types/react':
        optional: true
      '@types/react-dom':
        optional: true

  '@radix-ui/react-collapsible@1.1.2':
    resolution: {integrity: sha512-PliMB63vxz7vggcyq0IxNYk8vGDrLXVWw4+W4B8YnwI1s18x7YZYqlG9PLX7XxAJUi0g2DxP4XKJMFHh/iVh9A==}
    peerDependencies:
      '@types/react': '*'
      '@types/react-dom': '*'
      react: ^16.8 || ^17.0 || ^18.0 || ^19.0 || ^19.0.0-rc
      react-dom: ^16.8 || ^17.0 || ^18.0 || ^19.0 || ^19.0.0-rc
    peerDependenciesMeta:
      '@types/react':
        optional: true
      '@types/react-dom':
        optional: true

  '@radix-ui/react-collection@1.1.1':
    resolution: {integrity: sha512-LwT3pSho9Dljg+wY2KN2mrrh6y3qELfftINERIzBUO9e0N+t0oMTyn3k9iv+ZqgrwGkRnLpNJrsMv9BZlt2yuA==}
    peerDependencies:
      '@types/react': '*'
      '@types/react-dom': '*'
      react: ^16.8 || ^17.0 || ^18.0 || ^19.0 || ^19.0.0-rc
      react-dom: ^16.8 || ^17.0 || ^18.0 || ^19.0 || ^19.0.0-rc
    peerDependenciesMeta:
      '@types/react':
        optional: true
      '@types/react-dom':
        optional: true

  '@radix-ui/react-compose-refs@1.1.1':
    resolution: {integrity: sha512-Y9VzoRDSJtgFMUCoiZBDVo084VQ5hfpXxVE+NgkdNsjiDBByiImMZKKhxMwCbdHvhlENG6a833CbFkOQvTricw==}
    peerDependencies:
      '@types/react': '*'
      react: ^16.8 || ^17.0 || ^18.0 || ^19.0 || ^19.0.0-rc
    peerDependenciesMeta:
      '@types/react':
        optional: true

  '@radix-ui/react-context@1.1.1':
    resolution: {integrity: sha512-UASk9zi+crv9WteK/NU4PLvOoL3OuE6BWVKNF6hPRBtYBDXQ2u5iu3O59zUlJiTVvkyuycnqrztsHVJwcK9K+Q==}
    peerDependencies:
      '@types/react': '*'
      react: ^16.8 || ^17.0 || ^18.0 || ^19.0 || ^19.0.0-rc
    peerDependenciesMeta:
      '@types/react':
        optional: true

  '@radix-ui/react-dialog@1.1.4':
    resolution: {integrity: sha512-Ur7EV1IwQGCyaAuyDRiOLA5JIUZxELJljF+MbM/2NC0BYwfuRrbpS30BiQBJrVruscgUkieKkqXYDOoByaxIoA==}
    peerDependencies:
      '@types/react': '*'
      '@types/react-dom': '*'
      react: ^16.8 || ^17.0 || ^18.0 || ^19.0 || ^19.0.0-rc
      react-dom: ^16.8 || ^17.0 || ^18.0 || ^19.0 || ^19.0.0-rc
    peerDependenciesMeta:
      '@types/react':
        optional: true
      '@types/react-dom':
        optional: true

  '@radix-ui/react-direction@1.1.0':
    resolution: {integrity: sha512-BUuBvgThEiAXh2DWu93XsT+a3aWrGqolGlqqw5VU1kG7p/ZH2cuDlM1sRLNnY3QcBS69UIz2mcKhMxDsdewhjg==}
    peerDependencies:
      '@types/react': '*'
      react: ^16.8 || ^17.0 || ^18.0 || ^19.0 || ^19.0.0-rc
    peerDependenciesMeta:
      '@types/react':
        optional: true

  '@radix-ui/react-dismissable-layer@1.1.3':
    resolution: {integrity: sha512-onrWn/72lQoEucDmJnr8uczSNTujT0vJnA/X5+3AkChVPowr8n1yvIKIabhWyMQeMvvmdpsvcyDqx3X1LEXCPg==}
    peerDependencies:
      '@types/react': '*'
      '@types/react-dom': '*'
      react: ^16.8 || ^17.0 || ^18.0 || ^19.0 || ^19.0.0-rc
      react-dom: ^16.8 || ^17.0 || ^18.0 || ^19.0 || ^19.0.0-rc
    peerDependenciesMeta:
      '@types/react':
        optional: true
      '@types/react-dom':
        optional: true

  '@radix-ui/react-dismissable-layer@1.1.4':
    resolution: {integrity: sha512-XDUI0IVYVSwjMXxM6P4Dfti7AH+Y4oS/TB+sglZ/EXc7cqLwGAmp1NlMrcUjj7ks6R5WTZuWKv44FBbLpwU3sA==}
    peerDependencies:
      '@types/react': '*'
      '@types/react-dom': '*'
      react: ^16.8 || ^17.0 || ^18.0 || ^19.0 || ^19.0.0-rc
      react-dom: ^16.8 || ^17.0 || ^18.0 || ^19.0 || ^19.0.0-rc
    peerDependenciesMeta:
      '@types/react':
        optional: true
      '@types/react-dom':
        optional: true

  '@radix-ui/react-focus-guards@1.1.1':
    resolution: {integrity: sha512-pSIwfrT1a6sIoDASCSpFwOasEwKTZWDw/iBdtnqKO7v6FeOzYJ7U53cPzYFVR3geGGXgVHaH+CdngrrAzqUGxg==}
    peerDependencies:
      '@types/react': '*'
      react: ^16.8 || ^17.0 || ^18.0 || ^19.0 || ^19.0.0-rc
    peerDependenciesMeta:
      '@types/react':
        optional: true

  '@radix-ui/react-focus-scope@1.1.1':
    resolution: {integrity: sha512-01omzJAYRxXdG2/he/+xy+c8a8gCydoQ1yOxnWNcRhrrBW5W+RQJ22EK1SaO8tb3WoUsuEw7mJjBozPzihDFjA==}
    peerDependencies:
      '@types/react': '*'
      '@types/react-dom': '*'
      react: ^16.8 || ^17.0 || ^18.0 || ^19.0 || ^19.0.0-rc
      react-dom: ^16.8 || ^17.0 || ^18.0 || ^19.0 || ^19.0.0-rc
    peerDependenciesMeta:
      '@types/react':
        optional: true
      '@types/react-dom':
        optional: true

  '@radix-ui/react-id@1.1.0':
    resolution: {integrity: sha512-EJUrI8yYh7WOjNOqpoJaf1jlFIH2LvtgAl+YcFqNCa+4hj64ZXmPkAKOFs/ukjz3byN6bdb/AVUqHkI8/uWWMA==}
    peerDependencies:
      '@types/react': '*'
      react: ^16.8 || ^17.0 || ^18.0 || ^19.0 || ^19.0.0-rc
    peerDependenciesMeta:
      '@types/react':
        optional: true

  '@radix-ui/react-label@2.1.1':
    resolution: {integrity: sha512-UUw5E4e/2+4kFMH7+YxORXGWggtY6sM8WIwh5RZchhLuUg2H1hc98Py+pr8HMz6rdaYrK2t296ZEjYLOCO5uUw==}
    peerDependencies:
      '@types/react': '*'
      '@types/react-dom': '*'
      react: ^16.8 || ^17.0 || ^18.0 || ^19.0 || ^19.0.0-rc
      react-dom: ^16.8 || ^17.0 || ^18.0 || ^19.0 || ^19.0.0-rc
    peerDependenciesMeta:
      '@types/react':
        optional: true
      '@types/react-dom':
        optional: true

  '@radix-ui/react-popover@1.1.4':
    resolution: {integrity: sha512-aUACAkXx8LaFymDma+HQVji7WhvEhpFJ7+qPz17Nf4lLZqtreGOFRiNQWQmhzp7kEWg9cOyyQJpdIMUMPc/CPw==}
    peerDependencies:
      '@types/react': '*'
      '@types/react-dom': '*'
      react: ^16.8 || ^17.0 || ^18.0 || ^19.0 || ^19.0.0-rc
      react-dom: ^16.8 || ^17.0 || ^18.0 || ^19.0 || ^19.0.0-rc
    peerDependenciesMeta:
      '@types/react':
        optional: true
      '@types/react-dom':
        optional: true

  '@radix-ui/react-popper@1.2.1':
    resolution: {integrity: sha512-3kn5Me69L+jv82EKRuQCXdYyf1DqHwD2U/sxoNgBGCB7K9TRc3bQamQ+5EPM9EvyPdli0W41sROd+ZU1dTCztw==}
    peerDependencies:
      '@types/react': '*'
      '@types/react-dom': '*'
      react: ^16.8 || ^17.0 || ^18.0 || ^19.0 || ^19.0.0-rc
      react-dom: ^16.8 || ^17.0 || ^18.0 || ^19.0 || ^19.0.0-rc
    peerDependenciesMeta:
      '@types/react':
        optional: true
      '@types/react-dom':
        optional: true

  '@radix-ui/react-portal@1.1.3':
    resolution: {integrity: sha512-NciRqhXnGojhT93RPyDaMPfLH3ZSl4jjIFbZQ1b/vxvZEdHsBZ49wP9w8L3HzUQwep01LcWtkUvm0OVB5JAHTw==}
    peerDependencies:
      '@types/react': '*'
      '@types/react-dom': '*'
      react: ^16.8 || ^17.0 || ^18.0 || ^19.0 || ^19.0.0-rc
      react-dom: ^16.8 || ^17.0 || ^18.0 || ^19.0 || ^19.0.0-rc
    peerDependenciesMeta:
      '@types/react':
        optional: true
      '@types/react-dom':
        optional: true

  '@radix-ui/react-presence@1.1.2':
    resolution: {integrity: sha512-18TFr80t5EVgL9x1SwF/YGtfG+l0BS0PRAlCWBDoBEiDQjeKgnNZRVJp/oVBl24sr3Gbfwc/Qpj4OcWTQMsAEg==}
    peerDependencies:
      '@types/react': '*'
      '@types/react-dom': '*'
      react: ^16.8 || ^17.0 || ^18.0 || ^19.0 || ^19.0.0-rc
      react-dom: ^16.8 || ^17.0 || ^18.0 || ^19.0 || ^19.0.0-rc
    peerDependenciesMeta:
      '@types/react':
        optional: true
      '@types/react-dom':
        optional: true

  '@radix-ui/react-primitive@2.0.1':
    resolution: {integrity: sha512-sHCWTtxwNn3L3fH8qAfnF3WbUZycW93SM1j3NFDzXBiz8D6F5UTTy8G1+WFEaiCdvCVRJWj6N2R4Xq6HdiHmDg==}
    peerDependencies:
      '@types/react': '*'
      '@types/react-dom': '*'
      react: ^16.8 || ^17.0 || ^18.0 || ^19.0 || ^19.0.0-rc
      react-dom: ^16.8 || ^17.0 || ^18.0 || ^19.0 || ^19.0.0-rc
    peerDependenciesMeta:
      '@types/react':
        optional: true
      '@types/react-dom':
        optional: true

  '@radix-ui/react-radio-group@1.2.2':
    resolution: {integrity: sha512-E0MLLGfOP0l8P/NxgVzfXJ8w3Ch8cdO6UDzJfDChu4EJDy+/WdO5LqpdY8PYnCErkmZH3gZhDL1K7kQ41fAHuQ==}
    peerDependencies:
      '@types/react': '*'
      '@types/react-dom': '*'
      react: ^16.8 || ^17.0 || ^18.0 || ^19.0 || ^19.0.0-rc
      react-dom: ^16.8 || ^17.0 || ^18.0 || ^19.0 || ^19.0.0-rc
    peerDependenciesMeta:
      '@types/react':
        optional: true
      '@types/react-dom':
        optional: true

  '@radix-ui/react-roving-focus@1.1.1':
    resolution: {integrity: sha512-QE1RoxPGJ/Nm8Qmk0PxP8ojmoaS67i0s7hVssS7KuI2FQoc/uzVlZsqKfQvxPE6D8hICCPHJ4D88zNhT3OOmkw==}
    peerDependencies:
      '@types/react': '*'
      '@types/react-dom': '*'
      react: ^16.8 || ^17.0 || ^18.0 || ^19.0 || ^19.0.0-rc
      react-dom: ^16.8 || ^17.0 || ^18.0 || ^19.0 || ^19.0.0-rc
    peerDependenciesMeta:
      '@types/react':
        optional: true
      '@types/react-dom':
        optional: true

  '@radix-ui/react-select@2.1.4':
    resolution: {integrity: sha512-pOkb2u8KgO47j/h7AylCj7dJsm69BXcjkrvTqMptFqsE2i0p8lHkfgneXKjAgPzBMivnoMyt8o4KiV4wYzDdyQ==}
    peerDependencies:
      '@types/react': '*'
      '@types/react-dom': '*'
      react: ^16.8 || ^17.0 || ^18.0 || ^19.0 || ^19.0.0-rc
      react-dom: ^16.8 || ^17.0 || ^18.0 || ^19.0 || ^19.0.0-rc
    peerDependenciesMeta:
      '@types/react':
        optional: true
      '@types/react-dom':
        optional: true

  '@radix-ui/react-separator@1.1.1':
    resolution: {integrity: sha512-RRiNRSrD8iUiXriq/Y5n4/3iE8HzqgLHsusUSg5jVpU2+3tqcUFPJXHDymwEypunc2sWxDUS3UC+rkZRlHedsw==}
    peerDependencies:
      '@types/react': '*'
      '@types/react-dom': '*'
      react: ^16.8 || ^17.0 || ^18.0 || ^19.0 || ^19.0.0-rc
      react-dom: ^16.8 || ^17.0 || ^18.0 || ^19.0 || ^19.0.0-rc
    peerDependenciesMeta:
      '@types/react':
        optional: true
      '@types/react-dom':
        optional: true

  '@radix-ui/react-slot@1.1.1':
    resolution: {integrity: sha512-RApLLOcINYJA+dMVbOju7MYv1Mb2EBp2nH4HdDzXTSyaR5optlm6Otrz1euW3HbdOR8UmmFK06TD+A9frYWv+g==}
    peerDependencies:
      '@types/react': '*'
      react: ^16.8 || ^17.0 || ^18.0 || ^19.0 || ^19.0.0-rc
    peerDependenciesMeta:
      '@types/react':
        optional: true

  '@radix-ui/react-tabs@1.1.2':
    resolution: {integrity: sha512-9u/tQJMcC2aGq7KXpGivMm1mgq7oRJKXphDwdypPd/j21j/2znamPU8WkXgnhUaTrSFNIt8XhOyCAupg8/GbwQ==}
    peerDependencies:
      '@types/react': '*'
      '@types/react-dom': '*'
      react: ^16.8 || ^17.0 || ^18.0 || ^19.0 || ^19.0.0-rc
      react-dom: ^16.8 || ^17.0 || ^18.0 || ^19.0 || ^19.0.0-rc
    peerDependenciesMeta:
      '@types/react':
        optional: true
      '@types/react-dom':
        optional: true

  '@radix-ui/react-tooltip@1.1.7':
    resolution: {integrity: sha512-ss0s80BC0+g0+Zc53MvilcnTYSOi4mSuFWBPYPuTOFGjx+pUU+ZrmamMNwS56t8MTFlniA5ocjd4jYm/CdhbOg==}
    peerDependencies:
      '@types/react': '*'
      '@types/react-dom': '*'
      react: ^16.8 || ^17.0 || ^18.0 || ^19.0 || ^19.0.0-rc
      react-dom: ^16.8 || ^17.0 || ^18.0 || ^19.0 || ^19.0.0-rc
    peerDependenciesMeta:
      '@types/react':
        optional: true
      '@types/react-dom':
        optional: true

  '@radix-ui/react-use-callback-ref@1.1.0':
    resolution: {integrity: sha512-CasTfvsy+frcFkbXtSJ2Zu9JHpN8TYKxkgJGWbjiZhFivxaeW7rMeZt7QELGVLaYVfFMsKHjb7Ak0nMEe+2Vfw==}
    peerDependencies:
      '@types/react': '*'
      react: ^16.8 || ^17.0 || ^18.0 || ^19.0 || ^19.0.0-rc
    peerDependenciesMeta:
      '@types/react':
        optional: true

  '@radix-ui/react-use-controllable-state@1.1.0':
    resolution: {integrity: sha512-MtfMVJiSr2NjzS0Aa90NPTnvTSg6C/JLCV7ma0W6+OMV78vd8OyRpID+Ng9LxzsPbLeuBnWBA1Nq30AtBIDChw==}
    peerDependencies:
      '@types/react': '*'
      react: ^16.8 || ^17.0 || ^18.0 || ^19.0 || ^19.0.0-rc
    peerDependenciesMeta:
      '@types/react':
        optional: true

  '@radix-ui/react-use-escape-keydown@1.1.0':
    resolution: {integrity: sha512-L7vwWlR1kTTQ3oh7g1O0CBF3YCyyTj8NmhLR+phShpyA50HCfBFKVJTpshm9PzLiKmehsrQzTYTpX9HvmC9rhw==}
    peerDependencies:
      '@types/react': '*'
      react: ^16.8 || ^17.0 || ^18.0 || ^19.0 || ^19.0.0-rc
    peerDependenciesMeta:
      '@types/react':
        optional: true

  '@radix-ui/react-use-layout-effect@1.1.0':
    resolution: {integrity: sha512-+FPE0rOdziWSrH9athwI1R0HDVbWlEhd+FR+aSDk4uWGmSJ9Z54sdZVDQPZAinJhJXwfT+qnj969mCsT2gfm5w==}
    peerDependencies:
      '@types/react': '*'
      react: ^16.8 || ^17.0 || ^18.0 || ^19.0 || ^19.0.0-rc
    peerDependenciesMeta:
      '@types/react':
        optional: true

  '@radix-ui/react-use-previous@1.1.0':
    resolution: {integrity: sha512-Z/e78qg2YFnnXcW88A4JmTtm4ADckLno6F7OXotmkQfeuCVaKuYzqAATPhVzl3delXE7CxIV8shofPn3jPc5Og==}
    peerDependencies:
      '@types/react': '*'
      react: ^16.8 || ^17.0 || ^18.0 || ^19.0 || ^19.0.0-rc
    peerDependenciesMeta:
      '@types/react':
        optional: true

  '@radix-ui/react-use-rect@1.1.0':
    resolution: {integrity: sha512-0Fmkebhr6PiseyZlYAOtLS+nb7jLmpqTrJyv61Pe68MKYW6OWdRE2kI70TaYY27u7H0lajqM3hSMMLFq18Z7nQ==}
    peerDependencies:
      '@types/react': '*'
      react: ^16.8 || ^17.0 || ^18.0 || ^19.0 || ^19.0.0-rc
    peerDependenciesMeta:
      '@types/react':
        optional: true

  '@radix-ui/react-use-size@1.1.0':
    resolution: {integrity: sha512-XW3/vWuIXHa+2Uwcc2ABSfcCledmXhhQPlGbfcRXbiUQI5Icjcg19BGCZVKKInYbvUCut/ufbbLLPFC5cbb1hw==}
    peerDependencies:
      '@types/react': '*'
      react: ^16.8 || ^17.0 || ^18.0 || ^19.0 || ^19.0.0-rc
    peerDependenciesMeta:
      '@types/react':
        optional: true

  '@radix-ui/react-visually-hidden@1.1.1':
    resolution: {integrity: sha512-vVfA2IZ9q/J+gEamvj761Oq1FpWgCDaNOOIfbPVp2MVPLEomUr5+Vf7kJGwQ24YxZSlQVar7Bes8kyTo5Dshpg==}
    peerDependencies:
      '@types/react': '*'
      '@types/react-dom': '*'
      react: ^16.8 || ^17.0 || ^18.0 || ^19.0 || ^19.0.0-rc
      react-dom: ^16.8 || ^17.0 || ^18.0 || ^19.0 || ^19.0.0-rc
    peerDependenciesMeta:
      '@types/react':
        optional: true
      '@types/react-dom':
        optional: true

  '@radix-ui/rect@1.1.0':
    resolution: {integrity: sha512-A9+lCBZoaMJlVKcRBz2YByCG+Cp2t6nAnMnNba+XiWxnj6r4JUFqfsgwocMBZU9LPtdxC6wB56ySYpc7LQIoJg==}

  '@react-aria/focus@3.19.1':
    resolution: {integrity: sha512-bix9Bu1Ue7RPcYmjwcjhB14BMu2qzfJ3tMQLqDc9pweJA66nOw8DThy3IfVr8Z7j2PHktOLf9kcbiZpydKHqzg==}
    peerDependencies:
      react: ^16.8.0 || ^17.0.0-rc.1 || ^18.0.0 || ^19.0.0-rc.1
      react-dom: ^16.8.0 || ^17.0.0-rc.1 || ^18.0.0 || ^19.0.0-rc.1

  '@react-aria/interactions@3.23.0':
    resolution: {integrity: sha512-0qR1atBIWrb7FzQ+Tmr3s8uH5mQdyRH78n0krYaG8tng9+u1JlSi8DGRSaC9ezKyNB84m7vHT207xnHXGeJ3Fg==}
    peerDependencies:
      react: ^16.8.0 || ^17.0.0-rc.1 || ^18.0.0 || ^19.0.0-rc.1
      react-dom: ^16.8.0 || ^17.0.0-rc.1 || ^18.0.0 || ^19.0.0-rc.1

  '@react-aria/ssr@3.9.7':
    resolution: {integrity: sha512-GQygZaGlmYjmYM+tiNBA5C6acmiDWF52Nqd40bBp0Znk4M4hP+LTmI0lpI1BuKMw45T8RIhrAsICIfKwZvi2Gg==}
    engines: {node: '>= 12'}
    peerDependencies:
      react: ^16.8.0 || ^17.0.0-rc.1 || ^18.0.0 || ^19.0.0-rc.1

  '@react-aria/utils@3.27.0':
    resolution: {integrity: sha512-p681OtApnKOdbeN8ITfnnYqfdHS0z7GE+4l8EXlfLnr70Rp/9xicBO6d2rU+V/B3JujDw2gPWxYKEnEeh0CGCw==}
    peerDependencies:
      react: ^16.8.0 || ^17.0.0-rc.1 || ^18.0.0 || ^19.0.0-rc.1
      react-dom: ^16.8.0 || ^17.0.0-rc.1 || ^18.0.0 || ^19.0.0-rc.1

  '@react-email/body@0.0.11':
    resolution: {integrity: sha512-ZSD2SxVSgUjHGrB0Wi+4tu3MEpB4fYSbezsFNEJk2xCWDBkFiOeEsjTmR5dvi+CxTK691hQTQlHv0XWuP7ENTg==}
    peerDependencies:
      react: ^18.0 || ^19.0 || ^19.0.0-rc

  '@react-email/button@0.0.19':
    resolution: {integrity: sha512-HYHrhyVGt7rdM/ls6FuuD6XE7fa7bjZTJqB2byn6/oGsfiEZaogY77OtoLL/mrQHjHjZiJadtAMSik9XLcm7+A==}
    engines: {node: '>=18.0.0'}
    peerDependencies:
      react: ^18.0 || ^19.0 || ^19.0.0-rc

  '@react-email/code-block@0.0.11':
    resolution: {integrity: sha512-4D43p+LIMjDzm66gTDrZch0Flkip5je91mAT7iGs6+SbPyalHgIA+lFQoQwhz/VzHHLxuD0LV6gwmU/WUQ2WEg==}
    engines: {node: '>=18.0.0'}
    peerDependencies:
      react: ^18.0 || ^19.0 || ^19.0.0-rc

  '@react-email/code-inline@0.0.5':
    resolution: {integrity: sha512-MmAsOzdJpzsnY2cZoPHFPk6uDO/Ncpb4Kh1hAt9UZc1xOW3fIzpe1Pi9y9p6wwUmpaeeDalJxAxH6/fnTquinA==}
    engines: {node: '>=18.0.0'}
    peerDependencies:
      react: ^18.0 || ^19.0 || ^19.0.0-rc

  '@react-email/column@0.0.13':
    resolution: {integrity: sha512-Lqq17l7ShzJG/d3b1w/+lVO+gp2FM05ZUo/nW0rjxB8xBICXOVv6PqjDnn3FXKssvhO5qAV20lHM6S+spRhEwQ==}
    engines: {node: '>=18.0.0'}
    peerDependencies:
      react: ^18.0 || ^19.0 || ^19.0.0-rc

  '@react-email/components@0.0.32':
    resolution: {integrity: sha512-+1Wv7PyVgWfLoj5W0+CvBsJMIfMI6ibcFcIPXNkb2lhKQQASgxSoAedRL1rH0CCaBo6+63tg8y4baHzJonfZbw==}
    engines: {node: '>=18.0.0'}
    peerDependencies:
      react: ^18.0 || ^19.0 || ^19.0.0-rc

  '@react-email/container@0.0.15':
    resolution: {integrity: sha512-Qo2IQo0ru2kZq47REmHW3iXjAQaKu4tpeq/M8m1zHIVwKduL2vYOBQWbC2oDnMtWPmkBjej6XxgtZByxM6cCFg==}
    engines: {node: '>=18.0.0'}
    peerDependencies:
      react: ^18.0 || ^19.0 || ^19.0.0-rc

  '@react-email/font@0.0.9':
    resolution: {integrity: sha512-4zjq23oT9APXkerqeslPH3OZWuh5X4crHK6nx82mVHV2SrLba8+8dPEnWbaACWTNjOCbcLIzaC9unk7Wq2MIXw==}
    peerDependencies:
      react: ^18.0 || ^19.0 || ^19.0.0-rc

  '@react-email/head@0.0.12':
    resolution: {integrity: sha512-X2Ii6dDFMF+D4niNwMAHbTkeCjlYYnMsd7edXOsi0JByxt9wNyZ9EnhFiBoQdqkE+SMDcu8TlNNttMrf5sJeMA==}
    engines: {node: '>=18.0.0'}
    peerDependencies:
      react: ^18.0 || ^19.0 || ^19.0.0-rc

  '@react-email/heading@0.0.15':
    resolution: {integrity: sha512-xF2GqsvBrp/HbRHWEfOgSfRFX+Q8I5KBEIG5+Lv3Vb2R/NYr0s8A5JhHHGf2pWBMJdbP4B2WHgj/VUrhy8dkIg==}
    engines: {node: '>=18.0.0'}
    peerDependencies:
      react: ^18.0 || ^19.0 || ^19.0.0-rc

  '@react-email/hr@0.0.11':
    resolution: {integrity: sha512-S1gZHVhwOsd1Iad5IFhpfICwNPMGPJidG/Uysy1AwmspyoAP5a4Iw3OWEpINFdgh9MHladbxcLKO2AJO+cA9Lw==}
    engines: {node: '>=18.0.0'}
    peerDependencies:
      react: ^18.0 || ^19.0 || ^19.0.0-rc

  '@react-email/html@0.0.11':
    resolution: {integrity: sha512-qJhbOQy5VW5qzU74AimjAR9FRFQfrMa7dn4gkEXKMB/S9xZN8e1yC1uA9C15jkXI/PzmJ0muDIWmFwatm5/+VA==}
    engines: {node: '>=18.0.0'}
    peerDependencies:
      react: ^18.0 || ^19.0 || ^19.0.0-rc

  '@react-email/img@0.0.11':
    resolution: {integrity: sha512-aGc8Y6U5C3igoMaqAJKsCpkbm1XjguQ09Acd+YcTKwjnC2+0w3yGUJkjWB2vTx4tN8dCqQCXO8FmdJpMfOA9EQ==}
    engines: {node: '>=18.0.0'}
    peerDependencies:
      react: ^18.0 || ^19.0 || ^19.0.0-rc

  '@react-email/link@0.0.12':
    resolution: {integrity: sha512-vF+xxQk2fGS1CN7UPQDbzvcBGfffr+GjTPNiWM38fhBfsLv6A/YUfaqxWlmL7zLzVmo0K2cvvV9wxlSyNba1aQ==}
    engines: {node: '>=18.0.0'}
    peerDependencies:
      react: ^18.0 || ^19.0 || ^19.0.0-rc

  '@react-email/markdown@0.0.14':
    resolution: {integrity: sha512-5IsobCyPkb4XwnQO8uFfGcNOxnsg3311GRXhJ3uKv51P7Jxme4ycC/MITnwIZ10w2zx7HIyTiqVzTj4XbuIHbg==}
    engines: {node: '>=18.0.0'}
    peerDependencies:
      react: ^18.0 || ^19.0 || ^19.0.0-rc

  '@react-email/preview@0.0.12':
    resolution: {integrity: sha512-g/H5fa9PQPDK6WUEG7iTlC19sAktI23qyoiJtMLqQiXFCfWeQMhqjLGKeLSKkfzszqmfJCjZtpSiKtBoOdxp3Q==}
    engines: {node: '>=18.0.0'}
    peerDependencies:
      react: ^18.0 || ^19.0 || ^19.0.0-rc

  '@react-email/render@1.0.4':
    resolution: {integrity: sha512-8ZXi89d8igBDE6W3zlHBa3GEDWKEUFDAa7i8MvVxnRViQuvsRbibK3ltuPgixxRI5+HgGNCSreBHQKZCkhUdyw==}
    engines: {node: '>=18.0.0'}
    peerDependencies:
      react: ^18.0 || ^19.0 || ^19.0.0-rc
      react-dom: ^18.0 || ^19.0 || ^19.0.0-rc

  '@react-email/row@0.0.12':
    resolution: {integrity: sha512-HkCdnEjvK3o+n0y0tZKXYhIXUNPDx+2vq1dJTmqappVHXS5tXS6W5JOPZr5j+eoZ8gY3PShI2LWj5rWF7ZEtIQ==}
    engines: {node: '>=18.0.0'}
    peerDependencies:
      react: ^18.0 || ^19.0 || ^19.0.0-rc

  '@react-email/section@0.0.16':
    resolution: {integrity: sha512-FjqF9xQ8FoeUZYKSdt8sMIKvoT9XF8BrzhT3xiFKdEMwYNbsDflcjfErJe3jb7Wj/es/lKTbV5QR1dnLzGpL3w==}
    engines: {node: '>=18.0.0'}
    peerDependencies:
      react: ^18.0 || ^19.0 || ^19.0.0-rc

  '@react-email/tailwind@1.0.4':
    resolution: {integrity: sha512-tJdcusncdqgvTUYZIuhNC6LYTfL9vNTSQpwWdTCQhQ1lsrNCEE4OKCSdzSV3S9F32pi0i0xQ+YPJHKIzGjdTSA==}
    engines: {node: '>=18.0.0'}
    peerDependencies:
      react: ^18.0 || ^19.0 || ^19.0.0-rc

  '@react-email/text@0.0.11':
    resolution: {integrity: sha512-a7nl/2KLpRHOYx75YbYZpWspUbX1DFY7JIZbOv5x0QU8SvwDbJt+Hm01vG34PffFyYvHEXrc6Qnip2RTjljNjg==}
    engines: {node: '>=18.0.0'}
    peerDependencies:
      react: ^18.0 || ^19.0 || ^19.0.0-rc

  '@react-stately/utils@3.10.5':
    resolution: {integrity: sha512-iMQSGcpaecghDIh3mZEpZfoFH3ExBwTtuBEcvZ2XnGzCgQjeYXcMdIUwAfVQLXFTdHUHGF6Gu6/dFrYsCzySBQ==}
    peerDependencies:
      react: ^16.8.0 || ^17.0.0-rc.1 || ^18.0.0 || ^19.0.0-rc.1

  '@react-types/shared@3.27.0':
    resolution: {integrity: sha512-gvznmLhi6JPEf0bsq7SwRYTHAKKq/wcmKqFez9sRdbED+SPMUmK5omfZ6w3EwUFQHbYUa4zPBYedQ7Knv70RMw==}
    peerDependencies:
      react: ^16.8.0 || ^17.0.0-rc.1 || ^18.0.0 || ^19.0.0-rc.1

  '@rtsao/scc@1.1.0':
    resolution: {integrity: sha512-zt6OdqaDoOnJ1ZYsCYGt9YmWzDXl4vQdKTyJev62gFhRGKdx7mcT54V9KIjg+d2wi9EXsPvAPKe7i7WjfVWB8g==}

  '@rushstack/eslint-patch@1.10.5':
    resolution: {integrity: sha512-kkKUDVlII2DQiKy7UstOR1ErJP8kUKAQ4oa+SQtM0K+lPdmmjj0YnnxBgtTVYH7mUKtbsxeFC9y0AmK7Yb78/A==}

  '@selderee/plugin-htmlparser2@0.11.0':
    resolution: {integrity: sha512-P33hHGdldxGabLFjPPpaTxVolMrzrcegejx+0GxjrIb9Zv48D8yAIA/QTDR2dFl7Uz7urX8aX6+5bCZslr+gWQ==}

  '@smithy/abort-controller@4.0.1':
    resolution: {integrity: sha512-fiUIYgIgRjMWznk6iLJz35K2YxSLHzLBA/RC6lBrKfQ8fHbPfvk7Pk9UvpKoHgJjI18MnbPuEju53zcVy6KF1g==}
    engines: {node: '>=18.0.0'}

  '@smithy/chunked-blob-reader-native@4.0.0':
    resolution: {integrity: sha512-R9wM2yPmfEMsUmlMlIgSzOyICs0x9uu7UTHoccMyt7BWw8shcGM8HqB355+BZCPBcySvbTYMs62EgEQkNxz2ig==}
    engines: {node: '>=18.0.0'}

  '@smithy/chunked-blob-reader@5.0.0':
    resolution: {integrity: sha512-+sKqDBQqb036hh4NPaUiEkYFkTUGYzRsn3EuFhyfQfMy6oGHEUJDurLP9Ufb5dasr/XiAmPNMr6wa9afjQB+Gw==}
    engines: {node: '>=18.0.0'}

  '@smithy/config-resolver@4.0.1':
    resolution: {integrity: sha512-Igfg8lKu3dRVkTSEm98QpZUvKEOa71jDX4vKRcvJVyRc3UgN3j7vFMf0s7xLQhYmKa8kyJGQgUJDOV5V3neVlQ==}
    engines: {node: '>=18.0.0'}

  '@smithy/core@3.1.1':
    resolution: {integrity: sha512-hhUZlBWYuh9t6ycAcN90XOyG76C1AzwxZZgaCVPMYpWqqk9uMFo7HGG5Zu2cEhCJn7DdOi5krBmlibWWWPgdsw==}
    engines: {node: '>=18.0.0'}

  '@smithy/credential-provider-imds@4.0.1':
    resolution: {integrity: sha512-l/qdInaDq1Zpznpmev/+52QomsJNZ3JkTl5yrTl02V6NBgJOQ4LY0SFw/8zsMwj3tLe8vqiIuwF6nxaEwgf6mg==}
    engines: {node: '>=18.0.0'}

  '@smithy/eventstream-codec@4.0.1':
    resolution: {integrity: sha512-Q2bCAAR6zXNVtJgifsU16ZjKGqdw/DyecKNgIgi7dlqw04fqDu0mnq+JmGphqheypVc64CYq3azSuCpAdFk2+A==}
    engines: {node: '>=18.0.0'}

  '@smithy/eventstream-serde-browser@4.0.1':
    resolution: {integrity: sha512-HbIybmz5rhNg+zxKiyVAnvdM3vkzjE6ccrJ620iPL8IXcJEntd3hnBl+ktMwIy12Te/kyrSbUb8UCdnUT4QEdA==}
    engines: {node: '>=18.0.0'}

  '@smithy/eventstream-serde-config-resolver@4.0.1':
    resolution: {integrity: sha512-lSipaiq3rmHguHa3QFF4YcCM3VJOrY9oq2sow3qlhFY+nBSTF/nrO82MUQRPrxHQXA58J5G1UnU2WuJfi465BA==}
    engines: {node: '>=18.0.0'}

  '@smithy/eventstream-serde-node@4.0.1':
    resolution: {integrity: sha512-o4CoOI6oYGYJ4zXo34U8X9szDe3oGjmHgsMGiZM0j4vtNoT+h80TLnkUcrLZR3+E6HIxqW+G+9WHAVfl0GXK0Q==}
    engines: {node: '>=18.0.0'}

  '@smithy/eventstream-serde-universal@4.0.1':
    resolution: {integrity: sha512-Z94uZp0tGJuxds3iEAZBqGU2QiaBHP4YytLUjwZWx+oUeohCsLyUm33yp4MMBmhkuPqSbQCXq5hDet6JGUgHWA==}
    engines: {node: '>=18.0.0'}

  '@smithy/fetch-http-handler@5.0.1':
    resolution: {integrity: sha512-3aS+fP28urrMW2KTjb6z9iFow6jO8n3MFfineGbndvzGZit3taZhKWtTorf+Gp5RpFDDafeHlhfsGlDCXvUnJA==}
    engines: {node: '>=18.0.0'}

  '@smithy/hash-blob-browser@4.0.1':
    resolution: {integrity: sha512-rkFIrQOKZGS6i1D3gKJ8skJ0RlXqDvb1IyAphksaFOMzkn3v3I1eJ8m7OkLj0jf1McP63rcCEoLlkAn/HjcTRw==}
    engines: {node: '>=18.0.0'}

  '@smithy/hash-node@4.0.1':
    resolution: {integrity: sha512-TJ6oZS+3r2Xu4emVse1YPB3Dq3d8RkZDKcPr71Nj/lJsdAP1c7oFzYqEn1IBc915TsgLl2xIJNuxCz+gLbLE0w==}
    engines: {node: '>=18.0.0'}

  '@smithy/hash-stream-node@4.0.1':
    resolution: {integrity: sha512-U1rAE1fxmReCIr6D2o/4ROqAQX+GffZpyMt3d7njtGDr2pUNmAKRWa49gsNVhCh2vVAuf3wXzWwNr2YN8PAXIw==}
    engines: {node: '>=18.0.0'}

  '@smithy/invalid-dependency@4.0.1':
    resolution: {integrity: sha512-gdudFPf4QRQ5pzj7HEnu6FhKRi61BfH/Gk5Yf6O0KiSbr1LlVhgjThcvjdu658VE6Nve8vaIWB8/fodmS1rBPQ==}
    engines: {node: '>=18.0.0'}

  '@smithy/is-array-buffer@2.2.0':
    resolution: {integrity: sha512-GGP3O9QFD24uGeAXYUjwSTXARoqpZykHadOmA8G5vfJPK0/DC67qa//0qvqrJzL1xc8WQWX7/yc7fwudjPHPhA==}
    engines: {node: '>=14.0.0'}

  '@smithy/is-array-buffer@4.0.0':
    resolution: {integrity: sha512-saYhF8ZZNoJDTvJBEWgeBccCg+yvp1CX+ed12yORU3NilJScfc6gfch2oVb4QgxZrGUx3/ZJlb+c/dJbyupxlw==}
    engines: {node: '>=18.0.0'}

  '@smithy/md5-js@4.0.1':
    resolution: {integrity: sha512-HLZ647L27APi6zXkZlzSFZIjpo8po45YiyjMGJZM3gyDY8n7dPGdmxIIljLm4gPt/7rRvutLTTkYJpZVfG5r+A==}
    engines: {node: '>=18.0.0'}

  '@smithy/middleware-content-length@4.0.1':
    resolution: {integrity: sha512-OGXo7w5EkB5pPiac7KNzVtfCW2vKBTZNuCctn++TTSOMpe6RZO/n6WEC1AxJINn3+vWLKW49uad3lo/u0WJ9oQ==}
    engines: {node: '>=18.0.0'}

  '@smithy/middleware-endpoint@4.0.2':
    resolution: {integrity: sha512-Z9m67CXizGpj8CF/AW/7uHqYNh1VXXOn9Ap54fenWsCa0HnT4cJuE61zqG3cBkTZJDCy0wHJphilI41co/PE5g==}
    engines: {node: '>=18.0.0'}

  '@smithy/middleware-retry@4.0.3':
    resolution: {integrity: sha512-TiKwwQTwUDeDtwWW8UWURTqu7s6F3wN2pmziLU215u7bqpVT9Mk2oEvURjpRLA+5XeQhM68R5BpAGzVtomsqgA==}
    engines: {node: '>=18.0.0'}

  '@smithy/middleware-serde@4.0.1':
    resolution: {integrity: sha512-Fh0E2SOF+S+P1+CsgKyiBInAt3o2b6Qk7YOp2W0Qx2XnfTdfMuSDKUEcnrtpxCzgKJnqXeLUZYqtThaP0VGqtA==}
    engines: {node: '>=18.0.0'}

  '@smithy/middleware-stack@4.0.1':
    resolution: {integrity: sha512-dHwDmrtR/ln8UTHpaIavRSzeIk5+YZTBtLnKwDW3G2t6nAupCiQUvNzNoHBpik63fwUaJPtlnMzXbQrNFWssIA==}
    engines: {node: '>=18.0.0'}

  '@smithy/node-config-provider@4.0.1':
    resolution: {integrity: sha512-8mRTjvCtVET8+rxvmzRNRR0hH2JjV0DFOmwXPrISmTIJEfnCBugpYYGAsCj8t41qd+RB5gbheSQ/6aKZCQvFLQ==}
    engines: {node: '>=18.0.0'}

  '@smithy/node-http-handler@4.0.2':
    resolution: {integrity: sha512-X66H9aah9hisLLSnGuzRYba6vckuFtGE+a5DcHLliI/YlqKrGoxhisD5XbX44KyoeRzoNlGr94eTsMVHFAzPOw==}
    engines: {node: '>=18.0.0'}

  '@smithy/property-provider@4.0.1':
    resolution: {integrity: sha512-o+VRiwC2cgmk/WFV0jaETGOtX16VNPp2bSQEzu0whbReqE1BMqsP2ami2Vi3cbGVdKu1kq9gQkDAGKbt0WOHAQ==}
    engines: {node: '>=18.0.0'}

  '@smithy/protocol-http@5.0.1':
    resolution: {integrity: sha512-TE4cpj49jJNB/oHyh/cRVEgNZaoPaxd4vteJNB0yGidOCVR0jCw/hjPVsT8Q8FRmj8Bd3bFZt8Dh7xGCT+xMBQ==}
    engines: {node: '>=18.0.0'}

  '@smithy/querystring-builder@4.0.1':
    resolution: {integrity: sha512-wU87iWZoCbcqrwszsOewEIuq+SU2mSoBE2CcsLwE0I19m0B2gOJr1MVjxWcDQYOzHbR1xCk7AcOBbGFUYOKvdg==}
    engines: {node: '>=18.0.0'}

  '@smithy/querystring-parser@4.0.1':
    resolution: {integrity: sha512-Ma2XC7VS9aV77+clSFylVUnPZRindhB7BbmYiNOdr+CHt/kZNJoPP0cd3QxCnCFyPXC4eybmyE98phEHkqZ5Jw==}
    engines: {node: '>=18.0.0'}

  '@smithy/service-error-classification@4.0.1':
    resolution: {integrity: sha512-3JNjBfOWpj/mYfjXJHB4Txc/7E4LVq32bwzE7m28GN79+M1f76XHflUaSUkhOriprPDzev9cX/M+dEB80DNDKA==}
    engines: {node: '>=18.0.0'}

  '@smithy/shared-ini-file-loader@4.0.1':
    resolution: {integrity: sha512-hC8F6qTBbuHRI/uqDgqqi6J0R4GtEZcgrZPhFQnMhfJs3MnUTGSnR1NSJCJs5VWlMydu0kJz15M640fJlRsIOw==}
    engines: {node: '>=18.0.0'}

  '@smithy/signature-v4@5.0.1':
    resolution: {integrity: sha512-nCe6fQ+ppm1bQuw5iKoeJ0MJfz2os7Ic3GBjOkLOPtavbD1ONoyE3ygjBfz2ythFWm4YnRm6OxW+8p/m9uCoIA==}
    engines: {node: '>=18.0.0'}

  '@smithy/smithy-client@4.1.2':
    resolution: {integrity: sha512-0yApeHWBqocelHGK22UivZyShNxFbDNrgREBllGh5Ws0D0rg/yId/CJfeoKKpjbfY2ju8j6WgDUGZHYQmINZ5w==}
    engines: {node: '>=18.0.0'}

  '@smithy/types@4.1.0':
    resolution: {integrity: sha512-enhjdwp4D7CXmwLtD6zbcDMbo6/T6WtuuKCY49Xxc6OMOmUWlBEBDREsxxgV2LIdeQPW756+f97GzcgAwp3iLw==}
    engines: {node: '>=18.0.0'}

  '@smithy/url-parser@4.0.1':
    resolution: {integrity: sha512-gPXcIEUtw7VlK8f/QcruNXm7q+T5hhvGu9tl63LsJPZ27exB6dtNwvh2HIi0v7JcXJ5emBxB+CJxwaLEdJfA+g==}
    engines: {node: '>=18.0.0'}

  '@smithy/util-base64@4.0.0':
    resolution: {integrity: sha512-CvHfCmO2mchox9kjrtzoHkWHxjHZzaFojLc8quxXY7WAAMAg43nuxwv95tATVgQFNDwd4M9S1qFzj40Ul41Kmg==}
    engines: {node: '>=18.0.0'}

  '@smithy/util-body-length-browser@4.0.0':
    resolution: {integrity: sha512-sNi3DL0/k64/LO3A256M+m3CDdG6V7WKWHdAiBBMUN8S3hK3aMPhwnPik2A/a2ONN+9doY9UxaLfgqsIRg69QA==}
    engines: {node: '>=18.0.0'}

  '@smithy/util-body-length-node@4.0.0':
    resolution: {integrity: sha512-q0iDP3VsZzqJyje8xJWEJCNIu3lktUGVoSy1KB0UWym2CL1siV3artm+u1DFYTLejpsrdGyCSWBdGNjJzfDPjg==}
    engines: {node: '>=18.0.0'}

  '@smithy/util-buffer-from@2.2.0':
    resolution: {integrity: sha512-IJdWBbTcMQ6DA0gdNhh/BwrLkDR+ADW5Kr1aZmd4k3DIF6ezMV4R2NIAmT08wQJ3yUK82thHWmC/TnK/wpMMIA==}
    engines: {node: '>=14.0.0'}

  '@smithy/util-buffer-from@4.0.0':
    resolution: {integrity: sha512-9TOQ7781sZvddgO8nxueKi3+yGvkY35kotA0Y6BWRajAv8jjmigQ1sBwz0UX47pQMYXJPahSKEKYFgt+rXdcug==}
    engines: {node: '>=18.0.0'}

  '@smithy/util-config-provider@4.0.0':
    resolution: {integrity: sha512-L1RBVzLyfE8OXH+1hsJ8p+acNUSirQnWQ6/EgpchV88G6zGBTDPdXiiExei6Z1wR2RxYvxY/XLw6AMNCCt8H3w==}
    engines: {node: '>=18.0.0'}

  '@smithy/util-defaults-mode-browser@4.0.3':
    resolution: {integrity: sha512-7c5SF1fVK0EOs+2EOf72/qF199zwJflU1d02AevwKbAUPUZyE9RUZiyJxeUmhVxfKDWdUKaaVojNiaDQgnHL9g==}
    engines: {node: '>=18.0.0'}

  '@smithy/util-defaults-mode-node@4.0.3':
    resolution: {integrity: sha512-CVnD42qYD3JKgDlImZ9+On+MqJHzq9uJgPbMdeBE8c2x8VJ2kf2R3XO/yVFx+30ts5lD/GlL0eFIShY3x9ROgQ==}
    engines: {node: '>=18.0.0'}

  '@smithy/util-endpoints@3.0.1':
    resolution: {integrity: sha512-zVdUENQpdtn9jbpD9SCFK4+aSiavRb9BxEtw9ZGUR1TYo6bBHbIoi7VkrFQ0/RwZlzx0wRBaRmPclj8iAoJCLA==}
    engines: {node: '>=18.0.0'}

  '@smithy/util-hex-encoding@4.0.0':
    resolution: {integrity: sha512-Yk5mLhHtfIgW2W2WQZWSg5kuMZCVbvhFmC7rV4IO2QqnZdbEFPmQnCcGMAX2z/8Qj3B9hYYNjZOhWym+RwhePw==}
    engines: {node: '>=18.0.0'}

  '@smithy/util-middleware@4.0.1':
    resolution: {integrity: sha512-HiLAvlcqhbzhuiOa0Lyct5IIlyIz0PQO5dnMlmQ/ubYM46dPInB+3yQGkfxsk6Q24Y0n3/JmcA1v5iEhmOF5mA==}
    engines: {node: '>=18.0.0'}

  '@smithy/util-retry@4.0.1':
    resolution: {integrity: sha512-WmRHqNVwn3kI3rKk1LsKcVgPBG6iLTBGC1iYOV3GQegwJ3E8yjzHytPt26VNzOWr1qu0xE03nK0Ug8S7T7oufw==}
    engines: {node: '>=18.0.0'}

  '@smithy/util-stream@4.0.2':
    resolution: {integrity: sha512-0eZ4G5fRzIoewtHtwaYyl8g2C+osYOT4KClXgfdNEDAgkbe2TYPqcnw4GAWabqkZCax2ihRGPe9LZnsPdIUIHA==}
    engines: {node: '>=18.0.0'}

  '@smithy/util-uri-escape@4.0.0':
    resolution: {integrity: sha512-77yfbCbQMtgtTylO9itEAdpPXSog3ZxMe09AEhm0dU0NLTalV70ghDZFR+Nfi1C60jnJoh/Re4090/DuZh2Omg==}
    engines: {node: '>=18.0.0'}

  '@smithy/util-utf8@2.3.0':
    resolution: {integrity: sha512-R8Rdn8Hy72KKcebgLiv8jQcQkXoLMOGGv5uI1/k0l+snqkOzQ1R0ChUBCxWMlBsFMekWjq0wRudIweFs7sKT5A==}
    engines: {node: '>=14.0.0'}

  '@smithy/util-utf8@4.0.0':
    resolution: {integrity: sha512-b+zebfKCfRdgNJDknHCob3O7FpeYQN6ZG6YLExMcasDHsCXlsXCEuiPZeLnJLpwa5dvPetGlnGCiMHuLwGvFow==}
    engines: {node: '>=18.0.0'}

  '@smithy/util-waiter@4.0.2':
    resolution: {integrity: sha512-piUTHyp2Axx3p/kc2CIJkYSv0BAaheBQmbACZgQSSfWUumWNW+R1lL+H9PDBxKJkvOeEX+hKYEFiwO8xagL8AQ==}
    engines: {node: '>=18.0.0'}

  '@socket.io/component-emitter@3.1.2':
    resolution: {integrity: sha512-9BCxFwvbGg/RsZK9tjXd8s4UcwR0MWeFQ1XEKIQVVvAGJyINdrqKMcTRyLoK8Rse1GjzLV9cwjWV1olXRWEXVA==}

  '@stripe/stripe-js@5.5.0':
    resolution: {integrity: sha512-lkfjyAd34aeMpTKKcEVfy8IUyEsjuAT3t9EXr5yZDtdIUncnZpedl/xLV16Dkd4z+fQwixScsCCDxSMNtBOgpQ==}
    engines: {node: '>=12.16'}

  '@swc/counter@0.1.3':
    resolution: {integrity: sha512-e2BR4lsJkkRlKZ/qCHPw9ZaSxc0MVUd7gtbtaB7aMvHeJVYe8sOB8DBZkP2DtISHGSku9sCK6T6cnY0CtXrOCQ==}

  '@swc/helpers@0.5.15':
    resolution: {integrity: sha512-JQ5TuMi45Owi4/BIMAJBoSQoOJu12oOk/gADqlcUL9JEdHB8vyjUSsxqeNXnmXHjYKMi2WcYtezGEEhqUI/E2g==}

  '@tailwindcss/typography@0.5.16':
    resolution: {integrity: sha512-0wDLwCVF5V3x3b1SGXPCDcdsbDHMBe+lkFzBRaHeLvNi+nrrnZ1lA18u+OTWO8iSWU2GxUOCvlXtDuqftc1oiA==}
    peerDependencies:
      tailwindcss: '>=3.0.0 || insiders || >=4.0.0-alpha.20 || >=4.0.0-beta.1'

  '@tanstack/react-virtual@3.11.2':
    resolution: {integrity: sha512-OuFzMXPF4+xZgx8UzJha0AieuMihhhaWG0tCqpp6tDzlFwOmNBPYMuLOtMJ1Tr4pXLHmgjcWhG6RlknY2oNTdQ==}
    peerDependencies:
      react: ^16.8.0 || ^17.0.0 || ^18.0.0 || ^19.0.0
      react-dom: ^16.8.0 || ^17.0.0 || ^18.0.0 || ^19.0.0

  '@tanstack/virtual-core@3.11.2':
    resolution: {integrity: sha512-vTtpNt7mKCiZ1pwU9hfKPhpdVO2sVzFQsxoVBGtOSHxlrRRzYr8iQ2TlwbAcRYCcEiZ9ECAM8kBzH0v2+VzfKw==}

  '@tokenizer/token@0.3.0':
    resolution: {integrity: sha512-OvjF+z51L3ov0OyAU0duzsYuvO01PH7x4t6DJx+guahgTnBHkhJdG7soQeTSFLWN3efnHyibZ4Z8l2EuWwJN3A==}

  '@types/acorn@4.0.6':
    resolution: {integrity: sha512-veQTnWP+1D/xbxVrPC3zHnCZRjSrKfhbMUlEA43iMZLu7EsnTtkJklIuwrCPbOi8YkvDQAiW05VQQFvvz9oieQ==}

  '@types/busboy@1.5.4':
    resolution: {integrity: sha512-kG7WrUuAKK0NoyxfQHsVE6j1m01s6kMma64E+OZenQABMQyTJop1DumUWcLwAQ2JzpefU7PDYoRDKl8uZosFjw==}

  '@types/cors@2.8.17':
    resolution: {integrity: sha512-8CGDvrBj1zgo2qE+oS3pOCyYNqCPryMWY2bGfwA0dcfopWGgxs+78df0Rs3rc9THP4JkOhLsAa+15VdpAqkcUA==}

  '@types/debug@4.1.12':
    resolution: {integrity: sha512-vIChWdVG3LG1SMxEvI/AK+FWJthlrqlTu7fbrlywTkkaONwk/UAGaULXRlf8vkzFBLVm0zkMdCquhL5aOjhXPQ==}

  '@types/escape-html@1.0.4':
    resolution: {integrity: sha512-qZ72SFTgUAZ5a7Tj6kf2SHLetiH5S6f8G5frB2SPQ3EyF02kxdyBFf4Tz4banE3xCgGnKgWLt//a6VuYHKYJTg==}

  '@types/estree-jsx@1.0.5':
    resolution: {integrity: sha512-52CcUVNFyfb1A2ALocQw/Dd1BQFNmSdkuC3BkZ6iqhdMfQz7JWOFRuJFloOzjk+6WijU56m9oKXFAXc7o3Towg==}

  '@types/estree@1.0.6':
    resolution: {integrity: sha512-AYnb1nQyY49te+VRAVgmzfcgjYS91mY5P0TKUDCLEM+gNnA+3T6rWITXRLYCpahpqSQbN5cE+gHpnPyXjHWxcw==}

  '@types/hast@3.0.4':
    resolution: {integrity: sha512-WPs+bbQw5aCj+x6laNGWLH3wviHtoCv/P3+otBhbOhJgG8qtpdAMlTCxLtsTWA7LH1Oh/bFCHsBn0TPS5m30EQ==}

  '@types/json-schema@7.0.15':
    resolution: {integrity: sha512-5+fP8P8MFNC+AyZCDxrB2pkZFPGzqQWUzpSeuuVLvm8VMcorNYavBqoFcxK8bQz4Qsbn4oUEEem4wDLfcysGHA==}

  '@types/json5@0.0.29':
    resolution: {integrity: sha512-dRLjCWHYg4oaA77cxO64oO+7JwCwnIzkZPdrrC71jQmQtlhM556pwKo5bUzqvZndkVbeFLIIi+9TC40JNF5hNQ==}

  '@types/lodash.debounce@4.0.9':
    resolution: {integrity: sha512-Ma5JcgTREwpLRwMM+XwBR7DaWe96nC38uCBDFKZWbNKD+osjVzdpnUSwBcqCptrp16sSOLBAUb50Car5I0TCsQ==}

  '@types/lodash@4.17.14':
    resolution: {integrity: sha512-jsxagdikDiDBeIRaPYtArcT8my4tN1og7MtMRquFT3XNA6axxyHDRUemqDz/taRDdOUn0GnGHRCuff4q48sW9A==}

  '@types/mdast@4.0.4':
    resolution: {integrity: sha512-kGaNbPh1k7AFzgpud/gMdvIm5xuECykRR+JnWKQno9TAXVa6WIVCGTPvYGekIDL4uwCZQSYbUxNBSb1aUo79oA==}

  '@types/ms@0.7.34':
    resolution: {integrity: sha512-nG96G3Wp6acyAgJqGasjODb+acrI7KltPiRxzHPXnP3NgI28bpQDRv53olbqGXbfcgF5aiiHmO3xpwEpS5Ld9g==}

  '@types/node@22.10.4':
    resolution: {integrity: sha512-99l6wv4HEzBQhvaU/UGoeBoCK61SCROQaCCGyQSgX2tEQ3rKkNZ2S7CEWnS/4s1LV+8ODdK21UeyR1fHP2mXug==}

  '@types/parse-json@4.0.2':
    resolution: {integrity: sha512-dISoDXWWQwUquiKsyZ4Ng+HX2KsPL7LyHKHQwgGFEA3IaKac4Obd+h2a/a6waisAoepJlBcx9paWqjA8/HVjCw==}

  '@types/prismjs@1.26.5':
    resolution: {integrity: sha512-AUZTa7hQ2KY5L7AmtSiqxlhWxb4ina0yd8hNbl4TWuqnv/pFP0nDMb3YrfSBf4hJVGLh2YEIBfKaBW/9UEl6IQ==}

  '@types/react-dom@19.0.2':
    resolution: {integrity: sha512-c1s+7TKFaDRRxr1TxccIX2u7sfCnc3RxkVyBIUA2lCpyqCF+QoAwQ/CBg7bsMdVwP120HEH143VQezKtef5nCg==}
    peerDependencies:
      '@types/react': ^19.0.0

  '@types/react-transition-group@4.4.12':
    resolution: {integrity: sha512-8TV6R3h2j7a91c+1DXdJi3Syo69zzIZbz7Lg5tORM5LEJG7X/E6a1V3drRyBRZq7/utz7A+c4OgYLiLcYGHG6w==}
    peerDependencies:
      '@types/react': '*'

  '@types/react@19.0.2':
    resolution: {integrity: sha512-USU8ZI/xyKJwFTpjSVIrSeHBVAGagkHQKPNbxeWwql/vDmnTIBgx+TJnhFnj1NXgz8XfprU0egV2dROLGpsBEg==}

  '@types/unist@2.0.11':
    resolution: {integrity: sha512-CmBKiL6NNo/OqgmMn95Fk9Whlp2mtvIv+KNpQKN2F4SjvrEesubTRWGYSg+BnWZOnlCaSTU1sMpsBOzgbYhnsA==}

  '@types/unist@3.0.3':
    resolution: {integrity: sha512-ko/gIFJRv177XgZsZcBwnqJN5x/Gien8qNOn0D5bQU/zAzVf9Zt3BlcUiLqhV9y4ARk0GbT3tnUiPNgnTXzc/Q==}

  '@types/uuid@10.0.0':
    resolution: {integrity: sha512-7gqG38EyHgyP1S+7+xomFtL+ZNHcKv6DwNaCZmJmo1vgMugyF3TCnXVg4t1uk89mLNwnLtnY3TpOpCOyp1/xHQ==}

  '@types/webidl-conversions@7.0.3':
    resolution: {integrity: sha512-CiJJvcRtIgzadHCYXw7dqEnMNRjhGZlYK05Mj9OyktqV8uVT8fD2BFOB7S1uwBE3Kj2Z+4UyPmFw/Ixgw/LAlA==}

  '@types/whatwg-url@11.0.5':
    resolution: {integrity: sha512-coYR071JRaHa+xoEvvYqvnIHaVqaYrLPbsufM9BF63HkwI5Lgmy2QR8Q5K/lYDYo5AK82wOvSOS0UsLTpTG7uQ==}

  '@typescript-eslint/eslint-plugin@8.21.0':
    resolution: {integrity: sha512-eTH+UOR4I7WbdQnG4Z48ebIA6Bgi7WO8HvFEneeYBxG8qCOYgTOFPSg6ek9ITIDvGjDQzWHcoWHCDO2biByNzA==}
    engines: {node: ^18.18.0 || ^20.9.0 || >=21.1.0}
    peerDependencies:
      '@typescript-eslint/parser': ^8.0.0 || ^8.0.0-alpha.0
      eslint: ^8.57.0 || ^9.0.0
      typescript: '>=4.8.4 <5.8.0'

  '@typescript-eslint/eslint-plugin@8.22.0':
    resolution: {integrity: sha512-4Uta6REnz/xEJMvwf72wdUnC3rr4jAQf5jnTkeRQ9b6soxLxhDEbS/pfMPoJLDfFPNVRdryqWUIV/2GZzDJFZw==}
    engines: {node: ^18.18.0 || ^20.9.0 || >=21.1.0}
    peerDependencies:
      '@typescript-eslint/parser': ^8.0.0 || ^8.0.0-alpha.0
      eslint: ^8.57.0 || ^9.0.0
      typescript: '>=4.8.4 <5.8.0'

  '@typescript-eslint/parser@8.21.0':
    resolution: {integrity: sha512-Wy+/sdEH9kI3w9civgACwabHbKl+qIOu0uFZ9IMKzX3Jpv9og0ZBJrZExGrPpFAY7rWsXuxs5e7CPPP17A4eYA==}
    engines: {node: ^18.18.0 || ^20.9.0 || >=21.1.0}
    peerDependencies:
      eslint: ^8.57.0 || ^9.0.0
      typescript: '>=4.8.4 <5.8.0'

  '@typescript-eslint/parser@8.22.0':
    resolution: {integrity: sha512-MqtmbdNEdoNxTPzpWiWnqNac54h8JDAmkWtJExBVVnSrSmi9z+sZUt0LfKqk9rjqmKOIeRhO4fHHJ1nQIjduIQ==}
    engines: {node: ^18.18.0 || ^20.9.0 || >=21.1.0}
    peerDependencies:
      eslint: ^8.57.0 || ^9.0.0
      typescript: '>=4.8.4 <5.8.0'

  '@typescript-eslint/scope-manager@8.21.0':
    resolution: {integrity: sha512-G3IBKz0/0IPfdeGRMbp+4rbjfSSdnGkXsM/pFZA8zM9t9klXDnB/YnKOBQ0GoPmoROa4bCq2NeHgJa5ydsQ4mA==}
    engines: {node: ^18.18.0 || ^20.9.0 || >=21.1.0}

  '@typescript-eslint/scope-manager@8.22.0':
    resolution: {integrity: sha512-/lwVV0UYgkj7wPSw0o8URy6YI64QmcOdwHuGuxWIYznO6d45ER0wXUbksr9pYdViAofpUCNJx/tAzNukgvaaiQ==}
    engines: {node: ^18.18.0 || ^20.9.0 || >=21.1.0}

  '@typescript-eslint/type-utils@8.21.0':
    resolution: {integrity: sha512-95OsL6J2BtzoBxHicoXHxgk3z+9P3BEcQTpBKriqiYzLKnM2DeSqs+sndMKdamU8FosiadQFT3D+BSL9EKnAJQ==}
    engines: {node: ^18.18.0 || ^20.9.0 || >=21.1.0}
    peerDependencies:
      eslint: ^8.57.0 || ^9.0.0
      typescript: '>=4.8.4 <5.8.0'

  '@typescript-eslint/type-utils@8.22.0':
    resolution: {integrity: sha512-NzE3aB62fDEaGjaAYZE4LH7I1MUwHooQ98Byq0G0y3kkibPJQIXVUspzlFOmOfHhiDLwKzMlWxaNv+/qcZurJA==}
    engines: {node: ^18.18.0 || ^20.9.0 || >=21.1.0}
    peerDependencies:
      eslint: ^8.57.0 || ^9.0.0
      typescript: '>=4.8.4 <5.8.0'

  '@typescript-eslint/types@8.21.0':
    resolution: {integrity: sha512-PAL6LUuQwotLW2a8VsySDBwYMm129vFm4tMVlylzdoTybTHaAi0oBp7Ac6LhSrHHOdLM3efH+nAR6hAWoMF89A==}
    engines: {node: ^18.18.0 || ^20.9.0 || >=21.1.0}

  '@typescript-eslint/types@8.22.0':
    resolution: {integrity: sha512-0S4M4baNzp612zwpD4YOieP3VowOARgK2EkN/GBn95hpyF8E2fbMT55sRHWBq+Huaqk3b3XK+rxxlM8sPgGM6A==}
    engines: {node: ^18.18.0 || ^20.9.0 || >=21.1.0}

  '@typescript-eslint/typescript-estree@8.21.0':
    resolution: {integrity: sha512-x+aeKh/AjAArSauz0GiQZsjT8ciadNMHdkUSwBB9Z6PrKc/4knM4g3UfHml6oDJmKC88a6//cdxnO/+P2LkMcg==}
    engines: {node: ^18.18.0 || ^20.9.0 || >=21.1.0}
    peerDependencies:
      typescript: '>=4.8.4 <5.8.0'

  '@typescript-eslint/typescript-estree@8.22.0':
    resolution: {integrity: sha512-SJX99NAS2ugGOzpyhMza/tX+zDwjvwAtQFLsBo3GQxiGcvaKlqGBkmZ+Y1IdiSi9h4Q0Lr5ey+Cp9CGWNY/F/w==}
    engines: {node: ^18.18.0 || ^20.9.0 || >=21.1.0}
    peerDependencies:
      typescript: '>=4.8.4 <5.8.0'

  '@typescript-eslint/utils@8.21.0':
    resolution: {integrity: sha512-xcXBfcq0Kaxgj7dwejMbFyq7IOHgpNMtVuDveK7w3ZGwG9owKzhALVwKpTF2yrZmEwl9SWdetf3fxNzJQaVuxw==}
    engines: {node: ^18.18.0 || ^20.9.0 || >=21.1.0}
    peerDependencies:
      eslint: ^8.57.0 || ^9.0.0
      typescript: '>=4.8.4 <5.8.0'

  '@typescript-eslint/utils@8.22.0':
    resolution: {integrity: sha512-T8oc1MbF8L+Bk2msAvCUzjxVB2Z2f+vXYfcucE2wOmYs7ZUwco5Ep0fYZw8quNwOiw9K8GYVL+Kgc2pETNTLOg==}
    engines: {node: ^18.18.0 || ^20.9.0 || >=21.1.0}
    peerDependencies:
      eslint: ^8.57.0 || ^9.0.0
      typescript: '>=4.8.4 <5.8.0'

  '@typescript-eslint/visitor-keys@8.21.0':
    resolution: {integrity: sha512-BkLMNpdV6prozk8LlyK/SOoWLmUFi+ZD+pcqti9ILCbVvHGk1ui1g4jJOc2WDLaeExz2qWwojxlPce5PljcT3w==}
    engines: {node: ^18.18.0 || ^20.9.0 || >=21.1.0}

  '@typescript-eslint/visitor-keys@8.22.0':
    resolution: {integrity: sha512-AWpYAXnUgvLNabGTy3uBylkgZoosva/miNd1I8Bz3SjotmQPbVqhO4Cczo8AsZ44XVErEBPr/CRSgaj8sG7g0w==}
    engines: {node: ^18.18.0 || ^20.9.0 || >=21.1.0}

  accepts@1.3.8:
    resolution: {integrity: sha512-PYAthTa2m2VKxuvSD3DPC/Gy+U+sOA1LAuT8mkmRuvw+NACSaeXEQ+NHcVF7rONl6qcaxV3Uuemwawk+7+SJLw==}
    engines: {node: '>= 0.6'}

  acorn-jsx@5.3.2:
    resolution: {integrity: sha512-rq9s+JNhf0IChjtDXxllJ7g41oZk5SlXtp0LHwyA5cejwn7vKmKp4pPri6YEePv2PU65sAsegbXtIinmDFDXgQ==}
    peerDependencies:
      acorn: ^6.0.0 || ^7.0.0 || ^8.0.0

  acorn@8.12.1:
    resolution: {integrity: sha512-tcpGyI9zbizT9JbV6oYE477V6mTlXvvi0T0G3SNIYE2apm/G5huBa1+K89VGeovbg+jycCrfhl3ADxErOuO6Jg==}
    engines: {node: '>=0.4.0'}
    hasBin: true

  acorn@8.14.0:
    resolution: {integrity: sha512-cl669nCJTZBsL97OF4kUQm5g5hC2uihk0NxY3WENAC0TYdILVkAyHymAntgxGkl7K+t0cXIrH5siy5S4XkFycA==}
    engines: {node: '>=0.4.0'}
    hasBin: true

  ajv@6.12.6:
    resolution: {integrity: sha512-j3fVLgvTo527anyYyJOGTYJbG+vnnQYvE0m5mmkc1TK+nxAppkCLMIL0aZ4dblVCNoGShhm+kzE4ZUykBoMg4g==}

  ajv@8.17.1:
    resolution: {integrity: sha512-B/gBuNg5SiMTrPkC+A2+cW0RszwxYmn6VYxB/inlBStS5nx6xHIt/ehKRhIMhqusl7a8LjQoZnjCs5vhwxOQ1g==}

  amazon-cognito-identity-js@6.3.12:
    resolution: {integrity: sha512-s7NKDZgx336cp+oDeUtB2ZzT8jWJp/v2LWuYl+LQtMEODe22RF1IJ4nRiDATp+rp1pTffCZcm44Quw4jx2bqNg==}

  ansi-regex@5.0.1:
    resolution: {integrity: sha512-quJQXlTSUGL2LH9SUXo8VwsY4soanhgo6LNSm84E1LBcE8s3O0wpdiRzyR9z/ZZJMlMWv37qOOb9pdJlMUEKFQ==}
    engines: {node: '>=8'}

  ansi-regex@6.1.0:
    resolution: {integrity: sha512-7HSX4QQb4CspciLpVFwyRe79O3xsIZDDLER21kERQ71oaPodF8jL725AgJMFAYbooIqolJoRLuM81SpeUkpkvA==}
    engines: {node: '>=12'}

  ansi-styles@4.3.0:
    resolution: {integrity: sha512-zbB9rCJAT1rbjiVDb2hqKFHNYLxgtk8NURxZ3IZwD3F6NtxbXZQCnnSi1Lkx+IDohdPlFp222wVALIheZJQSEg==}
    engines: {node: '>=8'}

  ansi-styles@6.2.1:
    resolution: {integrity: sha512-bN798gFfQX+viw3R7yrGWRqnrN2oRkEkUjjl4JNn4E8GxxbjtG3FbrEIIY3l8/hrwUwIeCZvi4QuOTP4MErVug==}
    engines: {node: '>=12'}

  any-promise@1.3.0:
    resolution: {integrity: sha512-7UvmKalWRt1wgjL1RrGxoSJW/0QZFIegpeGvZG9kjp8vrRu55XTHbwnqq2GpXm9uLbcuhxm3IqX9OB4MZR1b2A==}

  anymatch@3.1.3:
    resolution: {integrity: sha512-KMReFUr0B4t+D+OBkjR3KYqvocp2XaSzO55UcB6mgQMd3KbcE+mWTyvVV7D/zsdEbNnV6acZUutkiHQXvTr1Rw==}
    engines: {node: '>= 8'}

  arg@5.0.2:
    resolution: {integrity: sha512-PYjyFOLKQ9y57JvQ6QLo8dAgNqswh8M1RMJYdQduT6xbWSgK36P/Z/v+p888pM69jMMfS8Xd8F6I1kQ/I9HUGg==}

  argparse@2.0.1:
    resolution: {integrity: sha512-8+9WqebbFzpX9OR+Wa6O29asIogeRMzcGtAINdpMHHyAg10f05aSFVBbcEqGf/PXw1EjAZ+q2/bEBg3DvurK3Q==}

  aria-hidden@1.2.4:
    resolution: {integrity: sha512-y+CcFFwelSXpLZk/7fMB2mUbGtX9lKycf1MWJ7CaTIERyitVlyQx6C+sxcROU2BAJ24OiZyK+8wj2i8AlBoS3A==}
    engines: {node: '>=10'}

  aria-query@5.3.2:
    resolution: {integrity: sha512-COROpnaoap1E2F000S62r6A60uHZnmlvomhfyT2DlTcrY1OrBKn2UhH7qn5wTC9zMvD0AY7csdPSNwKP+7WiQw==}
    engines: {node: '>= 0.4'}

  array-buffer-byte-length@1.0.2:
    resolution: {integrity: sha512-LHE+8BuR7RYGDKvnrmcuSq3tDcKv9OFEXQt/HpbZhY7V6h0zlUXutnAD82GiFx9rdieCMjkvtcsPqBwgUl1Iiw==}
    engines: {node: '>= 0.4'}

  array-includes@3.1.8:
    resolution: {integrity: sha512-itaWrbYbqpGXkGhZPGUulwnhVf5Hpy1xiCFsGqyIGglbBxmG5vSjxQen3/WGOjPpNEv1RtBLKxbmVXm8HpJStQ==}
    engines: {node: '>= 0.4'}

  array.prototype.findlast@1.2.5:
    resolution: {integrity: sha512-CVvd6FHg1Z3POpBLxO6E6zr+rSKEQ9L6rZHAaY7lLfhKsWYUBBOuMs0e9o24oopj6H+geRCX0YJ+TJLBK2eHyQ==}
    engines: {node: '>= 0.4'}

  array.prototype.findlastindex@1.2.5:
    resolution: {integrity: sha512-zfETvRFA8o7EiNn++N5f/kaCw221hrpGsDmcpndVupkPzEc1Wuf3VgC0qby1BbHs7f5DVYjgtEU2LLh5bqeGfQ==}
    engines: {node: '>= 0.4'}

  array.prototype.flat@1.3.3:
    resolution: {integrity: sha512-rwG/ja1neyLqCuGZ5YYrznA62D4mZXg0i1cIskIUKSiqF3Cje9/wXAls9B9s1Wa2fomMsIv8czB8jZcPmxCXFg==}
    engines: {node: '>= 0.4'}

  array.prototype.flatmap@1.3.3:
    resolution: {integrity: sha512-Y7Wt51eKJSyi80hFrJCePGGNo5ktJCslFuboqJsbf57CCPcm5zztluPlc4/aD8sWsKvlwatezpV4U1efk8kpjg==}
    engines: {node: '>= 0.4'}

  array.prototype.tosorted@1.1.4:
    resolution: {integrity: sha512-p6Fx8B7b7ZhL/gmUsAy0D15WhvDccw3mnGNbZpi3pmeJdxtWsj2jEaI4Y6oo3XiHfzuSgPwKc04MYt6KgvC/wA==}
    engines: {node: '>= 0.4'}

  arraybuffer.prototype.slice@1.0.4:
    resolution: {integrity: sha512-BNoCY6SXXPQ7gF2opIP4GBE+Xw7U+pHMYKuzjgCN3GwiaIR09UUeKfheyIry77QtrCBlC0KK0q5/TER/tYh3PQ==}
    engines: {node: '>= 0.4'}

  ast-types-flow@0.0.8:
    resolution: {integrity: sha512-OH/2E5Fg20h2aPrbe+QL8JZQFko0YZaF+j4mnQ7BGhfavO7OpSLa8a0y9sBwomHdSbkhTS8TQNayBfnW5DwbvQ==}

  asynckit@0.4.0:
    resolution: {integrity: sha512-Oei9OH4tRh0YqU3GxhX79dM/mwVgvbZJaSNaRk+bshkj0S5cfHcgYakreBjrHwatXKbz+IoIdYLxrKim2MjW0Q==}

  atomic-sleep@1.0.0:
    resolution: {integrity: sha512-kNOjDqAh7px0XWNI+4QbzoiR/nTkHAWNud2uvnJquD1/x5a7EQZMJT0AczqK0Qn67oY/TTQ1LbUKajZpp3I9tQ==}
    engines: {node: '>=8.0.0'}

  autoprefixer@10.4.20:
    resolution: {integrity: sha512-XY25y5xSv/wEoqzDyXXME4AFfkZI0P23z6Fs3YgymDnKJkCGOnkL0iTxCa85UTqaSgfcqyf3UA6+c7wUvx/16g==}
    engines: {node: ^10 || ^12 || >=14}
    hasBin: true
    peerDependencies:
      postcss: ^8.1.0

  available-typed-arrays@1.0.7:
    resolution: {integrity: sha512-wvUjBtSGN7+7SjNpq/9M2Tg350UZD3q62IFZLbRAR1bSMlCo1ZaeW+BJ+D090e4hIIZLBcTDWe4Mh4jvUDajzQ==}
    engines: {node: '>= 0.4'}

  axe-core@4.10.2:
    resolution: {integrity: sha512-RE3mdQ7P3FRSe7eqCWoeQ/Z9QXrtniSjp1wUjt5nRC3WIpz5rSCve6o3fsZ2aCpJtrZjSZgjwXAoTO5k4tEI0w==}
    engines: {node: '>=4'}

  axios@1.7.9:
    resolution: {integrity: sha512-LhLcE7Hbiryz8oMDdDptSrWowmB4Bl6RCt6sIJKpRB4XtVf0iEgewX3au/pJqm+Py1kCASkb/FFKjxQaLtxJvw==}

  axobject-query@4.1.0:
    resolution: {integrity: sha512-qIj0G9wZbMGNLjLmg1PT6v2mE9AH2zlnADJD/2tC6E00hgmhUOfEB6greHPAfLRSufHqROIUTkw6E+M3lH0PTQ==}
    engines: {node: '>= 0.4'}

  babel-plugin-macros@3.1.0:
    resolution: {integrity: sha512-Cg7TFGpIr01vOQNODXOOaGz2NpCU5gl8x1qJFbb6hbZxR7XrcE2vtbAsTAbJ7/xwJtUuJEw8K8Zr/AE0LHlesg==}
    engines: {node: '>=10', npm: '>=6'}

  babel-plugin-react-compiler@19.0.0-beta-55955c9-20241229:
    resolution: {integrity: sha512-APpa9fRiG5UN5kxnB/vznaSBKbXwAWZs6QshN3MLntzWa4cUhOxzUSd7Ohmr5sLQaM0ZHjjOg07pw1ZoR7+Oog==}

  balanced-match@1.0.2:
    resolution: {integrity: sha512-3oSeUO0TMV67hN1AmbXsK4yaqU7tjiHlbxRDZOpH0KW9+CeX4bRAaX0Anxt0tx2MrpRpWwQaPwIlISEJhYU5Pw==}

  base64-js@1.5.1:
    resolution: {integrity: sha512-AKpaYlHn8t4SVbOHCy+b5+KKgvR4vrsD8vbvrbiQJps7fKDTkjkDry6ji0rUJjC0kzbNePLwzxq8iypo41qeWA==}

  base64id@2.0.0:
    resolution: {integrity: sha512-lGe34o6EHj9y3Kts9R4ZYs/Gr+6N7MCaMlIFA3F1R2O5/m7K06AxfSeO5530PEERE6/WyEg3lsuyw4GHlPZHog==}
    engines: {node: ^4.5.0 || >= 5.9}

  binary-extensions@2.3.0:
    resolution: {integrity: sha512-Ceh+7ox5qe7LJuLHoY0feh3pHuUDHAcRUeyL2VYghZwfpkNIy/+8Ocg0a3UuSoYzavmylwuLWQOf3hl0jjMMIw==}
    engines: {node: '>=8'}

  bl@4.1.0:
    resolution: {integrity: sha512-1W07cM9gS6DcLperZfFSj+bWLtaPGSOHWhPiGzXmvVJbRLdG82sH/Kn8EtW1VqWVA54AKf2h5k5BbnIbwF3h6w==}

  body-scroll-lock@4.0.0-beta.0:
    resolution: {integrity: sha512-a7tP5+0Mw3YlUJcGAKUqIBkYYGlYxk2fnCasq/FUph1hadxlTRjF+gAcZksxANnaMnALjxEddmSi/H3OR8ugcQ==}

  bowser@2.11.0:
    resolution: {integrity: sha512-AlcaJBi/pqqJBIQ8U9Mcpc9i8Aqxn88Skv5d+xBX006BY5u8N3mGLHa5Lgppa7L/HfwgwLgZ6NYs+Ag6uUmJRA==}

  brace-expansion@1.1.11:
    resolution: {integrity: sha512-iCuPHDFgrHX7H2vEI/5xpz07zSHB00TpugqhmYtVmMO6518mCuRMoOYFldEBl0g187ufozdaHgWKcYFb61qGiA==}

  brace-expansion@2.0.1:
    resolution: {integrity: sha512-XnAIvQ8eM+kC6aULx6wuQiwVsnzsi9d3WxzV3FpWTGA19F621kwdbsAcFKXgKUHZWsy+mY6iL1sHTxWEFCytDA==}

  braces@3.0.3:
    resolution: {integrity: sha512-yQbXgO/OSZVD2IsiLlro+7Hf6Q18EJrKSEsdoMzKePKXct3gvD8oLcOQdIzGupr5Fj+EDe8gO/lxc1BzfMpxvA==}
    engines: {node: '>=8'}

  browserslist@4.24.4:
    resolution: {integrity: sha512-KDi1Ny1gSePi1vm0q4oxSF8b4DR44GF4BbmS2YdhPLOEqd8pDviZOGH/GsmRwoWJ2+5Lr085X7naowMwKHDG1A==}
    engines: {node: ^6 || ^7 || ^8 || ^9 || ^10 || ^11 || ^12 || >=13.7}
    hasBin: true

  bson-objectid@2.0.4:
    resolution: {integrity: sha512-vgnKAUzcDoa+AeyYwXCoHyF2q6u/8H46dxu5JN+4/TZeq/Dlinn0K6GvxsCLb3LHUJl0m/TLiEK31kUwtgocMQ==}

  bson@6.10.1:
    resolution: {integrity: sha512-P92xmHDQjSKPLHqFxefqMxASNq/aWJMEZugpCjf+AF/pgcUpMMQCg7t7+ewko0/u8AapvF3luf/FoehddEK+sA==}
    engines: {node: '>=16.20.1'}

  buffer-equal-constant-time@1.0.1:
    resolution: {integrity: sha512-zRpUiDwd/xk6ADqPMATG8vc9VPrkck7T07OIx0gnjmJAnHnTVXNQG3vfvWNuiZIkwu9KrKdA1iJKfsfTVxE6NA==}

  buffer@4.9.2:
    resolution: {integrity: sha512-xq+q3SRMOxGivLhBNaUdC64hDTQwejJ+H0T/NB1XMtTVEwNTrfFF3gAxiyW0Bu/xWEGhjVKgUcMhCrUy2+uCWg==}

  buffer@5.6.0:
    resolution: {integrity: sha512-/gDYp/UtU0eA1ys8bOs9J6a+E/KWIY+DZ+Q2WESNUA0jFRsJOc0SNUO6xJ5SGA1xueg3NL65W6s+NY5l9cunuw==}

  busboy@1.6.0:
    resolution: {integrity: sha512-8SFQbg/0hQ9xy3UNTB0YEnsNBbWfhf7RtnzpL7TkBiTBRfrQ9Fxcnz7VJsleJpyp6rVLvXiuORqjlHi5q+PYuA==}
    engines: {node: '>=10.16.0'}

  call-bind-apply-helpers@1.0.1:
    resolution: {integrity: sha512-BhYE+WDaywFg2TBWYNXAE+8B1ATnThNBqXHP5nQu0jWJdVvY2hvkpyB3qOmtmDePiS5/BDQ8wASEWGMWRG148g==}
    engines: {node: '>= 0.4'}

  call-bind@1.0.8:
    resolution: {integrity: sha512-oKlSFMcMwpUg2ednkhQ454wfWiU/ul3CkJe/PEHcTKuiX6RpbehUiFMXu13HalGZxfUwCQzZG747YXBn1im9ww==}
    engines: {node: '>= 0.4'}

  call-bound@1.0.3:
    resolution: {integrity: sha512-YTd+6wGlNlPxSuri7Y6X8tY2dmm12UMH66RpKMhiX6rsk5wXXnYgbUcOt8kiS31/AjfoTOvCsE+w8nZQLQnzHA==}
    engines: {node: '>= 0.4'}

  callsites@3.1.0:
    resolution: {integrity: sha512-P8BjAsXvZS+VIDUI11hHCQEv74YT67YUi5JJFNWIqL235sBmjX4+qx9Muvls5ivyNENctx46xQLQ3aTuE7ssaQ==}
    engines: {node: '>=6'}

  camelcase-css@2.0.1:
    resolution: {integrity: sha512-QOSvevhslijgYwRx6Rv7zKdMF8lbRmx+uQGx2+vDc+KI/eBnsy9kit5aj23AgGu3pa4t9AgwbnXWqS+iOY+2aA==}
    engines: {node: '>= 6'}

  caniuse-lite@1.0.30001692:
    resolution: {integrity: sha512-A95VKan0kdtrsnMubMKxEKUKImOPSuCpYgxSQBo036P5YYgVIcOYJEgt/txJWqObiRQeISNCfef9nvlQ0vbV7A==}

  ccount@2.0.1:
    resolution: {integrity: sha512-eyrF0jiFpY+3drT6383f1qhkbGsLSifNAjA61IUjZjmLCWjItY6LB9ft9YhoDgwfmclB2zhu51Lc7+95b8NRAg==}

  chalk@4.1.2:
    resolution: {integrity: sha512-oKnbhFyRIXpUuez8iBMmyEa4nbj4IOQyuhc/wy9kY7/WVPcwIO9VA668Pu8RkO7+0G76SLROeyw9CpQ061i4mA==}
    engines: {node: '>=10'}

  character-entities-html4@2.1.0:
    resolution: {integrity: sha512-1v7fgQRj6hnSwFpq1Eu0ynr/CDEw0rXo2B61qXrLNdHZmPKgb7fqS1a2JwF0rISo9q77jDI8VMEHoApn8qDoZA==}

  character-entities-legacy@3.0.0:
    resolution: {integrity: sha512-RpPp0asT/6ufRm//AJVwpViZbGM/MkjQFxJccQRHmISF/22NBtsHqAWmL+/pmkPWoIUJdWyeVleTl1wydHATVQ==}

  character-entities@2.0.2:
    resolution: {integrity: sha512-shx7oQ0Awen/BRIdkjkvz54PnEEI/EjwXDSIZp86/KKdbafHh1Df/RYGBhn4hbe2+uKC9FnT5UCEdyPz3ai9hQ==}

  character-reference-invalid@2.0.1:
    resolution: {integrity: sha512-iBZ4F4wRbyORVsu0jPV7gXkOsGYjGHPmAyv+HiHG8gi5PtC9KI2j1+v8/tlibRvjoWX027ypmG/n0HtO5t7unw==}

  charenc@0.0.2:
    resolution: {integrity: sha512-yrLQ/yVUFXkzg7EDQsPieE/53+0RlaWTs+wBrvW36cyilJ2SaDWfl4Yj7MtLTXleV9uEKefbAGUPv2/iWSooRA==}

  chokidar@3.6.0:
    resolution: {integrity: sha512-7VT13fmjotKpGipCW9JEQAusEPE+Ei8nl6/g4FBAmIm0GOOLMua9NDDo/DWp0ZAxCr3cPq5ZpBqmPAQgDda2Pw==}
    engines: {node: '>= 8.10.0'}

  chokidar@4.0.3:
    resolution: {integrity: sha512-Qgzu8kfBvo+cA4962jnP1KkS6Dop5NS6g7R5LFYJr4b8Ub94PPQXUksCw9PvXoeXPRRddRNC5C1JQUR2SMGtnA==}
    engines: {node: '>= 14.16.0'}

  ci-info@4.1.0:
    resolution: {integrity: sha512-HutrvTNsF48wnxkzERIXOe5/mlcfFcbfCmwcg6CJnizbSue78AbDt+1cgl26zwn61WFxhcPykPfZrbqjGmBb4A==}
    engines: {node: '>=8'}

  class-variance-authority@0.7.1:
    resolution: {integrity: sha512-Ka+9Trutv7G8M6WT6SeiRWz792K5qEqIGEGzXKhAE6xOWAY6pPH8U+9IY3oCMv6kqTmLsv7Xh/2w2RigkePMsg==}

  classnames@2.5.1:
    resolution: {integrity: sha512-saHYOzhIQs6wy2sVxTM6bUDsQO4F50V9RQ22qBpEdCW+I+/Wmke2HOl6lS6dTpdxVhb88/I6+Hs+438c3lfUow==}

  cli-cursor@3.1.0:
    resolution: {integrity: sha512-I/zHAwsKf9FqGoXM4WWRACob9+SNukZTd94DWF57E4toouRulbCxcUh6RKUEOQlYTHJnzkPMySvPNaaSLNfLZw==}
    engines: {node: '>=8'}

  cli-spinners@2.9.2:
    resolution: {integrity: sha512-ywqV+5MmyL4E7ybXgKys4DugZbX0FC6LnwrhjuykIjnK9k8OQacQ7axGKnjDXWNhns0xot3bZI5h55H8yo9cJg==}
    engines: {node: '>=6'}

  client-only@0.0.1:
    resolution: {integrity: sha512-IV3Ou0jSMzZrd3pZ48nLkT9DA7Ag1pnPzaiQhpW7c3RbcqqzvzzVu+L8gfqMp/8IM2MQtSiqaCxrrcfu8I8rMA==}

  cliui@7.0.4:
    resolution: {integrity: sha512-OcRE68cOsVMXp1Yvonl/fzkQOyjLSu/8bhPDfQt0e0/Eb283TKP20Fs2MqoPsr9SwA595rRCA+QMzYc9nBP+JQ==}

  clone@1.0.4:
    resolution: {integrity: sha512-JQHZ2QMW6l3aH/j6xCqQThY/9OH4D/9ls34cgkUBiEeocRTU04tHfKPBsUK1PqZCUQM7GiA0IIXJSuXHI64Kbg==}
    engines: {node: '>=0.8'}

  clsx@2.1.1:
    resolution: {integrity: sha512-eYm0QWBtUrBWZWG0d386OGAw16Z995PiOVo2B7bjWSbHedGl5e0ZWaq65kOGgUSNesEIDkB9ISbTg/JK9dhCZA==}
    engines: {node: '>=6'}

  color-convert@2.0.1:
    resolution: {integrity: sha512-RRECPsj7iu/xb5oKYcsFHSppFNnsj/52OVTRKb4zP5onXwVF3zVmmToNcOfGC+CRDpfK/U584fMg38ZHCaElKQ==}
    engines: {node: '>=7.0.0'}

  color-name@1.1.4:
    resolution: {integrity: sha512-dOy+3AuW3a2wNbZHIuMZpTcgjGuLU/uBL/ubcZF9OXbDo8ff4O8yVp5Bf0efS8uEoYo5q4Fx7dY9OgQGXgAsQA==}

  color-string@1.9.1:
    resolution: {integrity: sha512-shrVawQFojnZv6xM40anx4CkoDP+fZsw/ZerEMsW/pyzsRbElpsL/DBVW7q3ExxwusdNXI3lXpuhEZkzs8p5Eg==}

  color@4.2.3:
    resolution: {integrity: sha512-1rXeuUUiGGrykh+CeBdu5Ie7OJwinCgQY0bc7GCRxy5xVHy+moaqkpL/jqQq0MtQOeYcrqEz4abc5f0KtU7W4A==}
    engines: {node: '>=12.5.0'}

  colorette@2.0.20:
    resolution: {integrity: sha512-IfEDxwoWIjkeXL1eXcDiow4UbKjhLdq6/EuSVR9GMN7KVH3r9gQ83e73hsz1Nd1T3ijd5xv1wcWRYO+D6kCI2w==}

  combined-stream@1.0.8:
    resolution: {integrity: sha512-FQN4MRfuJeHf7cBbBMJFXhKSDq+2kAArBlmRBvcvFE5BB1HZKXtSFASDhdlz9zOYwxh8lDdnvmMOe/+5cdoEdg==}
    engines: {node: '>= 0.8'}

  commander@11.1.0:
    resolution: {integrity: sha512-yPVavfyCcRhmorC7rWlkHn15b4wDVgVmBA7kV4QVBsF7kv/9TKJAbAXVTxvTnwP8HHKjRCJDClKbciiYS7p0DQ==}
    engines: {node: '>=16'}

  commander@2.20.3:
    resolution: {integrity: sha512-GpVkmM8vF2vQUkj2LvZmD35JxeJOLCwJ9cUkugyk2nuhbv3+mJvpLYYt+0+USMxE+oj+ey/lJEnhZw75x/OMcQ==}

  commander@4.1.1:
    resolution: {integrity: sha512-NOKm8xhkzAjzFx8B2v5OAHT+u5pRQc2UCa2Vq9jYL/31o2wi9mxBA7LIFs3sV5VSC49z6pEhfbMULvShKj26WA==}
    engines: {node: '>= 6'}

  concat-map@0.0.1:
    resolution: {integrity: sha512-/Srv4dswyQNBfohGpz9o6Yb3Gz3SrUDqBH5rTuhGR7ahtlbYKnVxw2bCFMRljaA7EXHaXZ8wsHdodFvbkhKmqg==}

  console-table-printer@2.12.1:
    resolution: {integrity: sha512-wKGOQRRvdnd89pCeH96e2Fn4wkbenSP6LMHfjfyNLMbGuHEFbMqQNuxXqd0oXG9caIOQ1FTvc5Uijp9/4jujnQ==}

  convert-source-map@1.9.0:
    resolution: {integrity: sha512-ASFBup0Mz1uyiIjANan1jzLQami9z1PoYSZCiiYW2FczPbenXc45FZdBZLzOT+r6+iciuEModtmCti+hjaAk0A==}

  convert-source-map@2.0.0:
    resolution: {integrity: sha512-Kvp459HrV2FEJ1CAsi1Ku+MY3kasH19TFykTz2xWmMeq6bk2NU3XXvfJ+Q61m0xktWwt+1HSYf3JZsTms3aRJg==}

  cookie@0.7.2:
    resolution: {integrity: sha512-yki5XnKuf750l50uGTllt6kKILY4nQ1eNIQatoXEByZ5dWgnKqbnqmTrBE5B4N7lrMJKQ2ytWMiTO2o0v6Ew/w==}
    engines: {node: '>= 0.6'}

  copyfiles@2.4.1:
    resolution: {integrity: sha512-fereAvAvxDrQDOXybk3Qu3dPbOoKoysFMWtkY3mv5BsL8//OSZVL5DCLYqgRfY5cWirgRzlC+WSrxp6Bo3eNZg==}
    hasBin: true

  core-util-is@1.0.3:
    resolution: {integrity: sha512-ZQBvi1DcpJ4GDqanjucZ2Hj3wEO5pZDS89BWbkcrvdxksJorwUDDZamX9ldFkp9aw2lmBDLgkObEA4DWNJ9FYQ==}

  cors@2.8.5:
    resolution: {integrity: sha512-KIHbLJqu73RGr/hnbrO9uBeixNGuvSQjul/jdFvS/KFSIH1hWVd1ng7zOHx+YrEfInLG7q4n6GHQ9cDtxv/P6g==}
    engines: {node: '>= 0.10'}

  cosmiconfig@7.1.0:
    resolution: {integrity: sha512-AdmX6xUzdNASswsFtmwSt7Vj8po9IuqXm0UXz7QKPuEUmPB4XyjGfaAr2PSuELMwkRMVH1EpIkX5bTZGRB3eCA==}
    engines: {node: '>=10'}

  croner@9.0.0:
    resolution: {integrity: sha512-onMB0OkDjkXunhdW9htFjEhqrD54+M94i6ackoUkjHKbRnXdyEyKRelp4nJ1kAz32+s27jP1FsebpJCVl0BsvA==}
    engines: {node: '>=18.0'}

  cross-env@7.0.3:
    resolution: {integrity: sha512-+/HKd6EgcQCJGh2PSjZuUitQBQynKor4wrFbRg4DtAgS1aWO+gU52xpH7M9ScGgXSYmAVS9bIJ8EzuaGw0oNAw==}
    engines: {node: '>=10.14', npm: '>=6', yarn: '>=1'}
    hasBin: true

  cross-spawn@7.0.6:
    resolution: {integrity: sha512-uV2QOWP2nWzsy2aMp8aRibhi9dlzF5Hgh5SHaB9OiTGEyDTiJJyx0uy51QXdyWbtAHNua4XJzUKca3OzKUd3vA==}
    engines: {node: '>= 8'}

  crypt@0.0.2:
    resolution: {integrity: sha512-mCxBlsHFYh9C+HVpiEacem8FEBnMXgU9gy4zmNC+SXAZNB/1idgp/aulFJ4FgCi7GPEVbfyng092GqL2k2rmow==}

  cssesc@3.0.0:
    resolution: {integrity: sha512-/Tb/JcjK111nNScGob5MNtsntNM1aCNUDipB/TkwZFhyDrrE47SOx/18wF2bbjgc3ZzCSKW1T5nt5EbFoAz/Vg==}
    engines: {node: '>=4'}
    hasBin: true

  cssfilter@0.0.10:
    resolution: {integrity: sha512-FAaLDaplstoRsDR8XGYH51znUN0UY7nMc6Z9/fvE8EXGwvJE9hu7W2vHwx1+bd6gCYnln9nLbzxFTrcO9YQDZw==}

  csstype@3.1.3:
    resolution: {integrity: sha512-M1uQkMl8rQK/szD0LNhtqxIPLpimGm8sOBwU7lLnCpSbTyY3yeU1Vc7l4KT5zT4s/yOxHH5O7tIuuLOCnLADRw==}

  damerau-levenshtein@1.0.8:
    resolution: {integrity: sha512-sdQSFB7+llfUcQHUQO3+B8ERRj0Oa4w9POWMI/puGtuf7gFywGmkaLCElnudfTiKZV+NvHqL0ifzdrI8Ro7ESA==}

  data-view-buffer@1.0.2:
    resolution: {integrity: sha512-EmKO5V3OLXh1rtK2wgXRansaK1/mtVdTUEiEI0W8RkvgT05kfxaH29PliLnpLP73yYO6142Q72QNa8Wx/A5CqQ==}
    engines: {node: '>= 0.4'}

  data-view-byte-length@1.0.2:
    resolution: {integrity: sha512-tuhGbE6CfTM9+5ANGf+oQb72Ky/0+s3xKUpHvShfiz2RxMFgFPjsXuRLBVMtvMs15awe45SRb83D6wH4ew6wlQ==}
    engines: {node: '>= 0.4'}

  data-view-byte-offset@1.0.1:
    resolution: {integrity: sha512-BS8PfmtDGnrgYdOonGZQdLZslWIeCGFP9tpan0hi1Co2Zr2NKADsvGYA8XxuG/4UWgJ6Cjtv+YJnB6MM69QGlQ==}
    engines: {node: '>= 0.4'}

  dataloader@2.2.3:
    resolution: {integrity: sha512-y2krtASINtPFS1rSDjacrFgn1dcUuoREVabwlOGOe4SdxenREqwjwjElAdwvbGM7kgZz9a3KVicWR7vcz8rnzA==}

  date-fns@3.6.0:
    resolution: {integrity: sha512-fRHTG8g/Gif+kSh50gaGEdToemgfj74aRX3swtiouboip5JDLAyDE9F11nHMIcvOaXeOC6D7SpNhi7uFyB7Uww==}

  date-fns@4.1.0:
    resolution: {integrity: sha512-Ukq0owbQXxa/U3EGtsdVBkR1w7KOQ5gIBqdH2hkvknzZPYvBxb/aa6E8L7tmjFtkwZBu3UXBbjIgPo/Ez4xaNg==}

  dateformat@4.6.3:
    resolution: {integrity: sha512-2P0p0pFGzHS5EMnhdxQi7aJN+iMheud0UhG4dlE1DLAlvL8JHjJJTX/CSm4JXwV0Ka5nGk3zC5mcb5bUQUxxMA==}

  debounce@2.0.0:
    resolution: {integrity: sha512-xRetU6gL1VJbs85Mc4FoEGSjQxzpdxRyFhe3lmWFyy2EzydIcD4xzUvRJMD+NPDfMwKNhxa3PvsIOU32luIWeA==}
    engines: {node: '>=18'}

  debug@3.2.7:
    resolution: {integrity: sha512-CFjzYYAi4ThfiQvizrFQevTTXHtnCqWfe7x1AhgEscTz6ZbLbfoLRLPugTQyBth6f8ZERVUSyWHFD/7Wu4t1XQ==}
    peerDependencies:
      supports-color: '*'
    peerDependenciesMeta:
      supports-color:
        optional: true

  debug@4.3.7:
    resolution: {integrity: sha512-Er2nc/H7RrMXZBFCEim6TCmMk02Z8vLC2Rbi1KEBggpo0fS6l0S1nnapwmIi3yW/+GOJap1Krg4w0Hg80oCqgQ==}
    engines: {node: '>=6.0'}
    peerDependencies:
      supports-color: '*'
    peerDependenciesMeta:
      supports-color:
        optional: true

  debug@4.4.0:
    resolution: {integrity: sha512-6WTZ/IxCY/T6BALoZHaE4ctp9xm+Z5kY/pzYaCHRFeyVhojxlrm+46y68HA6hr0TcwEssoxNiDEUJQjfPZ/RYA==}
    engines: {node: '>=6.0'}
    peerDependencies:
      supports-color: '*'
    peerDependenciesMeta:
      supports-color:
        optional: true

  decimal.js@10.4.3:
    resolution: {integrity: sha512-VBBaLc1MgL5XpzgIP7ny5Z6Nx3UrRkIViUkPUdtl9aya5amy3De1gsUUSB1g3+3sExYNjCAsAznmukyxCb1GRA==}

  decode-named-character-reference@1.0.2:
    resolution: {integrity: sha512-O8x12RzrUF8xyVcY0KJowWsmaJxQbmy0/EtnNtHRpsOcT7dFk5W598coHqBVpmWo1oQQfsCqfCmkZN5DJrZVdg==}

  deep-is@0.1.4:
    resolution: {integrity: sha512-oIPzksmTg4/MriiaYGO+okXDT7ztn/w3Eptv/+gSIdMdKsJo0u4CfYNFJPy+4SKMuCqGw2wxnA+URMg3t8a/bQ==}

  deepmerge@4.3.1:
    resolution: {integrity: sha512-3sUqbMEc77XqpdNO7FRyRog+eW3ph+GYCbj+rK+uYyRMuwsVy0rMiVtPn+QJlKFvWP/1PYpapqYn0Me2knFn+A==}
    engines: {node: '>=0.10.0'}

  defaults@1.0.4:
    resolution: {integrity: sha512-eFuaLoy/Rxalv2kr+lqMlUnrDWV+3j4pljOIJgLIhI058IQfWJ7vXhyEIHu+HtC738klGALYxOKDO0bQP3tg8A==}

  define-data-property@1.1.4:
    resolution: {integrity: sha512-rBMvIzlpA8v6E+SJZoo++HAYqsLrkg7MSfIinMPFhmkorw7X+dOXVJQs+QT69zGkzMyfDnIMN2Wid1+NbL3T+A==}
    engines: {node: '>= 0.4'}

  define-properties@1.2.1:
    resolution: {integrity: sha512-8QmQKqEASLd5nx0U1B1okLElbUuuttJ/AnYmRXbbbGDWh6uS208EjD4Xqq/I9wK7u0v6O08XhTWnt5XtEbR6Dg==}
    engines: {node: '>= 0.4'}

  delayed-stream@1.0.0:
    resolution: {integrity: sha512-ZySD7Nf91aLB0RxL4KGrKHBXl7Eds1DAmEdcoVawXnLD7SDhpNgtuII2aAkg7a7QS41jxPSZ17p4VdGnMHk3MQ==}
    engines: {node: '>=0.4.0'}

  dequal@2.0.3:
    resolution: {integrity: sha512-0je+qPKHEMohvfRTCEo3CrPG6cAzAYgmzKyxRiYSSDkS6eGJdyVJm7WaYA5ECaAD9wLB2T4EEeymA5aFVcYXCA==}
    engines: {node: '>=6'}

  detect-file@1.0.0:
    resolution: {integrity: sha512-DtCOLG98P007x7wiiOmfI0fi3eIKyWiLTGJ2MDnVi/E04lWGbf+JzrRHMm0rgIIZJGtHpKpbVgLWHrv8xXpc3Q==}
    engines: {node: '>=0.10.0'}

  detect-libc@2.0.3:
    resolution: {integrity: sha512-bwy0MGW55bG41VqxxypOsdSdGqLwXPI/focwgTYCFMbdUiBAxLg9CFzG08sz2aqzknwiX7Hkl0bQENjg8iLByw==}
    engines: {node: '>=8'}

  detect-node-es@1.1.0:
    resolution: {integrity: sha512-ypdmJU/TbBby2Dxibuv7ZLW3Bs1QEmM7nHjEANfohJLvE0XVujisn1qPJcZxg+qDucsr+bP6fLD1rPS3AhJ7EQ==}

  devlop@1.1.0:
    resolution: {integrity: sha512-RWmIqhcFf1lRYBvNmr7qTNuyCt/7/ns2jbpp1+PalgE/rDQcBT0fioSMUpJ93irlUhC5hrg4cYqe6U+0ImW0rA==}

  didyoumean@1.2.2:
    resolution: {integrity: sha512-gxtyfqMg7GKyhQmb056K7M3xszy/myH8w+B4RT+QXBQsvAOdc3XymqDDPHx1BgPgsdAA5SIifona89YtRATDzw==}

  diff@5.2.0:
    resolution: {integrity: sha512-uIFDxqpRZGZ6ThOk84hEfqWoHx2devRFvpTZcTHur85vImfaxUbTW9Ryh4CpCuDnToOP1CEtXKIgytHBPVff5A==}
    engines: {node: '>=0.3.1'}

  dlv@1.1.3:
    resolution: {integrity: sha512-+HlytyjlPKnIG8XuRG8WvmBP8xs8P71y+SKKS6ZXWoEgLuePxtDoUEiH7WkdePWrQ5JBpE6aoVqfZfJUQkjXwA==}

  doctrine@2.1.0:
    resolution: {integrity: sha512-35mSku4ZXK0vfCuHEDAwt55dg2jNajHZ1odvF+8SSr82EsZY4QmXfuWso8oEd8zRhVObSN18aM0CjSdoBX7zIw==}
    engines: {node: '>=0.10.0'}

  dom-helpers@5.2.1:
    resolution: {integrity: sha512-nRCa7CK3VTrM2NmGkIy4cbK7IZlgBE/PYMn55rrXefr5xXDP0LdtfPnblFDoVdcAfslJ7or6iqAUnx0CCGIWQA==}

  dom-serializer@2.0.0:
    resolution: {integrity: sha512-wIkAryiqt/nV5EQKqQpo3SToSOV9J0DnbJqwK7Wv/Trc92zIAYZ4FlMu+JPFW1DfGFt81ZTCGgDEabffXeLyJg==}

  domelementtype@2.3.0:
    resolution: {integrity: sha512-OLETBj6w0OsagBwdXnPdN0cnMfF9opN69co+7ZrbfPGrdpPVNBUj02spi6B1N7wChLQiPn4CSH/zJvXw56gmHw==}

  domhandler@5.0.3:
    resolution: {integrity: sha512-cgwlv/1iFQiFnU96XXgROh8xTeetsnJiDsTc7TYCLFd9+/WNkIqPTxiM/8pSd8VIrhXGTf1Ny1q1hquVqDJB5w==}
    engines: {node: '>= 4'}

  domutils@3.2.2:
    resolution: {integrity: sha512-6kZKyUajlDuqlHKVX1w7gyslj9MPIXzIFiz/rGu35uC1wMi+kMhQwGhl4lt9unC9Vb9INnY9Z3/ZA3+FhASLaw==}

  dunder-proto@1.0.1:
    resolution: {integrity: sha512-KIN/nDJBQRcXw0MLVhZE9iQHmG68qAVIBg9CqmUYjmQIhgij9U5MFvrqkUL5FbtyyzZuOeOt0zdeRe4UY7ct+A==}
    engines: {node: '>= 0.4'}

  eastasianwidth@0.2.0:
    resolution: {integrity: sha512-I88TYZWc9XiYHRQ4/3c5rjjfgkjhLyW2luGIheGERbNQ6OY7yTybanSpDXZa8y7VUP9YmDcYa+eyq4ca7iLqWA==}

  ecdsa-sig-formatter@1.0.11:
    resolution: {integrity: sha512-nagl3RYrbNv6kQkeJIpt6NJZy8twLB/2vtz6yN9Z4vRKHN4/QZJIEbqohALSgwKdnksuY3k5Addp5lg8sVoVcQ==}

  electron-to-chromium@1.5.83:
    resolution: {integrity: sha512-LcUDPqSt+V0QmI47XLzZrz5OqILSMGsPFkDYus22rIbgorSvBYEFqq854ltTmUdHkY92FSdAAvsh4jWEULMdfQ==}

  embla-carousel-auto-scroll@8.5.2:
    resolution: {integrity: sha512-B0QF4vcHRLu7DJwDpgTq5q8qsX4185hOuXfpWPtOlZW+a+QG7ZIN3zTSUTI3Xt0MTWkAB5ZJ0gsFj2zUMKL3ig==}
    peerDependencies:
      embla-carousel: 8.5.2

  embla-carousel-autoplay@8.5.2:
    resolution: {integrity: sha512-27emJ0px3q/c0kCHCjwRrEbYcyYUPfGO3g5IBWF1i7714TTzE6L9P81V6PHLoSMAKJ1aHoT2e7YFOsuFKCbyag==}
    peerDependencies:
      embla-carousel: 8.5.2

  embla-carousel-react@8.5.2:
    resolution: {integrity: sha512-Tmx+uY3MqseIGdwp0ScyUuxpBgx5jX1f7od4Cm5mDwg/dptEiTKf9xp6tw0lZN2VA9JbnVMl/aikmbc53c6QFA==}
    peerDependencies:
      react: ^16.8.0 || ^17.0.1 || ^18.0.0 || ^19.0.0 || ^19.0.0-rc

  embla-carousel-reactive-utils@8.5.2:
    resolution: {integrity: sha512-QC8/hYSK/pEmqEdU1IO5O+XNc/Ptmmq7uCB44vKplgLKhB/l0+yvYx0+Cv0sF6Ena8Srld5vUErZkT+yTahtDg==}
    peerDependencies:
      embla-carousel: 8.5.2

  embla-carousel@8.5.2:
    resolution: {integrity: sha512-xQ9oVLrun/eCG/7ru3R+I5bJ7shsD8fFwLEY7yPe27/+fDHCNj0OT5EoG5ZbFyOxOcG6yTwW8oTz/dWyFnyGpg==}

  emoji-regex@8.0.0:
    resolution: {integrity: sha512-MSjYzcWNOA0ewAHpz0MxpYFvwg6yjy1NG3xteoqz644VCo/RPgnr1/GGt+ic3iJTzQ8Eu3TdM14SawnVUmGE6A==}

  emoji-regex@9.2.2:
    resolution: {integrity: sha512-L18DaJsXSUk2+42pv8mLs5jJT2hqFkFE4j21wOmgbUqsZ2hL72NsUU785g9RXgo3s0ZNgVl42TiHp3ZtOv/Vyg==}

  end-of-stream@1.4.4:
    resolution: {integrity: sha512-+uw1inIHVPQoaVuHzRyXd21icM+cnt4CzD5rW+NC1wjOUSTOs+Te7FOv7AhN7vS9x/oIyhLP5PR1H+phQAHu5Q==}

  engine.io-parser@5.2.3:
    resolution: {integrity: sha512-HqD3yTBfnBxIrbnM1DoD6Pcq8NECnh8d4As1Qgh0z5Gg3jRRIqijury0CL3ghu/edArpUYiYqQiDUQBIs4np3Q==}
    engines: {node: '>=10.0.0'}

  engine.io@6.6.4:
    resolution: {integrity: sha512-ZCkIjSYNDyGn0R6ewHDtXgns/Zre/NT6Agvq1/WobF7JXgFff4SeDroKiCO3fNJreU9YG429Sc81o4w5ok/W5g==}
    engines: {node: '>=10.2.0'}

  enhanced-resolve@5.18.0:
    resolution: {integrity: sha512-0/r0MySGYG8YqlayBZ6MuCfECmHFdJ5qyPh8s8wa5Hnm6SaFLSK1VYCbj+NKp090Nm1caZhD+QTnmxO7esYGyQ==}
    engines: {node: '>=10.13.0'}

  entities@4.5.0:
    resolution: {integrity: sha512-V0hjH4dGPh9Ao5p0MoRY6BVqtwCjhz6vI5LT8AJ55H+4g9/4vbHx1I54fS0XuclLhDHArPQCiMjDxjaL8fPxhw==}
    engines: {node: '>=0.12'}

  error-ex@1.3.2:
    resolution: {integrity: sha512-7dFHNmqeFSEt2ZBsCriorKnn3Z2pj+fd9kmI6QoWw4//DL+icEBfc0U7qJCisqrTsKTjw4fNFy2pW9OqStD84g==}

  es-abstract@1.23.9:
    resolution: {integrity: sha512-py07lI0wjxAC/DcfK1S6G7iANonniZwTISvdPzk9hzeH0IZIshbuuFxLIU96OyF89Yb9hiqWn8M/bY83KY5vzA==}
    engines: {node: '>= 0.4'}

  es-define-property@1.0.1:
    resolution: {integrity: sha512-e3nRfgfUZ4rNGL232gUgX06QNyyez04KdjFrF+LTRoOXmrOgFKDg4BCdsjW8EnT69eqdYGmRpJwiPVYNrCaW3g==}
    engines: {node: '>= 0.4'}

  es-errors@1.3.0:
    resolution: {integrity: sha512-Zf5H2Kxt2xjTvbJvP2ZWLEICxA6j+hAmMzIlypy4xcBg1vKVnx89Wy0GbS+kf5cwCVFFzdCFh2XSCFNULS6csw==}
    engines: {node: '>= 0.4'}

  es-iterator-helpers@1.2.1:
    resolution: {integrity: sha512-uDn+FE1yrDzyC0pCo961B2IHbdM8y/ACZsKD4dG6WqrjV53BADjwa7D+1aom2rsNVfLyDgU/eigvlJGJ08OQ4w==}
    engines: {node: '>= 0.4'}

  es-object-atoms@1.1.1:
    resolution: {integrity: sha512-FGgH2h8zKNim9ljj7dankFPcICIK9Cp5bm+c2gQSYePhpaG5+esrLODihIorn+Pe6FGJzWhXQotPv73jTaldXA==}
    engines: {node: '>= 0.4'}

  es-set-tostringtag@2.1.0:
    resolution: {integrity: sha512-j6vWzfrGVfyXxge+O0x5sh6cvxAog0a/4Rdd2K36zCMV5eJ+/+tOAngRO8cODMNWbVRdVlmGZQL2YS3yR8bIUA==}
    engines: {node: '>= 0.4'}

  es-shim-unscopables@1.0.2:
    resolution: {integrity: sha512-J3yBRXCzDu4ULnQwxyToo/OjdMx6akgVC7K6few0a7F/0wLtmKKN7I73AH5T2836UuXRqN7Qg+IIUw/+YJksRw==}

  es-to-primitive@1.3.0:
    resolution: {integrity: sha512-w+5mJ3GuFL+NjVtJlvydShqE1eN3h3PbI7/5LAsYJP/2qtuMXjfL2LpHSRqo4b4eSF5K/DH1JXKUAHSB2UW50g==}
    engines: {node: '>= 0.4'}

  esbuild@0.19.11:
    resolution: {integrity: sha512-HJ96Hev2hX/6i5cDVwcqiJBBtuo9+FeIJOtZ9W1kA5M6AMJRHUZlpYZ1/SbEwtO0ioNAW8rUooVpC/WehY2SfA==}
    engines: {node: '>=12'}
    hasBin: true

  esbuild@0.23.1:
    resolution: {integrity: sha512-VVNz/9Sa0bs5SELtn3f7qhJCDPCF5oMEl5cO9/SSinpE9hbPVvxbd572HH5AKiP7WD8INO53GgfDDhRjkylHEg==}
    engines: {node: '>=18'}
    hasBin: true

  escalade@3.2.0:
    resolution: {integrity: sha512-WUj2qlxaQtO4g6Pq5c29GTcWGDyd8itL8zTlipgECz3JesAiiOKotd8JU6otB3PACgG6xkJUyVhboMS+bje/jA==}
    engines: {node: '>=6'}

  escape-html@1.0.3:
    resolution: {integrity: sha512-NiSupZ4OeuGwr68lGIeym/ksIZMJodUGOSCZ/FSnTxcrekbvqrgdUxlJOMpijaKZVjAJrWrGs/6Jy8OMuyj9ow==}

  escape-string-regexp@4.0.0:
    resolution: {integrity: sha512-TtpcNJ3XAzx3Gq8sWRzJaVajRs0uVxA2YAkdb1jm2YkPz4G6egUFAyA3n5vtEIZefPk5Wa4UXbKuS5fKkJWdgA==}
    engines: {node: '>=10'}

  eslint-config-next@15.1.3:
    resolution: {integrity: sha512-wGYlNuWnh4ujuKtZvH+7B2Z2vy9nONZE6ztd+DKF7hAsIabkrxmD4TzYHzASHENo42lmz2tnT2B+zN2sOHvpJg==}
    peerDependencies:
      eslint: ^7.23.0 || ^8.0.0 || ^9.0.0
      typescript: '>=3.3.1'
    peerDependenciesMeta:
      typescript:
        optional: true

  eslint-config-prettier@10.0.1:
    resolution: {integrity: sha512-lZBts941cyJyeaooiKxAtzoPHTN+GbQTJFAIdQbRhA4/8whaAraEh47Whw/ZFfrjNSnlAxqfm9i0XVAEkULjCw==}
    hasBin: true
    peerDependencies:
      eslint: '>=7.0.0'

  eslint-import-resolver-node@0.3.9:
    resolution: {integrity: sha512-WFj2isz22JahUv+B788TlO3N6zL3nNJGU8CcZbPZvVEkBPaJdCV4vy5wyghty5ROFbCRnm132v8BScu5/1BQ8g==}

  eslint-import-resolver-typescript@3.7.0:
    resolution: {integrity: sha512-Vrwyi8HHxY97K5ebydMtffsWAn1SCR9eol49eCd5fJS4O1WV7PaAjbcjmbfJJSMz/t4Mal212Uz/fQZrOB8mow==}
    engines: {node: ^14.18.0 || >=16.0.0}
    peerDependencies:
      eslint: '*'
      eslint-plugin-import: '*'
      eslint-plugin-import-x: '*'
    peerDependenciesMeta:
      eslint-plugin-import:
        optional: true
      eslint-plugin-import-x:
        optional: true

  eslint-module-utils@2.12.0:
    resolution: {integrity: sha512-wALZ0HFoytlyh/1+4wuZ9FJCD/leWHQzzrxJ8+rebyReSLk7LApMyd3WJaLVoN+D5+WIdJyDK1c6JnE65V4Zyg==}
    engines: {node: '>=4'}
    peerDependencies:
      '@typescript-eslint/parser': '*'
      eslint: '*'
      eslint-import-resolver-node: '*'
      eslint-import-resolver-typescript: '*'
      eslint-import-resolver-webpack: '*'
    peerDependenciesMeta:
      '@typescript-eslint/parser':
        optional: true
      eslint:
        optional: true
      eslint-import-resolver-node:
        optional: true
      eslint-import-resolver-typescript:
        optional: true
      eslint-import-resolver-webpack:
        optional: true

  eslint-plugin-import@2.31.0:
    resolution: {integrity: sha512-ixmkI62Rbc2/w8Vfxyh1jQRTdRTF52VxwRVHl/ykPAmqG+Nb7/kNn+byLP0LxPgI7zWA16Jt82SybJInmMia3A==}
    engines: {node: '>=4'}
    peerDependencies:
      '@typescript-eslint/parser': '*'
      eslint: ^2 || ^3 || ^4 || ^5 || ^6 || ^7.2.0 || ^8 || ^9
    peerDependenciesMeta:
      '@typescript-eslint/parser':
        optional: true

  eslint-plugin-jsx-a11y@6.10.2:
    resolution: {integrity: sha512-scB3nz4WmG75pV8+3eRUQOHZlNSUhFNq37xnpgRkCCELU3XMvXAxLk1eqWWyE22Ki4Q01Fnsw9BA3cJHDPgn2Q==}
    engines: {node: '>=4.0'}
    peerDependencies:
      eslint: ^3 || ^4 || ^5 || ^6 || ^7 || ^8 || ^9

  eslint-plugin-react-hooks@5.1.0:
    resolution: {integrity: sha512-mpJRtPgHN2tNAvZ35AMfqeB3Xqeo273QxrHJsbBEPWODRM4r0yB6jfoROqKEYrOn27UtRPpcpHc2UqyBSuUNTw==}
    engines: {node: '>=10'}
    peerDependencies:
      eslint: ^3.0.0 || ^4.0.0 || ^5.0.0 || ^6.0.0 || ^7.0.0 || ^8.0.0-0 || ^9.0.0

  eslint-plugin-react@7.37.4:
    resolution: {integrity: sha512-BGP0jRmfYyvOyvMoRX/uoUeW+GqNj9y16bPQzqAHf3AYII/tDs+jMN0dBVkl88/OZwNGwrVFxE7riHsXVfy/LQ==}
    engines: {node: '>=4'}
    peerDependencies:
      eslint: ^3 || ^4 || ^5 || ^6 || ^7 || ^8 || ^9.7

  eslint-scope@8.2.0:
    resolution: {integrity: sha512-PHlWUfG6lvPc3yvP5A4PNyBL1W8fkDUccmI21JUu/+GKZBoH/W5u6usENXUrWFRsyoW5ACUjFGgAFQp5gUlb/A==}
    engines: {node: ^18.18.0 || ^20.9.0 || >=21.1.0}

  eslint-visitor-keys@3.4.3:
    resolution: {integrity: sha512-wpc+LXeiyiisxPlEkUzU6svyS1frIO3Mgxj1fdy7Pm8Ygzguax2N3Fa/D/ag1WqbOprdI+uY6wMUl8/a2G+iag==}
    engines: {node: ^12.22.0 || ^14.17.0 || >=16.0.0}

  eslint-visitor-keys@4.2.0:
    resolution: {integrity: sha512-UyLnSehNt62FFhSwjZlHmeokpRK59rcz29j+F1/aDgbkbRTk7wIc9XzdoasMUbRNKDM0qQt/+BJ4BrpFeABemw==}
    engines: {node: ^18.18.0 || ^20.9.0 || >=21.1.0}

  eslint@9.18.0:
    resolution: {integrity: sha512-+waTfRWQlSbpt3KWE+CjrPPYnbq9kfZIYUqapc0uBXyjTp8aYXZDsUH16m39Ryq3NjAVP4tjuF7KaukeqoCoaA==}
    engines: {node: ^18.18.0 || ^20.9.0 || >=21.1.0}
    hasBin: true
    peerDependencies:
      jiti: '*'
    peerDependenciesMeta:
      jiti:
        optional: true

  espree@10.3.0:
    resolution: {integrity: sha512-0QYC8b24HWY8zjRnDTL6RiHfDbAWn63qb4LMj1Z4b076A4une81+z03Kg7l7mn/48PUTqoLptSXez8oknU8Clg==}
    engines: {node: ^18.18.0 || ^20.9.0 || >=21.1.0}

  esquery@1.6.0:
    resolution: {integrity: sha512-ca9pw9fomFcKPvFLXhBKUK90ZvGibiGOvRJNbjljY7s7uq/5YO4BOzcYtJqExdx99rF6aAcnRxHmcUHcz6sQsg==}
    engines: {node: '>=0.10'}

  esrecurse@4.3.0:
    resolution: {integrity: sha512-KmfKL3b6G+RXvP8N1vr3Tq1kL/oCFgn2NYXEtqP8/L3pKapUA4G8cFVaoF3SU323CD4XypR/ffioHmkti6/Tag==}
    engines: {node: '>=4.0'}

  estraverse@5.3.0:
    resolution: {integrity: sha512-MMdARuVEQziNTeJD8DgMqmhwR11BRQ/cBP+pLtYdSTnf3MIO8fFeiINEbX36ZdNlfU/7A9f3gUw49B3oQsvwBA==}
    engines: {node: '>=4.0'}

  estree-util-is-identifier-name@3.0.0:
    resolution: {integrity: sha512-hFtqIDZTIUZ9BXLb8y4pYGyk6+wekIivNVTcmvk8NoOh+VeRn5y6cEHzbURrWbfp1fIqdVipilzj+lfaadNZmg==}

  estree-util-visit@2.0.0:
    resolution: {integrity: sha512-m5KgiH85xAhhW8Wta0vShLcUvOsh3LLPI2YVwcbio1l7E09NTLL1EyMZFM1OyWowoH0skScNbhOPl4kcBgzTww==}

  esutils@2.0.3:
    resolution: {integrity: sha512-kVscqXk4OCp68SZ0dkgEKVi6/8ij300KBWTJq32P/dYeWTSwK41WyTxalN1eRmA5Z9UU/LX9D7FWSmV9SAYx6g==}
    engines: {node: '>=0.10.0'}

  events@3.3.0:
    resolution: {integrity: sha512-mQw+2fkQbALzQ7V0MY0IqdnXNOeTtP4r0lN9z7AAawCXgqea7bDii20AYrIBrFd/Hx0M2Ocz6S111CaFkUcb0Q==}
    engines: {node: '>=0.8.x'}

  expand-tilde@2.0.2:
    resolution: {integrity: sha512-A5EmesHW6rfnZ9ysHQjPdJRni0SRar0tjtG5MNtm9n5TUvsYU8oozprtRD4AqHxcZWWlVuAmQo2nWKfN9oyjTw==}
    engines: {node: '>=0.10.0'}

  fast-base64-decode@1.0.0:
    resolution: {integrity: sha512-qwaScUgUGBYeDNRnbc/KyllVU88Jk1pRHPStuF/lO7B0/RTRLj7U0lkdTAutlBblY08rwZDff6tNU9cjv6j//Q==}

  fast-copy@3.0.2:
    resolution: {integrity: sha512-dl0O9Vhju8IrcLndv2eU4ldt1ftXMqqfgN4H1cpmGV7P6jeB9FwpN9a2c8DPGE1Ys88rNUJVYDHq73CGAGOPfQ==}

  fast-deep-equal@2.0.1:
    resolution: {integrity: sha512-bCK/2Z4zLidyB4ReuIsvALH6w31YfAQDmXMqMx6FyfHqvBxtjC0eRumeSu4Bs3XtXwpyIywtSTrVT99BxY1f9w==}

  fast-deep-equal@3.1.3:
    resolution: {integrity: sha512-f3qQ9oQy9j2AhBe/H9VC91wLmKBCCU/gDOnKNAYG5hswO7BLKj09Hc5HYNz9cGI++xlpDCIgDaitVs03ATR84Q==}

  fast-glob@3.3.1:
    resolution: {integrity: sha512-kNFPyjhh5cKjrUltxs+wFx+ZkbRaxxmZ+X0ZU31SOsxCEtP9VPgtq2teZw1DebupL5GmDaNQ6yKMMVcM41iqDg==}
    engines: {node: '>=8.6.0'}

  fast-glob@3.3.3:
    resolution: {integrity: sha512-7MptL8U0cqcFdzIzwOTHoilX9x5BrNqye7Z/LuC7kCMRio1EMSyqRK3BEAUD7sXRq4iT4AzTVuZdhgQ2TCvYLg==}
    engines: {node: '>=8.6.0'}

  fast-json-stable-stringify@2.1.0:
    resolution: {integrity: sha512-lhd/wF+Lk98HZoTCtlVraHtfh5XYijIjalXck7saUtuanSDyLMxnHhSXEDJqHxD7msR8D0uCmqlkwjCV8xvwHw==}

  fast-levenshtein@2.0.6:
    resolution: {integrity: sha512-DCXu6Ifhqcks7TZKY3Hxp3y6qphY5SJZmrWMDrKcERSOXWQdMhU9Ig/PYrzyw/ul9jOIyh0N4M0tbC5hodg8dw==}

  fast-redact@3.5.0:
    resolution: {integrity: sha512-dwsoQlS7h9hMeYUq1W++23NDcBLV4KqONnITDV9DjfS3q1SgDGVrBdvvTLUotWtPSD7asWDV9/CmsZPy8Hf70A==}
    engines: {node: '>=6'}

  fast-safe-stringify@2.1.1:
    resolution: {integrity: sha512-W+KJc2dmILlPplD/H4K9l9LcAHAfPtP6BY84uVLXQ6Evcz9Lcg33Y2z1IVblT6xdY54PXYVHEv+0Wpq8Io6zkA==}

  fast-uri@3.0.5:
    resolution: {integrity: sha512-5JnBCWpFlMo0a3ciDy/JckMzzv1U9coZrIhedq+HXxxUfDTAiS0LA8OKVao4G9BxmCVck/jtA5r3KAtRWEyD8Q==}

  fast-xml-parser@4.4.1:
    resolution: {integrity: sha512-xkjOecfnKGkSsOwtZ5Pz7Us/T6mrbPQrq0nh+aCO5V9nk5NLWmasAHumTKjiPJPWANe+kAZ84Jc8ooJkzZ88Sw==}
    hasBin: true

  fastq@1.18.0:
    resolution: {integrity: sha512-QKHXPW0hD8g4UET03SdOdunzSouc9N4AuHdsX8XNcTsuz+yYFILVNIX4l9yHABMhiEI9Db0JTTIpu0wB+Y1QQw==}

  fdir@6.4.2:
    resolution: {integrity: sha512-KnhMXsKSPZlAhp7+IjUkRZKPb4fUyccpDrdFXbi4QL1qkmFh9kVY09Yox+n4MaOb3lHZ1Tv829C3oaaXoMYPDQ==}
    peerDependencies:
      picomatch: ^3 || ^4
    peerDependenciesMeta:
      picomatch:
        optional: true

  file-entry-cache@8.0.0:
    resolution: {integrity: sha512-XXTUwCvisa5oacNGRP9SfNtYBNAMi+RPwBFmblZEF7N7swHYQS6/Zfk7SRwx4D5j3CH211YNRco1DEMNVfZCnQ==}
    engines: {node: '>=16.0.0'}

  file-type@19.3.0:
    resolution: {integrity: sha512-mROwiKLZf/Kwa/2Rol+OOZQn1eyTkPB3ZTwC0ExY6OLFCbgxHYZvBm7xI77NvfZFMKBsmuXfmLJnD4eEftEhrA==}
    engines: {node: '>=18'}

  fill-range@7.1.1:
    resolution: {integrity: sha512-YsGpe3WHLK8ZYi4tWDg2Jy3ebRz2rXowDxnld4bkQB00cc/1Zw9AWnC0i9ztDJitivtQvaI9KaLyKrc+hBW0yg==}
    engines: {node: '>=8'}

  find-node-modules@2.1.3:
    resolution: {integrity: sha512-UC2I2+nx1ZuOBclWVNdcnbDR5dlrOdVb7xNjmT/lHE+LsgztWks3dG7boJ37yTS/venXw84B/mAW9uHVoC5QRg==}

  find-root@1.1.0:
    resolution: {integrity: sha512-NKfW6bec6GfKc0SGx1e07QZY9PE99u0Bft/0rzSD5k3sO/vwkVUpDUKVm5Gpp5Ue3YfShPFTX2070tDs5kB9Ng==}

  find-up@5.0.0:
    resolution: {integrity: sha512-78/PXT1wlLLDgTzDs7sjq9hzz0vXD+zn+7wypEe4fXQxCmdmqfGsEPQxmiCSQI3ajFV91bVSsvNtrJRiW6nGng==}
    engines: {node: '>=10'}

  findup-sync@4.0.0:
    resolution: {integrity: sha512-6jvvn/12IC4quLBL1KNokxC7wWTvYncaVUYSoxWw7YykPLuRrnv4qdHcSOywOI5RpkOVGeQRtWM8/q+G6W6qfQ==}
    engines: {node: '>= 8'}

  flat-cache@4.0.1:
    resolution: {integrity: sha512-f7ccFPK3SXFHpx15UIGyRJ/FJQctuKZ0zVuN3frBo4HnK3cay9VEW0R6yPYFHC0AgqhukPzKjq22t5DmAyqGyw==}
    engines: {node: '>=16'}

  flatted@3.3.2:
    resolution: {integrity: sha512-AiwGJM8YcNOaobumgtng+6NHuOqC3A7MixFeDafM3X9cIUM+xUXoS5Vfgf+OihAYe20fxqNM9yPBXJzRtZ/4eA==}

  focus-trap@7.5.4:
    resolution: {integrity: sha512-N7kHdlgsO/v+iD/dMoJKtsSqs5Dz/dXZVebRgJw23LDk+jMi/974zyiOYDziY2JPp8xivq9BmUGwIJMiuSBi7w==}

  follow-redirects@1.15.9:
    resolution: {integrity: sha512-gew4GsXizNgdoRyqmyfMHyAmXsZDk6mHkSxZFCzW9gwlbtOW44CDtYavM+y+72qD/Vq2l550kMF52DT8fOLJqQ==}
    engines: {node: '>=4.0'}
    peerDependencies:
      debug: '*'
    peerDependenciesMeta:
      debug:
        optional: true

  for-each@0.3.3:
    resolution: {integrity: sha512-jqYfLp7mo9vIyQf8ykW2v7A+2N4QjeCeI5+Dz9XraiO1ign81wjiH7Fb9vSOWvQfNtmSa4H2RoQTrrXivdUZmw==}

  foreground-child@3.3.0:
    resolution: {integrity: sha512-Ld2g8rrAyMYFXBhEqMz8ZAHBi4J4uS1i/CxGMDnjyFWddMXLVcDp051DZfu+t7+ab7Wv6SMqpWmyFIj5UbfFvg==}
    engines: {node: '>=14'}

  form-data@4.0.1:
    resolution: {integrity: sha512-tzN8e4TX8+kkxGPK8D5u0FNmjPUjw3lwC9lSLxxoB/+GtsJG91CO8bSWy73APlgAZzZbXEYZJuxjkHH2w+Ezhw==}
    engines: {node: '>= 6'}

  fraction.js@4.3.7:
    resolution: {integrity: sha512-ZsDfxO51wGAXREY55a7la9LScWpwv9RxIrYABrlvOFBlH/ShPnrtsXeuUIfXKKOVicNxQ+o8JTbJvjS4M89yew==}

  fs.realpath@1.0.0:
    resolution: {integrity: sha512-OO0pH2lK6a0hZnAdau5ItzHPI6pUlvI7jMVnxUQRtw4owF2wk8lOSabtGDCTP4Ggrg2MbGnWO9X8K1t4+fGMDw==}

  fsevents@2.3.3:
    resolution: {integrity: sha512-5xoDfX+fL7faATnagmWPpbFtwh/R77WmMMqqHGS65C3vvB0YHrgF+B1YmZ3441tMj5n63k0212XNoJwzlhffQw==}
    engines: {node: ^8.16.0 || ^10.6.0 || >=11.0.0}
    os: [darwin]

  function-bind@1.1.2:
    resolution: {integrity: sha512-7XHNxH7qX9xG5mIwxkhumTox/MIRNcOgDrxWsMt2pAr23WHp6MrRlN7FBSFpCpr+oVO0F744iUgR82nJMfG2SA==}

  function.prototype.name@1.1.8:
    resolution: {integrity: sha512-e5iwyodOHhbMr/yNrc7fDYG4qlbIvI5gajyzPnb5TCwyhjApznQh1BMFou9b30SevY43gCJKXycoCBjMbsuW0Q==}
    engines: {node: '>= 0.4'}

  functions-have-names@1.2.3:
    resolution: {integrity: sha512-xckBUXyTIqT97tq2x2AMb+g163b5JFysYk0x4qxNFwbfQkmNZoiRHb6sPzI9/QV33WeuvVYBUIiD4NzNIyqaRQ==}

  geist@1.3.1:
    resolution: {integrity: sha512-Q4gC1pBVPN+D579pBaz0TRRnGA4p9UK6elDY/xizXdFk/g4EKR5g0I+4p/Kj6gM0SajDBZ/0FvDV9ey9ud7BWw==}
    peerDependencies:
      next: '>=13.2.0'

  gensync@1.0.0-beta.2:
    resolution: {integrity: sha512-3hN7NaskYvMDLQY55gnW3NQ+mesEAepTqlg+VEbj7zzqEMBVNhzcGYYeqFo/TlYz6eQiFcp1HcsCZO+nGgS8zg==}
    engines: {node: '>=6.9.0'}

  get-caller-file@2.0.5:
    resolution: {integrity: sha512-DyFP3BM/3YHTQOCUL/w0OZHR0lpKeGrxotcHWcqNEdnltqFwXVfhEBQ94eIo34AfQpo0rGki4cyIiftY06h2Fg==}
    engines: {node: 6.* || 8.* || >= 10.*}

  get-intrinsic@1.2.7:
    resolution: {integrity: sha512-VW6Pxhsrk0KAOqs3WEd0klDiF/+V7gQOpAvY1jVU/LHmaD/kQO4523aiJuikX/QAKYiW6x8Jh+RJej1almdtCA==}
    engines: {node: '>= 0.4'}

  get-nonce@1.0.1:
    resolution: {integrity: sha512-FJhYRoDaiatfEkUK8HKlicmu/3SGFD51q3itKDGoSTysQJBnfOcxU5GxnhE1E6soB76MbT0MBtnKJuXyAx+96Q==}
    engines: {node: '>=6'}

  get-proto@1.0.1:
    resolution: {integrity: sha512-sTSfBjoXBp89JvIKIefqw7U2CCebsc74kiY6awiGogKtoSGbgjYE/G/+l9sF3MWFPNc9IcoOC4ODfKHfxFmp0g==}
    engines: {node: '>= 0.4'}

  get-symbol-description@1.1.0:
    resolution: {integrity: sha512-w9UMqWwJxHNOvoNzSJ2oPF5wvYcvP7jUvYzhp67yEhTi17ZDBBC1z9pTdGuzjD+EFIqLSYRweZjqfiPzQ06Ebg==}
    engines: {node: '>= 0.4'}

  get-tsconfig@4.8.1:
    resolution: {integrity: sha512-k9PN+cFBmaLWtVz29SkUoqU5O0slLuHJXt/2P+tMVFT+phsSGXGkp9t3rQIqdz0e+06EHNGs3oM6ZX1s2zHxRg==}

  glob-parent@5.1.2:
    resolution: {integrity: sha512-AOIgSQCepiJYwP3ARnGx+5VnTu2HBYdzbGP45eLw1vr3zB3vZLeyed1sC9hnbcOc9/SrMyM5RPQrkGz4aS9Zow==}
    engines: {node: '>= 6'}

  glob-parent@6.0.2:
    resolution: {integrity: sha512-XxwI8EOhVQgWp6iDL+3b0r86f4d6AX6zSU55HfB4ydCEuXLXc5FcYeOu+nnGftS4TEju/11rt4KJPTMgbfmv4A==}
    engines: {node: '>=10.13.0'}

  glob@10.3.4:
    resolution: {integrity: sha512-6LFElP3A+i/Q8XQKEvZjkEWEOTgAIALR9AO2rwT8bgPhDd1anmqDJDZ6lLddI4ehxxxR1S5RIqKe1uapMQfYaQ==}
    engines: {node: '>=16 || 14 >=14.17'}
    hasBin: true

  glob@10.4.5:
    resolution: {integrity: sha512-7Bv8RF0k6xjo7d4A/PxYLbUCfb6c+Vpd2/mB2yRDlew7Jb5hEXiCD9ibfO7wpk8i4sevK6DFny9h7EYbM3/sHg==}
    hasBin: true

  glob@7.2.3:
    resolution: {integrity: sha512-nFR0zLpU2YCaRxwoCJvL6UvCH2JFyFVIvwTLsIf21AuHlMskA1hhTdk+LlYJtOlYt9v6dvszD2BGRqBL+iQK9Q==}
    deprecated: Glob versions prior to v9 are no longer supported

  global-modules@1.0.0:
    resolution: {integrity: sha512-sKzpEkf11GpOFuw0Zzjzmt4B4UZwjOcG757PPvrfhxcLFbq0wpsgpOqxpxtxFiCG4DtG93M6XRVbF2oGdev7bg==}
    engines: {node: '>=0.10.0'}

  global-prefix@1.0.2:
    resolution: {integrity: sha512-5lsx1NUDHtSjfg0eHlmYvZKv8/nVqX4ckFbM+FrGcQ+04KWcWFo9P5MxPZYSzUvyzmdTbI7Eix8Q4IbELDqzKg==}
    engines: {node: '>=0.10.0'}

  globals@11.12.0:
    resolution: {integrity: sha512-WOBp/EEGUiIsJSp7wcv/y6MO+lV9UoncWqxuFfm8eBwzWNgyfBd6Gz+IeKQ9jCmyhoH99g15M3T+QaVHFjizVA==}
    engines: {node: '>=4'}

  globals@14.0.0:
    resolution: {integrity: sha512-oahGvuMGQlPw/ivIYBjVSrWAfWLBeku5tpPE2fOPLi+WHffIWbuh2tCjhyQhTBPMf5E9jDEH4FOmTYgYwbKwtQ==}
    engines: {node: '>=18'}

  globalthis@1.0.4:
    resolution: {integrity: sha512-DpLKbNU4WylpxJykQujfCcwYWiV/Jhm50Goo0wrVILAv5jOr9d+H+UR3PhSCD2rCCEIg0uc+G+muBTwD54JhDQ==}
    engines: {node: '>= 0.4'}

  gopd@1.2.0:
    resolution: {integrity: sha512-ZUKRh6/kUFoAiTAtTYPZJ3hw9wNxx+BIBOijnlG9PnrJsCcSjs1wyyD6vJpaYtgnzDrKYRSqf3OO6Rfa93xsRg==}
    engines: {node: '>= 0.4'}

  graceful-fs@4.2.11:
    resolution: {integrity: sha512-RbJ5/jmFcNNCcDV5o9eTnBLJ/HszWV0P73bc+Ff4nS/rJj+YaS6IGyiOL0VoBYX+l1Wrl3k63h/KrH+nhJ0XvQ==}

  graphemer@1.4.0:
    resolution: {integrity: sha512-EtKwoO6kxCL9WO5xipiHTZlSzBm7WLT627TqC/uVRd0HKmq8NXyebnNYxDoBi7wt8eTWrUrKXCOVaFq9x1kgag==}

  graphql-http@1.22.3:
    resolution: {integrity: sha512-sgUz/2DZt+QvY6WrpAsAXUvhnIkp2eX9jN78V8DAtFcpZi/nfDrzDt2byYjyoJzRcWuqhE0K63g1QMewt73U6A==}
    engines: {node: '>=12'}
    peerDependencies:
      graphql: '>=0.11 <=16'

  graphql-playground-html@1.6.30:
    resolution: {integrity: sha512-tpCujhsJMva4aqE8ULnF7/l3xw4sNRZcSHu+R00VV+W0mfp+Q20Plvcrp+5UXD+2yS6oyCXncA+zoQJQqhGCEw==}

  graphql-scalars@1.22.2:
    resolution: {integrity: sha512-my9FB4GtghqXqi/lWSVAOPiTzTnnEzdOXCsAC2bb5V7EFNQjVjwy3cSSbUvgYOtDuDibd+ZsCDhz+4eykYOlhQ==}
    engines: {node: '>=10'}
    peerDependencies:
      graphql: ^0.8.0 || ^0.9.0 || ^0.10.0 || ^0.11.0 || ^0.12.0 || ^0.13.0 || ^14.0.0 || ^15.0.0 || ^16.0.0

  graphql@16.10.0:
    resolution: {integrity: sha512-AjqGKbDGUFRKIRCP9tCKiIGHyriz2oHEbPIbEtcSLSs4YjReZOIPQQWek4+6hjw62H9QShXHyaGivGiYVLeYFQ==}
    engines: {node: ^12.22.0 || ^14.16.0 || ^16.0.0 || >=17.0.0}

  has-bigints@1.1.0:
    resolution: {integrity: sha512-R3pbpkcIqv2Pm3dUwgjclDRVmWpTJW2DcMzcIhEXEx1oh/CEMObMm3KLmRJOdvhM7o4uQBnwr8pzRK2sJWIqfg==}
    engines: {node: '>= 0.4'}

  has-flag@4.0.0:
    resolution: {integrity: sha512-EykJT/Q1KjTWctppgIAgfSO0tKVuZUjhgMr17kqTumMl6Afv3EISleU7qZUzoXDFTAHTDC4NOoG/ZxU3EvlMPQ==}
    engines: {node: '>=8'}

  has-property-descriptors@1.0.2:
    resolution: {integrity: sha512-55JNKuIW+vq4Ke1BjOTjM2YctQIvCT7GFzHwmfZPGo5wnrgkid0YQtnAleFSqumZm4az3n2BS+erby5ipJdgrg==}

  has-proto@1.2.0:
    resolution: {integrity: sha512-KIL7eQPfHQRC8+XluaIw7BHUwwqL19bQn4hzNgdr+1wXoU0KKj6rufu47lhY7KbJR2C6T6+PfyN0Ea7wkSS+qQ==}
    engines: {node: '>= 0.4'}

  has-symbols@1.1.0:
    resolution: {integrity: sha512-1cDNdwJ2Jaohmb3sg4OmKaMBwuC48sYni5HUw2DvsC8LjGTLK9h+eb1X6RyuOHe4hT0ULCW68iomhjUoKUqlPQ==}
    engines: {node: '>= 0.4'}

  has-tostringtag@1.0.2:
    resolution: {integrity: sha512-NqADB8VjPFLM2V0VvHUewwwsw0ZWBaIdgo+ieHtK3hasLz4qeCRjYcqfB6AQrBggRKppKF8L52/VqdVsO47Dlw==}
    engines: {node: '>= 0.4'}

  hasown@2.0.2:
    resolution: {integrity: sha512-0hJU9SCPvmMzIBdZFqNPXWa6dqh7WdH0cII9y+CyS8rG3nL48Bclra9HmKhVVUHyPWNH5Y7xDwAB7bfgSjkUMQ==}
    engines: {node: '>= 0.4'}

  help-me@5.0.0:
    resolution: {integrity: sha512-7xgomUX6ADmcYzFik0HzAxh/73YlKR9bmFzf51CZwR+b6YtzU2m0u49hQCqV6SvlqIqsaxovfwdvbnsw3b/zpg==}

  hoist-non-react-statics@3.3.2:
    resolution: {integrity: sha512-/gGivxi8JPKWNm/W0jSmzcMPpfpPLc3dY/6GxhX2hQ9iGj3aDfklV4ET7NjKpSinLpJ5vafa9iiGIEZg10SfBw==}

  homedir-polyfill@1.0.3:
    resolution: {integrity: sha512-eSmmWE5bZTK2Nou4g0AI3zZ9rswp7GRKoKXS1BLUkvPviOqs4YTN1djQIqrXy9k5gEtdLPy86JjRwsNM9tnDcA==}
    engines: {node: '>=0.10.0'}

  html-to-text@9.0.5:
    resolution: {integrity: sha512-qY60FjREgVZL03vJU6IfMV4GDjGBIoOyvuFdpBDIX9yTlDw0TjxVBQp+P8NvpdIXNJvfWBTNul7fsAQJq2FNpg==}
    engines: {node: '>=14'}

  htmlparser2@8.0.2:
    resolution: {integrity: sha512-GYdjWKDkbRLkZ5geuHs5NY1puJ+PXwP7+fHPRz06Eirsb9ugf6d8kkXav6ADhcODhFFPMIXyxkxSuMf3D6NCFA==}

  http-status@2.1.0:
    resolution: {integrity: sha512-O5kPr7AW7wYd/BBiOezTwnVAnmSNFY+J7hlZD2X5IOxVBetjcHAiTXhzj0gMrnojQlwy+UT1/Y3H3vJ3UlmvLA==}
    engines: {node: '>= 0.4.0'}

  ieee754@1.2.1:
    resolution: {integrity: sha512-dcyqhDvX1C46lXZcVqCpK+FtMRQVdIMN6/Df5js2zouUsqG7I6sFxitIC+7KYK29KdXOLHdu9zL4sFnoVQnqaA==}

  ignore@5.3.2:
    resolution: {integrity: sha512-hsBTNUqQTDwkWtcdYI2i06Y/nUBEsNEDJKjWdigLvegy8kDuJAS8uRlpkkcQpyEXL0Z/pjDy5HBmMjRCJ2gq+g==}
    engines: {node: '>= 4'}

  image-size@1.2.0:
    resolution: {integrity: sha512-4S8fwbO6w3GeCVN6OPtA9I5IGKkcDMPcKndtUlpJuCwu7JLjtj7JZpwqLuyY2nrmQT3AWsCJLSKPsc2mPBSl3w==}
    engines: {node: '>=16.x'}
    hasBin: true

  immutable@4.3.7:
    resolution: {integrity: sha512-1hqclzwYwjRDFLjcFxOM5AYkkG0rpFPpr1RLPMEuGczoS7YA8gLhy8SWXYRAA/XwfEHpfo3cw5JGioS32fnMRw==}

  import-fresh@3.3.0:
    resolution: {integrity: sha512-veYYhQa+D1QBKznvhUHxb8faxlrwUnxseDAbAp457E0wLNio2bOSKnjYDhMj+YiAq61xrMGhQk9iXVk5FzgQMw==}
    engines: {node: '>=6'}

  imurmurhash@0.1.4:
    resolution: {integrity: sha512-JmXMZ6wuvDmLiHEml9ykzqO6lwFbof0GG4IkcGaENdCRDDmMVnny7s5HsIgHCbaq0w2MyPhDqkhTUgS2LU2PHA==}
    engines: {node: '>=0.8.19'}

  inflight@1.0.6:
    resolution: {integrity: sha512-k92I/b08q4wvFscXCLvqfsHCrjrF7yiXsQuIVvVE7N82W3+aqpzuUdBbfhWcy/FZR3/4IgflMgKLOsvPDrGCJA==}
    deprecated: This module is not supported, and leaks memory. Do not use it. Check out lru-cache if you want a good and tested way to coalesce async requests by a key value, which is much more comprehensive and powerful.

  inherits@2.0.4:
    resolution: {integrity: sha512-k/vGaX4/Yla3WzyMCvTQOXYeIHvqOKtnqBduzTHpzpQZzAskKMhZ2K+EnBiSM9zGSoIFeMpXKxa4dYeZIQqewQ==}

  ini@1.3.8:
    resolution: {integrity: sha512-JV/yugV2uzW5iMRSiZAyDtQd+nxtUnjeLt0acNdw98kKLrvuRVyB80tsREOE7yvGVgalhZ6RNXCmEHkUKBKxew==}

  internal-slot@1.1.0:
    resolution: {integrity: sha512-4gd7VpWNQNB4UKKCFFVcp1AVv+FMOgs9NKzjHKusc8jTMhd5eL1NqQqOpE0KzMds804/yHlglp3uxgluOqAPLw==}
    engines: {node: '>= 0.4'}

  intl-messageformat@10.7.11:
    resolution: {integrity: sha512-IB2N1tmI24k2EFH3PWjU7ivJsnWyLwOWOva0jnXFa29WzB6fb0JZ5EMQGu+XN5lDtjHYFo0/UooP67zBwUg7rQ==}

  is-alphabetical@2.0.1:
    resolution: {integrity: sha512-FWyyY60MeTNyeSRpkM2Iry0G9hpr7/9kD40mD/cGQEuilcZYS4okz8SN2Q6rLCJ8gbCt6fN+rC+6tMGS99LaxQ==}

  is-alphanumerical@2.0.1:
    resolution: {integrity: sha512-hmbYhX/9MUMF5uh7tOXyK/n0ZvWpad5caBA17GsC6vyuCqaWliRG5K1qS9inmUhEMaOBIW7/whAnSwveW/LtZw==}

  is-array-buffer@3.0.5:
    resolution: {integrity: sha512-DDfANUiiG2wC1qawP66qlTugJeL5HyzMpfr8lLK+jMQirGzNod0B12cFB/9q838Ru27sBwfw78/rdoU7RERz6A==}
    engines: {node: '>= 0.4'}

  is-arrayish@0.2.1:
    resolution: {integrity: sha512-zz06S8t0ozoDXMG+ube26zeCTNXcKIPJZJi8hBrF4idCLms4CG9QtK7qBl1boi5ODzFpjswb5JPmHCbMpjaYzg==}

  is-arrayish@0.3.2:
    resolution: {integrity: sha512-eVRqCvVlZbuw3GrM63ovNSNAeA1K16kaR/LRY/92w0zxQ5/1YzwblUX652i4Xs9RwAGjW9d9y6X88t8OaAJfWQ==}

  is-async-function@2.1.0:
    resolution: {integrity: sha512-GExz9MtyhlZyXYLxzlJRj5WUCE661zhDa1Yna52CN57AJsymh+DvXXjyveSioqSRdxvUrdKdvqB1b5cVKsNpWQ==}
    engines: {node: '>= 0.4'}

  is-bigint@1.1.0:
    resolution: {integrity: sha512-n4ZT37wG78iz03xPRKJrHTdZbe3IicyucEtdRsV5yglwc3GyUfbAfpSeD0FJ41NbUNSt5wbhqfp1fS+BgnvDFQ==}
    engines: {node: '>= 0.4'}

  is-binary-path@2.1.0:
    resolution: {integrity: sha512-ZMERYes6pDydyuGidse7OsHxtbI7WVeUEozgR/g7rd0xUimYNlvZRE/K2MgZTjWy725IfelLeVcEM97mmtRGXw==}
    engines: {node: '>=8'}

  is-boolean-object@1.2.1:
    resolution: {integrity: sha512-l9qO6eFlUETHtuihLcYOaLKByJ1f+N4kthcU9YjHy3N+B3hWv0y/2Nd0mu/7lTFnRQHTrSdXF50HQ3bl5fEnng==}
    engines: {node: '>= 0.4'}

  is-buffer@1.1.6:
    resolution: {integrity: sha512-NcdALwpXkTm5Zvvbk7owOUSvVvBKDgKP5/ewfXEznmQFfs4ZRmanOeKBTjRVjka3QFoN6XJ+9F3USqfHqTaU5w==}

  is-bun-module@1.3.0:
    resolution: {integrity: sha512-DgXeu5UWI0IsMQundYb5UAOzm6G2eVnarJ0byP6Tm55iZNKceD59LNPA2L4VvsScTtHcw0yEkVwSf7PC+QoLSA==}

  is-callable@1.2.7:
    resolution: {integrity: sha512-1BC0BVFhS/p0qtw6enp8e+8OD0UrK0oFLztSjNzhcKA3WDuJxxAPXzPuPtKkjEY9UUoEWlX/8fgKeu2S8i9JTA==}
    engines: {node: '>= 0.4'}

  is-core-module@2.16.1:
    resolution: {integrity: sha512-UfoeMA6fIJ8wTYFEUjelnaGI67v6+N7qXJEvQuIGa99l4xsCruSYOVSQ0uPANn4dAzm8lkYPaKLrrijLq7x23w==}
    engines: {node: '>= 0.4'}

  is-data-view@1.0.2:
    resolution: {integrity: sha512-RKtWF8pGmS87i2D6gqQu/l7EYRlVdfzemCJN/P3UOs//x1QE7mfhvzHIApBTRf7axvT6DMGwSwBXYCT0nfB9xw==}
    engines: {node: '>= 0.4'}

  is-date-object@1.1.0:
    resolution: {integrity: sha512-PwwhEakHVKTdRNVOw+/Gyh0+MzlCl4R6qKvkhuvLtPMggI1WAHt9sOwZxQLSGpUaDnrdyDsomoRgNnCfKNSXXg==}
    engines: {node: '>= 0.4'}

  is-decimal@2.0.1:
    resolution: {integrity: sha512-AAB9hiomQs5DXWcRB1rqsxGUstbRroFOPPVAomNk/3XHR5JyEZChOyTWe2oayKnsSsr/kcGqF+z6yuH6HHpN0A==}

  is-extglob@2.1.1:
    resolution: {integrity: sha512-SbKbANkN603Vi4jEZv49LeVJMn4yGwsbzZworEoyEiutsN3nJYdbO36zfhGJ6QEDpOZIFkDtnq5JRxmvl3jsoQ==}
    engines: {node: '>=0.10.0'}

  is-finalizationregistry@1.1.1:
    resolution: {integrity: sha512-1pC6N8qWJbWoPtEjgcL2xyhQOP491EQjeUo3qTKcmV8YSDDJrOepfG8pcC7h/QgnQHYSv0mJ3Z/ZWxmatVrysg==}
    engines: {node: '>= 0.4'}

  is-fullwidth-code-point@3.0.0:
    resolution: {integrity: sha512-zymm5+u+sCsSWyD9qNaejV3DFvhCKclKdizYaJUuHA83RLjb7nSuGnddCHGv0hk+KY7BMAlsWeK4Ueg6EV6XQg==}
    engines: {node: '>=8'}

  is-generator-function@1.1.0:
    resolution: {integrity: sha512-nPUB5km40q9e8UfN/Zc24eLlzdSf9OfKByBw9CIdw4H1giPMeA0OIJvbchsCu4npfI2QcMVBsGEBHKZ7wLTWmQ==}
    engines: {node: '>= 0.4'}

  is-glob@4.0.3:
    resolution: {integrity: sha512-xelSayHH36ZgE7ZWhli7pW34hNbNl8Ojv5KVmkJD4hBdD3th8Tfk9vYasLM+mXWOZhFkgZfxhLSnrwRr4elSSg==}
    engines: {node: '>=0.10.0'}

  is-hexadecimal@2.0.1:
    resolution: {integrity: sha512-DgZQp241c8oO6cA1SbTEWiXeoxV42vlcJxgH+B3hi1AiqqKruZR3ZGF8In3fj4+/y/7rHvlOZLZtgJ/4ttYGZg==}

  is-interactive@1.0.0:
    resolution: {integrity: sha512-2HvIEKRoqS62guEC+qBjpvRubdX910WCMuJTZ+I9yvqKU2/12eSL549HMwtabb4oupdj2sMP50k+XJfB/8JE6w==}
    engines: {node: '>=8'}

  is-map@2.0.3:
    resolution: {integrity: sha512-1Qed0/Hr2m+YqxnM09CjA2d/i6YZNfF6R2oRAOj36eUdS6qIV/huPJNSEpKbupewFs+ZsJlxsjjPbc0/afW6Lw==}
    engines: {node: '>= 0.4'}

  is-number-object@1.1.1:
    resolution: {integrity: sha512-lZhclumE1G6VYD8VHe35wFaIif+CTy5SJIi5+3y4psDgWu4wPDoBhF8NxUOinEc7pHgiTsT6MaBb92rKhhD+Xw==}
    engines: {node: '>= 0.4'}

  is-number@7.0.0:
    resolution: {integrity: sha512-41Cifkg6e8TylSpdtTpeLVMqvSBEVzTttHvERD741+pnZ8ANv0004MRL43QKPDlK9cGvNp6NZWZUBlbGXYxxng==}
    engines: {node: '>=0.12.0'}

  is-regex@1.2.1:
    resolution: {integrity: sha512-MjYsKHO5O7mCsmRGxWcLWheFqN9DJ/2TmngvjKXihe6efViPqc274+Fx/4fYj/r03+ESvBdTXK0V6tA3rgez1g==}
    engines: {node: '>= 0.4'}

  is-set@2.0.3:
    resolution: {integrity: sha512-iPAjerrse27/ygGLxw+EBR9agv9Y6uLeYVJMu+QNCoouJ1/1ri0mGrcWpfCqFZuzzx3WjtwxG098X+n4OuRkPg==}
    engines: {node: '>= 0.4'}

  is-shared-array-buffer@1.0.4:
    resolution: {integrity: sha512-ISWac8drv4ZGfwKl5slpHG9OwPNty4jOWPRIhBpxOoD+hqITiwuipOQ2bNthAzwA3B4fIjO4Nln74N0S9byq8A==}
    engines: {node: '>= 0.4'}

  is-string@1.1.1:
    resolution: {integrity: sha512-BtEeSsoaQjlSPBemMQIrY1MY0uM6vnS1g5fmufYOtnxLGUZM2178PKbhsk7Ffv58IX+ZtcvoGwccYsh0PglkAA==}
    engines: {node: '>= 0.4'}

  is-symbol@1.1.1:
    resolution: {integrity: sha512-9gGx6GTtCQM73BgmHQXfDmLtfjjTUDSyoxTCbp5WtoixAhfgsDirWIcVQ/IHpvI5Vgd5i/J5F7B9cN/WlVbC/w==}
    engines: {node: '>= 0.4'}

  is-typed-array@1.1.15:
    resolution: {integrity: sha512-p3EcsicXjit7SaskXHs1hA91QxgTw46Fv6EFKKGS5DRFLD8yKnohjF3hxoju94b/OcMZoQukzpPpBE9uLVKzgQ==}
    engines: {node: '>= 0.4'}

  is-unicode-supported@0.1.0:
    resolution: {integrity: sha512-knxG2q4UC3u8stRGyAVJCOdxFmv5DZiRcdlIaAQXAbSfJya+OhopNotLQrstBhququ4ZpuKbDc/8S6mgXgPFPw==}
    engines: {node: '>=10'}

  is-weakmap@2.0.2:
    resolution: {integrity: sha512-K5pXYOm9wqY1RgjpL3YTkF39tni1XajUIkawTLUo9EZEVUFga5gSQJF8nNS7ZwJQ02y+1YCNYcMh+HIf1ZqE+w==}
    engines: {node: '>= 0.4'}

  is-weakref@1.1.0:
    resolution: {integrity: sha512-SXM8Nwyys6nT5WP6pltOwKytLV7FqQ4UiibxVmW+EIosHcmCqkkjViTb5SNssDlkCiEYRP1/pdWUKVvZBmsR2Q==}
    engines: {node: '>= 0.4'}

  is-weakset@2.0.4:
    resolution: {integrity: sha512-mfcwb6IzQyOKTs84CQMrOwW4gQcaTOAWJ0zzJCl2WSPDrWk/OzDaImWFH3djXhb24g4eudZfLRozAvPGw4d9hQ==}
    engines: {node: '>= 0.4'}

  is-windows@1.0.2:
    resolution: {integrity: sha512-eXK1UInq2bPmjyX6e3VHIzMLobc4J94i4AWn+Hpq3OU5KkrRC96OAcR3PRJ/pGu6m8TRnBHP9dkXQVsT/COVIA==}
    engines: {node: '>=0.10.0'}

  isarray@0.0.1:
    resolution: {integrity: sha512-D2S+3GLxWH+uhrNEcoh/fnmYeP8E8/zHl644d/jdA0g2uyXvy3sb0qxotE+ne0LtccHknQzWwZEzhak7oJ0COQ==}

  isarray@1.0.0:
    resolution: {integrity: sha512-VLghIWNM6ELQzo7zwmcg0NmTVyWKYjvIeM83yjp0wRDTmUnrM678fQbcKBo6n2CJEF0szoG//ytg+TKla89ALQ==}

  isarray@2.0.5:
    resolution: {integrity: sha512-xHjhDr3cNBK0BzdUJSPXZntQUx/mwMS5Rw4A7lPJ90XGAO6ISP/ePDNuo0vhqOZU+UD5JoodwCAAoZQd3FeAKw==}

  isexe@2.0.0:
    resolution: {integrity: sha512-RHxMLp9lnKHGHRng9QFhRCMbYAcVpn69smSGcq3f36xjgVVWThj4qqLbTLlq7Ssj8B+fIQ1EuCEGI2lKsyQeIw==}

  isomorphic-unfetch@3.1.0:
    resolution: {integrity: sha512-geDJjpoZ8N0kWexiwkX8F9NkTsXhetLPVbZFQ+JTW239QNOwvB0gniuR1Wc6f0AMTn7/mFGyXvHTifrCp/GH8Q==}

  isomorphic.js@0.2.5:
    resolution: {integrity: sha512-PIeMbHqMt4DnUP3MA/Flc0HElYjMXArsw1qwJZcm9sqR8mq3l8NYizFMty0pWwE/tzIGH3EKK5+jes5mAr85yw==}

  iterator.prototype@1.1.5:
    resolution: {integrity: sha512-H0dkQoCa3b2VEeKQBOxFph+JAbcrQdE7KC0UkqwpLmv2EC4P41QXP+rqo9wYodACiG5/WM5s9oDApTU8utwj9g==}
    engines: {node: '>= 0.4'}

  jackspeak@2.3.6:
    resolution: {integrity: sha512-N3yCS/NegsOBokc8GAdM8UcmfsKiSS8cipheD/nivzr700H+nsMOxJjQnvwOcRYVuFkdH0wGUvW2WbXGmrZGbQ==}
    engines: {node: '>=14'}

  jackspeak@3.4.3:
    resolution: {integrity: sha512-OGlZQpz2yfahA/Rd1Y8Cd9SIEsqvXkLVoSw/cgwhnhFMDbsQFeZYoJJ7bIZBS9BcamUW96asq/npPWugM+RQBw==}

  jiti@1.21.7:
    resolution: {integrity: sha512-/imKNG4EbWNrVjoNC/1H5/9GFy+tqjGBHCaSsN+P2RnPqjsLmv6UD3Ej+Kj8nBWaRAwyk7kK5ZUc+OEatnTR3A==}
    hasBin: true

  jose@5.9.6:
    resolution: {integrity: sha512-AMlnetc9+CV9asI19zHmrgS/WYsWUwCn2R7RzlbJWD7F9eWYUTGyBmU9o6PxngtLGOiDGPRu+Uc4fhKzbpteZQ==}

  joycon@3.1.1:
    resolution: {integrity: sha512-34wB/Y7MW7bzjKRjUKTa46I2Z7eV62Rkhva+KkopW7Qvv/OSWBqvkSY7vusOPrNuZcUG3tApvdVgNB8POj3SPw==}
    engines: {node: '>=10'}

  js-cookie@2.2.1:
    resolution: {integrity: sha512-HvdH2LzI/EAZcUwA8+0nKNtWHqS+ZmijLA30RwZA0bo7ToCckjK5MkGhjED9KoRcXO6BaGI3I9UIzSA1FKFPOQ==}

  js-tokens@4.0.0:
    resolution: {integrity: sha512-RdJUflcE3cUzKiMqQgsCu06FPu9UdIJO0beYbPhHN4k6apgJtifcoCtT9bcxOpYBtpD2kCM6Sbzg4CausW/PKQ==}

  js-yaml@4.1.0:
    resolution: {integrity: sha512-wpxZs9NoxZaJESJGIZTyDEaYpl0FKSA+FB9aJiyemKhMwkxQg63h4T1KJgUGHpTqPDNRcmmYLugrRjJlBtWvRA==}
    hasBin: true

  jsesc@3.1.0:
    resolution: {integrity: sha512-/sM3dO2FOzXjKQhJuo0Q173wf2KOo8t4I8vHy6lF9poUp7bKT0/NHE8fPX23PwfhnykfqnC2xRxOnVw5XuGIaA==}
    engines: {node: '>=6'}
    hasBin: true

  json-buffer@3.0.1:
    resolution: {integrity: sha512-4bV5BfR2mqfQTJm+V5tPPdf+ZpuhiIvTuAB5g8kcrXOZpTT/QwwVRWBywX1ozr6lEuPdbHxwaJlm9G6mI2sfSQ==}

  json-parse-even-better-errors@2.3.1:
    resolution: {integrity: sha512-xyFwyhro/JEof6Ghe2iz2NcXoj2sloNsWr/XsERDK/oiPCfaNhl5ONfp+jQdAZRQQ0IJWNzH9zIZF7li91kh2w==}

  json-schema-to-typescript@15.0.3:
    resolution: {integrity: sha512-iOKdzTUWEVM4nlxpFudFsWyUiu/Jakkga4OZPEt7CGoSEsAsUgdOZqR6pcgx2STBek9Gm4hcarJpXSzIvZ/hKA==}
    engines: {node: '>=16.0.0'}
    hasBin: true

  json-schema-traverse@0.4.1:
    resolution: {integrity: sha512-xbbCH5dCYU5T8LcEhhuh7HJ88HXuW3qsI3Y0zOZFKfZEHcpWiHU/Jxzk629Brsab/mMiHQti9wMP+845RPe3Vg==}

  json-schema-traverse@1.0.0:
    resolution: {integrity: sha512-NM8/P9n3XjXhIZn1lLhkFaACTOURQXjWhV4BA/RnOv8xvgqtqpAX9IO4mRQxSx1Rlo4tqzeqb0sOlruaOy3dug==}

  json-stable-stringify-without-jsonify@1.0.1:
    resolution: {integrity: sha512-Bdboy+l7tA3OGW6FjyFHWkP5LuByj1Tk33Ljyq0axyzdk9//JSi2u3fP1QSmd1KNwq6VOKYGlAu87CisVir6Pw==}

  json5@1.0.2:
    resolution: {integrity: sha512-g1MWMLBiz8FKi1e4w0UyVL3w+iJceWAFBAaBnnGKOpNa5f8TLktkbre1+s6oICydWAm+HRUGTmI+//xv2hvXYA==}
    hasBin: true

  json5@2.2.3:
    resolution: {integrity: sha512-XmOWe7eyHYH14cLdVPoyg+GOH3rYX++KpzrylJwSW98t3Nk+U8XOl8FWKOgwtzdb8lXGf6zYwDUzeHMWfxasyg==}
    engines: {node: '>=6'}
    hasBin: true

  jsonwebtoken@9.0.2:
    resolution: {integrity: sha512-PRp66vJ865SSqOlgqS8hujT5U4AOgMfhrwYIuIhfKaoSCZcirrmASQr8CX7cUg+RMih+hgznrjp99o+W4pJLHQ==}
    engines: {node: '>=12', npm: '>=6'}

  jsox@1.2.121:
    resolution: {integrity: sha512-9Ag50tKhpTwS6r5wh3MJSAvpSof0UBr39Pto8OnzFT32Z/pAbxAsKHzyvsyMEHVslELvHyO/4/jaQELHk8wDcw==}
    hasBin: true

  jsx-ast-utils@3.3.5:
    resolution: {integrity: sha512-ZZow9HBI5O6EPgSJLUb8n2NKgmVWTwCvHGwFuJlMjvLFqlGG6pjirPhtdsseaLZjSibD8eegzmYpUZwoIlj2cQ==}
    engines: {node: '>=4.0'}

  jwa@1.4.1:
    resolution: {integrity: sha512-qiLX/xhEEFKUAJ6FiBMbes3w9ATzyk5W7Hvzpa/SLYdxNtng+gcurvrI7TbACjIXlsJyr05/S1oUhZrc63evQA==}

  jws@3.2.2:
    resolution: {integrity: sha512-YHlZCB6lMTllWDtSPHz/ZXTsi8S00usEV6v1tjq8tOUZzw7DpSDWVXjXDre6ed1w/pd495ODpHZYSdkRTsa0HA==}

  kareem@2.6.3:
    resolution: {integrity: sha512-C3iHfuGUXK2u8/ipq9LfjFfXFxAZMQJJq7vLS45r3D9Y2xQ/m4S8zaR4zMLFWh9AsNPXmcFfUDhTEO8UIC/V6Q==}
    engines: {node: '>=12.0.0'}

  keyv@4.5.4:
    resolution: {integrity: sha512-oxVHkHR/EJf2CNXnWxRLW6mg7JyCCUcG0DtEGmL2ctUo1PNTin1PUil+r/+4r5MpVgC/fn1kjsx7mjSujKqIpw==}

  kleur@3.0.3:
    resolution: {integrity: sha512-eTIzlVOSUR+JxdDFepEYcBMtZ9Qqdef+rnzWdRZuMbOywu5tO2w2N7rqjoANZ5k9vywhL6Br1VRjUIgTQx4E8w==}
    engines: {node: '>=6'}

  language-subtag-registry@0.3.23:
    resolution: {integrity: sha512-0K65Lea881pHotoGEa5gDlMxt3pctLi2RplBb7Ezh4rRdLEOtgi7n4EwK9lamnUCkKBqaeKRVebTq6BAxSkpXQ==}

  language-tags@1.0.9:
    resolution: {integrity: sha512-MbjN408fEndfiQXbFQ1vnd+1NoLDsnQW41410oQBXiyXDMYH5z505juWa4KUE1LqxRC7DgOgZDbKLxHIwm27hA==}
    engines: {node: '>=0.10'}

  leac@0.6.0:
    resolution: {integrity: sha512-y+SqErxb8h7nE/fiEX07jsbuhrpO9lL8eca7/Y1nuWV2moNlXhyd59iDGcRf6moVyDMbmTNzL40SUyrFU/yDpg==}

  levn@0.4.1:
    resolution: {integrity: sha512-+bT2uH4E5LGE7h/n3evcS/sQlJXCpIp6ym8OWJ5eV6+67Dsql/LaaT7qJBAt2rzfoa/5QBGBhxDix1dMt2kQKQ==}
    engines: {node: '>= 0.8.0'}

  lexical@0.21.0:
    resolution: {integrity: sha512-Dxc5SCG4kB+wF+Rh55ism3SuecOKeOtCtGHFGKd6pj2QKVojtjkxGTQPMt7//2z5rMSue4R+hmRM0pCEZflupA==}

  lib0@0.2.99:
    resolution: {integrity: sha512-vwztYuUf1uf/1zQxfzRfO5yzfNKhTtgOByCruuiQQxWQXnPb8Itaube5ylofcV0oM0aKal9Mv+S1s1Ky0UYP1w==}
    engines: {node: '>=16'}
    hasBin: true

  lilconfig@3.1.3:
    resolution: {integrity: sha512-/vlFKAoH5Cgt3Ie+JLhRbwOsCQePABiU3tJ1egGvyQ+33R/vcwM2Zl2QR/LzjsBeItPt3oSVXapn+m4nQDvpzw==}
    engines: {node: '>=14'}

  lines-and-columns@1.2.4:
    resolution: {integrity: sha512-7ylylesZQ/PV29jhEDl3Ufjo6ZX7gCqJr5F7PKrqc93v7fzSymt1BpwEU8nAUXs8qzzvqhbjhK5QZg6Mt/HkBg==}

  locate-path@6.0.0:
    resolution: {integrity: sha512-iPZK6eYjbxRu3uB4/WZ3EsEIMJFMqAoopl3R+zuq0UjcAm/MO6KCweDgPfP3elTztoKP3KtnVHxTn2NHBSDVUw==}
    engines: {node: '>=10'}

  lodash.castarray@4.4.0:
    resolution: {integrity: sha512-aVx8ztPv7/2ULbArGJ2Y42bG1mEQ5mGjpdvrbJcJFU3TbYybe+QlLS4pst9zV52ymy2in1KpFPiZnAOATxD4+Q==}

  lodash.debounce@4.0.8:
    resolution: {integrity: sha512-FT1yDzDYEoYWhnSGnpE/4Kj1fLZkDFyqRb7fNt6FdYOSxlUWAtp42Eh6Wb0rGIv/m9Bgo7x4GhQbm5Ys4SG5ow==}

  lodash.includes@4.3.0:
    resolution: {integrity: sha512-W3Bx6mdkRTGtlJISOvVD/lbqjTlPPUDTMnlXZFnVwi9NKJ6tiAk6LVdlhZMm17VZisqhKcgzpO5Wz91PCt5b0w==}

  lodash.isboolean@3.0.3:
    resolution: {integrity: sha512-Bz5mupy2SVbPHURB98VAcw+aHh4vRV5IPNhILUCsOzRmsTmSQ17jIuqopAentWoehktxGd9e/hbIXq980/1QJg==}

  lodash.isinteger@4.0.4:
    resolution: {integrity: sha512-DBwtEWN2caHQ9/imiNeEA5ys1JoRtRfY3d7V9wkqtbycnAmTvRRmbHKDV4a0EYc678/dia0jrte4tjYwVBaZUA==}

  lodash.isnumber@3.0.3:
    resolution: {integrity: sha512-QYqzpfwO3/CWf3XP+Z+tkQsfaLL/EnUlXWVkIk5FUPc4sBdTehEqZONuyRt2P67PXAk+NXmTBcc97zw9t1FQrw==}

  lodash.isplainobject@4.0.6:
    resolution: {integrity: sha512-oSXzaWypCMHkPC3NvBEaPHf0KsA5mvPrOPgQWDsbg8n7orZ290M0BmC/jgRZ4vcJ6DTAhjrsSYgdsW/F+MFOBA==}

  lodash.isstring@4.0.1:
    resolution: {integrity: sha512-0wJxfxH1wgO3GrbuP+dTTk7op+6L41QCXbGINEmD+ny/G/eCqGzxyCsh7159S+mgDDcoarnBw6PC1PS5+wUGgw==}

  lodash.merge@4.6.2:
    resolution: {integrity: sha512-0KpjqXRVvrYyCsX1swR/XTK0va6VQkQM6MNo7PqW77ByjAhoARA8EfrP1N4+KlKj8YS0ZUCtRT/YUuhyYDujIQ==}

  lodash.once@4.1.1:
    resolution: {integrity: sha512-Sb487aTOCr9drQVL8pIxOzVhafOjZN9UU54hiN8PU3uAiSV7lx1yYNpbNmex2PK6dSJoNTSJUUswT651yww3Mg==}

  lodash@4.17.21:
    resolution: {integrity: sha512-v2kDEe57lecTulaDIuNTPy3Ry4gLGJ6Z1O3vE1krgXZNrsQ+LFTGHVxVjcXPs17LhbZVGedAJv8XZ1tvj5FvSg==}

  log-symbols@4.1.0:
    resolution: {integrity: sha512-8XPvpAA8uyhfteu8pIvQxpJZ7SYYdpUivZpGy6sFsBuKRY/7rQGavedeB8aK+Zkyq6upMFVL/9AW6vOYzfRyLg==}
    engines: {node: '>=10'}

  longest-streak@3.1.0:
    resolution: {integrity: sha512-9Ri+o0JYgehTaVBBDoMqIl8GXtbWg711O3srftcHhZ0dqnETqLaoIK0x17fUw9rFSlK/0NlsKe0Ahhyl5pXE2g==}

  loose-envify@1.4.0:
    resolution: {integrity: sha512-lyuxPGr/Wfhrlem2CL/UcnUc1zcqKAImBDzukY7Y5F/yQiNdko6+fRLevlw1HgMySw7f611UIY408EtxRSoK3Q==}
    hasBin: true

  lru-cache@10.4.3:
    resolution: {integrity: sha512-JNAzZcXrCt42VGLuYz0zfAzDfAvJWW6AfYlDBQyDV5DClI2m5sAmK+OIO7s59XfsRsWHp02jAJrRadPRGTt6SQ==}

  lru-cache@5.1.1:
    resolution: {integrity: sha512-KpNARQA3Iwv+jTA0utUVVbrh+Jlrr1Fv0e56GGzAFOXN7dk/FviaDW8LHmK52DlcH4WP2n6gI8vN1aesBFgo9w==}

  lucide-react@0.469.0:
    resolution: {integrity: sha512-28vvUnnKQ/dBwiCQtwJw7QauYnE7yd2Cyp4tTTJpvglX4EMpbflcdBgrgToX2j71B3YvugK/NH3BGUk+E/p/Fw==}
    peerDependencies:
      react: ^16.5.1 || ^17.0.0 || ^18.0.0 || ^19.0.0

  marked@7.0.4:
    resolution: {integrity: sha512-t8eP0dXRJMtMvBojtkcsA7n48BkauktUKzfkPSCq85ZMTJ0v76Rke4DYz01omYpPTUh4p/f7HePgRo3ebG8+QQ==}
    engines: {node: '>= 16'}
    hasBin: true

  math-intrinsics@1.1.0:
    resolution: {integrity: sha512-/IXtbwEk5HTPyEwyKX6hGkYXxM9nbj64B+ilVJnC/R6B0pH5G4V3b0pVbL7DBj4tkhBAppbQUlf6F6Xl9LHu1g==}
    engines: {node: '>= 0.4'}

  md-to-react-email@5.0.5:
    resolution: {integrity: sha512-OvAXqwq57uOk+WZqFFNCMZz8yDp8BD3WazW1wAKHUrPbbdr89K9DWS6JXY09vd9xNdPNeurI8DU/X4flcfaD8A==}
    peerDependencies:
      react: ^18.0 || ^19.0

  md5@2.3.0:
    resolution: {integrity: sha512-T1GITYmFaKuO91vxyoQMFETst+O71VUPEU3ze5GNzDm0OWdP8v1ziTaAEPUr/3kLsY3Sftgz242A1SetQiDL7g==}

  mdast-util-from-markdown@2.0.2:
    resolution: {integrity: sha512-uZhTV/8NBuw0WHkPTrCqDOl0zVe1BIng5ZtHoDk49ME1qqcjYmmLmOf0gELgcRMxN4w2iuIeVso5/6QymSrgmA==}

  mdast-util-mdx-jsx@3.1.3:
    resolution: {integrity: sha512-bfOjvNt+1AcbPLTFMFWY149nJz0OjmewJs3LQQ5pIyVGxP4CdOqNVJL6kTaM5c68p8q82Xv3nCyFfUnuEcH3UQ==}

  mdast-util-phrasing@4.1.0:
    resolution: {integrity: sha512-TqICwyvJJpBwvGAMZjj4J2n0X8QWp21b9l0o7eXyVJ25YNWYbJDVIyD1bZXE6WtV6RmKJVYmQAKWa0zWOABz2w==}

  mdast-util-to-markdown@2.1.2:
    resolution: {integrity: sha512-xj68wMTvGXVOKonmog6LwyJKrYXZPvlwabaryTjLh9LuvovB/KAH+kvi8Gjj+7rJjsFi23nkUxRQv1KqSroMqA==}

  mdast-util-to-string@4.0.0:
    resolution: {integrity: sha512-0H44vDimn51F0YwvxSJSm0eCDOJTRlmN0R1yBh4HLj9wiV1Dn0QoXGbvFAWj2hSItVTlCmBF1hqKlIyUBVFLPg==}

  memoize-one@6.0.0:
    resolution: {integrity: sha512-rkpe71W0N0c0Xz6QD0eJETuWAJGnJ9afsl1srmwPrI+yBCkge5EycXXbYRyvL29zZVUWQCY7InPRCv3GDXuZNw==}

  memory-pager@1.5.0:
    resolution: {integrity: sha512-ZS4Bp4r/Zoeq6+NLJpP+0Zzm0pR8whtGPf1XExKLJBAczGMnSi3It14OiNCStjQjM6NU1okjQGSxgEZN8eBYKg==}

  merge2@1.4.1:
    resolution: {integrity: sha512-8q7VEgMJW4J8tcfVPy8g09NcQwZdbwFEqhe/WZkoIzjn/3TGDwtOCYtXGxA3O8tPzpczCCDgv+P2P5y00ZJOOg==}
    engines: {node: '>= 8'}

  merge@2.1.1:
    resolution: {integrity: sha512-jz+Cfrg9GWOZbQAnDQ4hlVnQky+341Yk5ru8bZSe6sIDTCIg8n9i/u7hSQGSVOF3C7lH6mGtqjkiT9G4wFLL0w==}

  micromark-core-commonmark@2.0.2:
    resolution: {integrity: sha512-FKjQKbxd1cibWMM1P9N+H8TwlgGgSkWZMmfuVucLCHaYqeSvJ0hFeHsIa65pA2nYbes0f8LDHPMrd9X7Ujxg9w==}

  micromark-extension-mdx-jsx@3.0.1:
    resolution: {integrity: sha512-vNuFb9czP8QCtAQcEJn0UJQJZA8Dk6DXKBqx+bg/w0WGuSxDxNr7hErW89tHUY31dUW4NqEOWwmEUNhjTFmHkg==}

  micromark-factory-destination@2.0.1:
    resolution: {integrity: sha512-Xe6rDdJlkmbFRExpTOmRj9N3MaWmbAgdpSrBQvCFqhezUn4AHqJHbaEnfbVYYiexVSs//tqOdY/DxhjdCiJnIA==}

  micromark-factory-label@2.0.1:
    resolution: {integrity: sha512-VFMekyQExqIW7xIChcXn4ok29YE3rnuyveW3wZQWWqF4Nv9Wk5rgJ99KzPvHjkmPXF93FXIbBp6YdW3t71/7Vg==}

  micromark-factory-mdx-expression@2.0.2:
    resolution: {integrity: sha512-5E5I2pFzJyg2CtemqAbcyCktpHXuJbABnsb32wX2U8IQKhhVFBqkcZR5LRm1WVoFqa4kTueZK4abep7wdo9nrw==}

  micromark-factory-space@2.0.1:
    resolution: {integrity: sha512-zRkxjtBxxLd2Sc0d+fbnEunsTj46SWXgXciZmHq0kDYGnck/ZSGj9/wULTV95uoeYiK5hRXP2mJ98Uo4cq/LQg==}

  micromark-factory-title@2.0.1:
    resolution: {integrity: sha512-5bZ+3CjhAd9eChYTHsjy6TGxpOFSKgKKJPJxr293jTbfry2KDoWkhBb6TcPVB4NmzaPhMs1Frm9AZH7OD4Cjzw==}

  micromark-factory-whitespace@2.0.1:
    resolution: {integrity: sha512-Ob0nuZ3PKt/n0hORHyvoD9uZhr+Za8sFoP+OnMcnWK5lngSzALgQYKMr9RJVOWLqQYuyn6ulqGWSXdwf6F80lQ==}

  micromark-util-character@2.1.1:
    resolution: {integrity: sha512-wv8tdUTJ3thSFFFJKtpYKOYiGP2+v96Hvk4Tu8KpCAsTMs6yi+nVmGh1syvSCsaxz45J6Jbw+9DD6g97+NV67Q==}

  micromark-util-chunked@2.0.1:
    resolution: {integrity: sha512-QUNFEOPELfmvv+4xiNg2sRYeS/P84pTW0TCgP5zc9FpXetHY0ab7SxKyAQCNCc1eK0459uoLI1y5oO5Vc1dbhA==}

  micromark-util-classify-character@2.0.1:
    resolution: {integrity: sha512-K0kHzM6afW/MbeWYWLjoHQv1sgg2Q9EccHEDzSkxiP/EaagNzCm7T/WMKZ3rjMbvIpvBiZgwR3dKMygtA4mG1Q==}

  micromark-util-combine-extensions@2.0.1:
    resolution: {integrity: sha512-OnAnH8Ujmy59JcyZw8JSbK9cGpdVY44NKgSM7E9Eh7DiLS2E9RNQf0dONaGDzEG9yjEl5hcqeIsj4hfRkLH/Bg==}

  micromark-util-decode-numeric-character-reference@2.0.2:
    resolution: {integrity: sha512-ccUbYk6CwVdkmCQMyr64dXz42EfHGkPQlBj5p7YVGzq8I7CtjXZJrubAYezf7Rp+bjPseiROqe7G6foFd+lEuw==}

  micromark-util-decode-string@2.0.1:
    resolution: {integrity: sha512-nDV/77Fj6eH1ynwscYTOsbK7rR//Uj0bZXBwJZRfaLEJ1iGBR6kIfNmlNqaqJf649EP0F3NWNdeJi03elllNUQ==}

  micromark-util-encode@2.0.1:
    resolution: {integrity: sha512-c3cVx2y4KqUnwopcO9b/SCdo2O67LwJJ/UyqGfbigahfegL9myoEFoDYZgkT7f36T0bLrM9hZTAaAyH+PCAXjw==}

  micromark-util-events-to-acorn@2.0.2:
    resolution: {integrity: sha512-Fk+xmBrOv9QZnEDguL9OI9/NQQp6Hz4FuQ4YmCb/5V7+9eAh1s6AYSvL20kHkD67YIg7EpE54TiSlcsf3vyZgA==}

  micromark-util-html-tag-name@2.0.1:
    resolution: {integrity: sha512-2cNEiYDhCWKI+Gs9T0Tiysk136SnR13hhO8yW6BGNyhOC4qYFnwF1nKfD3HFAIXA5c45RrIG1ub11GiXeYd1xA==}

  micromark-util-normalize-identifier@2.0.1:
    resolution: {integrity: sha512-sxPqmo70LyARJs0w2UclACPUUEqltCkJ6PhKdMIDuJ3gSf/Q+/GIe3WKl0Ijb/GyH9lOpUkRAO2wp0GVkLvS9Q==}

  micromark-util-resolve-all@2.0.1:
    resolution: {integrity: sha512-VdQyxFWFT2/FGJgwQnJYbe1jjQoNTS4RjglmSjTUlpUMa95Htx9NHeYW4rGDJzbjvCsl9eLjMQwGeElsqmzcHg==}

  micromark-util-sanitize-uri@2.0.1:
    resolution: {integrity: sha512-9N9IomZ/YuGGZZmQec1MbgxtlgougxTodVwDzzEouPKo3qFWvymFHWcnDi2vzV1ff6kas9ucW+o3yzJK9YB1AQ==}

  micromark-util-subtokenize@2.0.3:
    resolution: {integrity: sha512-VXJJuNxYWSoYL6AJ6OQECCFGhIU2GGHMw8tahogePBrjkG8aCCas3ibkp7RnVOSTClg2is05/R7maAhF1XyQMg==}

  micromark-util-symbol@2.0.1:
    resolution: {integrity: sha512-vs5t8Apaud9N28kgCrRUdEed4UJ+wWNvicHLPxCa9ENlYuAY31M0ETy5y1vA33YoNPDFTghEbnh6efaE8h4x0Q==}

  micromark-util-types@2.0.1:
    resolution: {integrity: sha512-534m2WhVTddrcKVepwmVEVnUAmtrx9bfIjNoQHRqfnvdaHQiFytEhJoTgpWJvDEXCO5gLTQh3wYC1PgOJA4NSQ==}

  micromark@4.0.1:
    resolution: {integrity: sha512-eBPdkcoCNvYcxQOAKAlceo5SNdzZWfF+FcSupREAzdAh9rRmE239CEQAiTwIgblwnoM8zzj35sZ5ZwvSEOF6Kw==}

  micromatch@4.0.8:
    resolution: {integrity: sha512-PXwfBhYu0hBCPw8Dn0E+WDYb7af3dSLVWKi3HGv84IdF4TyFoC0ysxFd0Goxw7nSv4T/PzEJQxsYsEiFCKo2BA==}
    engines: {node: '>=8.6'}

  mime-db@1.52.0:
    resolution: {integrity: sha512-sPU4uV7dYlvtWJxwwxHD0PuihVNiE7TyAbQ5SWxDCB9mUYvOgroQOwYQQOKPJ8CIbE+1ETVlOoK1UC2nU3gYvg==}
    engines: {node: '>= 0.6'}

  mime-types@2.1.35:
    resolution: {integrity: sha512-ZDY+bPm5zTTF+YpCrAU9nK0UgICYPT0QtT1NZWFv4s++TNkcgVaT0g6+4R2uI4MjQjzysHB1zxuWL50hzaeXiw==}
    engines: {node: '>= 0.6'}

  mimic-fn@2.1.0:
    resolution: {integrity: sha512-OqbOk5oEQeAZ8WXWydlu9HJjz9WVdEIvamMCcXmuqUYjTknH/sqsWvhQ3vgwKFRR1HpjvNBKQ37nbJgYzGqGcg==}
    engines: {node: '>=6'}

  minimatch@3.1.2:
    resolution: {integrity: sha512-J7p63hRiAjw1NDEww1W7i37+ByIrOWO5XQQAzZ3VOcL0PNybwpfmV/N05zFAzwQ9USyEcX6t3UO+K5aqBQOIHw==}

  minimatch@9.0.5:
    resolution: {integrity: sha512-G6T0ZX48xgozx7587koeX9Ys2NYy6Gmv//P89sEte9V9whIapMNF4idKxnW2QtCcLiTWlb/wfCabAtAFWhhBow==}
    engines: {node: '>=16 || 14 >=14.17'}

  minimist@1.2.8:
    resolution: {integrity: sha512-2yyAR8qBkN3YuheJanUpWC5U3bb5osDywNB8RzDVlDwDHbocAJveqqj1u8+SVD7jkWT4yvsHCpWqqWqAxb0zCA==}

  minipass@7.1.2:
    resolution: {integrity: sha512-qOOzS1cBTWYF4BH8fVePDBOO9iptMnGUEZwNc/cMWnTV2nVLZ7VoNWEPHkYczZA0pdoA7dl6e7FL659nX9S2aw==}
    engines: {node: '>=16 || 14 >=14.17'}

  mkdirp@1.0.4:
    resolution: {integrity: sha512-vVqVZQyf3WLx2Shd0qJ9xuvqgAyKPLAiqITEtqW0oIUjzo3PePDd6fW9iFz30ef7Ysp/oiWqbhszeGWW2T6Gzw==}
    engines: {node: '>=10'}
    hasBin: true

  monaco-editor@0.52.2:
    resolution: {integrity: sha512-GEQWEZmfkOGLdd3XK8ryrfWz3AIP8YymVXiPHEdewrUq7mh0qrKrfHLNCXcbB6sTnMLnOZ3ztSiKcciFUkIJwQ==}

  mongodb-connection-string-url@3.0.2:
    resolution: {integrity: sha512-rMO7CGo/9BFwyZABcKAWL8UJwH/Kc2x0g72uhDWzG48URRax5TCIcJ7Rc3RZqffZzO/Gwff/jyKwCU9TN8gehA==}

  mongodb@6.12.0:
    resolution: {integrity: sha512-RM7AHlvYfS7jv7+BXund/kR64DryVI+cHbVAy9P61fnb1RcWZqOW1/Wj2YhqMCx+MuYhqTRGv7AwHBzmsCKBfA==}
    engines: {node: '>=16.20.1'}
    peerDependencies:
      '@aws-sdk/credential-providers': ^3.188.0
      '@mongodb-js/zstd': ^1.1.0 || ^2.0.0
      gcp-metadata: ^5.2.0
      kerberos: ^2.0.1
      mongodb-client-encryption: '>=6.0.0 <7'
      snappy: ^7.2.2
      socks: ^2.7.1
    peerDependenciesMeta:
      '@aws-sdk/credential-providers':
        optional: true
      '@mongodb-js/zstd':
        optional: true
      gcp-metadata:
        optional: true
      kerberos:
        optional: true
      mongodb-client-encryption:
        optional: true
      snappy:
        optional: true
      socks:
        optional: true

  mongoose-aggregate-paginate-v2@1.1.2:
    resolution: {integrity: sha512-Ai478tHedZy3U2ITBEp2H4rQEviRan3TK4p/umlFqIzgPF1R0hNKvzzQGIb1l2h+Z32QLU3NqaoWKu4vOOUElQ==}
    engines: {node: '>=4.0.0'}

  mongoose-paginate-v2@1.8.5:
    resolution: {integrity: sha512-kFxhot+yw9KmpAGSSrF/o+f00aC2uawgNUbhyaM0USS9L7dln1NA77/pLg4lgOaRgXMtfgCENamjqZwIM1Zrig==}
    engines: {node: '>=4.0.0'}

  mongoose@8.9.5:
    resolution: {integrity: sha512-SPhOrgBm0nKV3b+IIHGqpUTOmgVL5Z3OO9AwkFEmvOZznXTvplbomstCnPOGAyungtRXE5pJTgKpKcZTdjeESg==}
    engines: {node: '>=16.20.1'}

  mpath@0.9.0:
    resolution: {integrity: sha512-ikJRQTk8hw5DEoFVxHG1Gn9T/xcjtdnOKIU1JTmGjZZlg9LST2mBLmcX3/ICIbgJydT2GOc15RnNy5mHmzfSew==}
    engines: {node: '>=4.0.0'}

  mquery@5.0.0:
    resolution: {integrity: sha512-iQMncpmEK8R8ncT8HJGsGc9Dsp8xcgYMVSbs5jgnm1lFHTZqMJTUWTDx1LBO8+mK3tPNZWFLBghQEIOULSTHZg==}
    engines: {node: '>=14.0.0'}

  ms@2.1.3:
    resolution: {integrity: sha512-6FlzubTLZG3J2a/NVCAleEhjzq5oxgHyaCU9yYXvcLsvoVaHJq/s5xXI6/XXP6tz7R9xAOtHnSO/tXtF3WRTlA==}

  mz@2.7.0:
    resolution: {integrity: sha512-z81GNO7nnYMEhrGh9LeymoE4+Yr0Wn5McHIZMK5cfQCl+NDX08sCZgUc9/6MHni9IWuFLm1Z3HTCXu2z9fN62Q==}

  nanoid@3.3.8:
    resolution: {integrity: sha512-WNLf5Sd8oZxOm+TzppcYk8gVOgP+l58xNy58D0nbUnOxOWRWvlcCV4kUF7ltmI6PsrLl/BgKEyS4mqsGChFN0w==}
    engines: {node: ^10 || ^12 || ^13.7 || ^14 || >=15.0.1}
    hasBin: true

  natural-compare@1.4.0:
    resolution: {integrity: sha512-OWND8ei3VtNC9h7V60qff3SVobHr996CTwgxubgyQYEpg290h9J0buyECNNJexkFm5sOajh5G116RYA1c8ZMSw==}

  negotiator@0.6.3:
    resolution: {integrity: sha512-+EUsqGPLsM+j/zdChZjsnX51g4XrHFOIXwfnCVPGlQk/k5giakcKsuxCObBRu6DSm9opw/O6slWbJdghQM4bBg==}
    engines: {node: '>= 0.6'}

  negotiator@1.0.0:
    resolution: {integrity: sha512-8Ofs/AUQh8MaEcrlq5xOX0CQ9ypTF5dl78mjlMNfOK08fzpgTHQRQPBxcPlEtIw0yRpws+Zo/3r+5WRby7u3Gg==}
    engines: {node: '>= 0.6'}

  next-intl@3.26.3:
    resolution: {integrity: sha512-6Y97ODrDsEE1J8cXKMHwg1laLdtkN66QMIqG8BzH4zennJRUNTtM8UMtBDyhfmF6uiZ+xsbWLXmHUgmUymUsfQ==}
    peerDependencies:
      next: ^10.0.0 || ^11.0.0 || ^12.0.0 || ^13.0.0 || ^14.0.0 || ^15.0.0
      react: ^16.8.0 || ^17.0.0 || ^18.0.0 || >=19.0.0-rc <19.0.0 || ^19.0.0

  next-sitemap@4.2.3:
    resolution: {integrity: sha512-vjdCxeDuWDzldhCnyFCQipw5bfpl4HmZA7uoo3GAaYGjGgfL4Cxb1CiztPuWGmS+auYs7/8OekRS8C2cjdAsjQ==}
    engines: {node: '>=14.18'}
    hasBin: true
    peerDependencies:
      next: '*'

  next@15.1.2:
    resolution: {integrity: sha512-nLJDV7peNy+0oHlmY2JZjzMfJ8Aj0/dd3jCwSZS8ZiO5nkQfcZRqDrRN3U5rJtqVTQneIOGZzb6LCNrk7trMCQ==}
    engines: {node: ^18.18.0 || ^19.8.0 || >= 20.0.0}
    hasBin: true
    peerDependencies:
      '@opentelemetry/api': ^1.1.0
      '@playwright/test': ^1.41.2
      babel-plugin-react-compiler: '*'
      react: ^18.2.0 || 19.0.0-rc-de68d2f4-20241204 || ^19.0.0
      react-dom: ^18.2.0 || 19.0.0-rc-de68d2f4-20241204 || ^19.0.0
      sass: ^1.3.0
    peerDependenciesMeta:
      '@opentelemetry/api':
        optional: true
      '@playwright/test':
        optional: true
      babel-plugin-react-compiler:
        optional: true
      sass:
        optional: true

  next@15.1.4:
    resolution: {integrity: sha512-mTaq9dwaSuwwOrcu3ebjDYObekkxRnXpuVL21zotM8qE2W0HBOdVIdg2Li9QjMEZrj73LN96LcWcz62V19FjAg==}
    engines: {node: ^18.18.0 || ^19.8.0 || >= 20.0.0}
    hasBin: true
    peerDependencies:
      '@opentelemetry/api': ^1.1.0
      '@playwright/test': ^1.41.2
      babel-plugin-react-compiler: '*'
      react: ^18.2.0 || 19.0.0-rc-de68d2f4-20241204 || ^19.0.0
      react-dom: ^18.2.0 || 19.0.0-rc-de68d2f4-20241204 || ^19.0.0
      sass: ^1.3.0
    peerDependenciesMeta:
      '@opentelemetry/api':
        optional: true
      '@playwright/test':
        optional: true
      babel-plugin-react-compiler:
        optional: true
      sass:
        optional: true

  node-fetch@2.7.0:
    resolution: {integrity: sha512-c4FRfUm/dbcWZ7U+1Wq0AwCyFL+3nt2bEw05wfxSz+DWpWsitgmSgYmy2dQdWyKC1694ELPqMs/YzUSNozLt8A==}
    engines: {node: 4.x || >=6.0.0}
    peerDependencies:
      encoding: ^0.1.0
    peerDependenciesMeta:
      encoding:
        optional: true

  node-releases@2.0.19:
    resolution: {integrity: sha512-xxOWJsBKtzAq7DY0J+DTzuz58K8e7sJbdgwkbMWQe8UYB6ekmsQ45q0M/tJDsGaZmbC+l7n57UV8Hl5tHxO9uw==}

  nodemailer@6.10.0:
    resolution: {integrity: sha512-SQ3wZCExjeSatLE/HBaXS5vqUOQk6GtBdIIKxiFdmm01mOQZX/POJkO3SUX1wDiYcwUOJwT23scFSC9fY2H8IA==}
    engines: {node: '>=6.0.0'}

  nodemailer@6.9.16:
    resolution: {integrity: sha512-psAuZdTIRN08HKVd/E8ObdV6NO7NTBY3KsC30F7M4H1OnmLCUNaS56FpYxyb26zWLSyYF9Ozch9KYHhHegsiOQ==}
    engines: {node: '>=6.0.0'}

  noms@0.0.0:
    resolution: {integrity: sha512-lNDU9VJaOPxUmXcLb+HQFeUgQQPtMI24Gt6hgfuMHRJgMRHMF/qZ4HJD3GDru4sSw9IQl2jPjAYnQrdIeLbwow==}

  normalize-path@3.0.0:
    resolution: {integrity: sha512-6eZs5Ls3WtCisHWp9S2GUy8dqkpGi4BVSz3GaqiE6ezub0512ESztXUwUB6C6IKbQkY2Pnb/mD4WYojCRwcwLA==}
    engines: {node: '>=0.10.0'}

  normalize-range@0.1.2:
    resolution: {integrity: sha512-bdok/XvKII3nUpklnV6P2hxtMNrCboOjAcyBuQnWEhO665FwrSNRxU+AqpsyvO6LgGYPspN+lu5CLtw4jPRKNA==}
    engines: {node: '>=0.10.0'}

  object-assign@4.1.1:
    resolution: {integrity: sha512-rJgTQnkUnH1sFw8yT6VSU3zD3sWmu6sZhIseY8VX+GRu3P6F7Fu+JNDoXfklElbLJSnc3FUQHVe4cU5hj+BcUg==}
    engines: {node: '>=0.10.0'}

  object-hash@3.0.0:
    resolution: {integrity: sha512-RSn9F68PjH9HqtltsSnqYC1XXoWe9Bju5+213R98cNGttag9q9yAOTzdbsqvIa7aNm5WffBZFpWYr2aWrklWAw==}
    engines: {node: '>= 6'}

  object-inspect@1.13.3:
    resolution: {integrity: sha512-kDCGIbxkDSXE3euJZZXzc6to7fCrKHNI/hSRQnRuQ+BWjFNzZwiFF8fj/6o2t2G9/jTj8PSIYTfCLelLZEeRpA==}
    engines: {node: '>= 0.4'}

  object-keys@1.1.1:
    resolution: {integrity: sha512-NuAESUOUMrlIXOfHKzD6bpPu3tYt3xvjNdRIQ+FeT0lNb4K8WR70CaDxhuNguS2XG+GjkyMwOzsN5ZktImfhLA==}
    engines: {node: '>= 0.4'}

  object-to-formdata@4.5.1:
    resolution: {integrity: sha512-QiM9D0NiU5jV6J6tjE1g7b4Z2tcUnKs1OPUi4iMb2zH+7jwlcUrASghgkFk9GtzqNNq8rTQJtT8AzjBAvLoNMw==}

  object.assign@4.1.7:
    resolution: {integrity: sha512-nK28WOo+QIjBkDduTINE4JkF/UJJKyf2EJxvJKfblDpyg0Q+pkOHNTL0Qwy6NP6FhE/EnzV73BxxqcJaXY9anw==}
    engines: {node: '>= 0.4'}

  object.entries@1.1.8:
    resolution: {integrity: sha512-cmopxi8VwRIAw/fkijJohSfpef5PdN0pMQJN6VC/ZKvn0LIknWD8KtgY6KlQdEc4tIjcQ3HxSMmnvtzIscdaYQ==}
    engines: {node: '>= 0.4'}

  object.fromentries@2.0.8:
    resolution: {integrity: sha512-k6E21FzySsSK5a21KRADBd/NGneRegFO5pLHfdQLpRDETUNJueLXs3WCzyQ3tFRDYgbq3KHGXfTbi2bs8WQ6rQ==}
    engines: {node: '>= 0.4'}

  object.groupby@1.0.3:
    resolution: {integrity: sha512-+Lhy3TQTuzXI5hevh8sBGqbmurHbbIjAi0Z4S63nthVLmLxfbj4T54a4CfZrXIrt9iP4mVAPYMo/v99taj3wjQ==}
    engines: {node: '>= 0.4'}

  object.values@1.2.1:
    resolution: {integrity: sha512-gXah6aZrcUxjWg2zR2MwouP2eHlCBzdV4pygudehaKXSGW4v2AsRQUK+lwwXhii6KFZcunEnmSUoYp5CXibxtA==}
    engines: {node: '>= 0.4'}

  on-exit-leak-free@2.1.2:
    resolution: {integrity: sha512-0eJJY6hXLGf1udHwfNftBqH+g73EU4B504nZeKpz1sYRKafAghwxEJunB2O7rDZkL4PGfsMVnTXZ2EjibbqcsA==}
    engines: {node: '>=14.0.0'}

  once@1.4.0:
    resolution: {integrity: sha512-lNaJgI+2Q5URQBkccEKHTQOPaXdUxnZZElQTZY0MFUAuaEqe1E+Nyvgdz/aIyNi6Z9MzO5dv1H8n58/GELp3+w==}

  onetime@5.1.2:
    resolution: {integrity: sha512-kbpaSSGJTWdAY5KPVeMOKXSrPtr8C8C7wodJbcsd51jRnmD+GZu8Y0VoU6Dm5Z4vWr0Ig/1NKuWRKf7j5aaYSg==}
    engines: {node: '>=6'}

  optionator@0.9.4:
    resolution: {integrity: sha512-6IpQ7mKUxRcZNLIObR0hz7lxsapSSIYNZJwXPGeF0mTVqGKFIXj1DQcMoT22S3ROcLyY/rz0PWaWZ9ayWmad9g==}
    engines: {node: '>= 0.8.0'}

  ora@5.4.1:
    resolution: {integrity: sha512-5b6Y85tPxZZ7QytO+BQzysW31HJku27cRIlkbAXaNx+BdcVi+LlRFmVXzeF6a7JCwJpyw5c4b+YSVImQIrBpuQ==}
    engines: {node: '>=10'}

  own-keys@1.0.1:
    resolution: {integrity: sha512-qFOyK5PjiWZd+QQIh+1jhdb9LpxTF0qs7Pm8o5QHYZ0M3vKqSqzsZaEB6oWlxZ+q2sJBMI/Ktgd2N5ZwQoRHfg==}
    engines: {node: '>= 0.4'}

  p-limit@3.1.0:
    resolution: {integrity: sha512-TYOanM3wGwNGsZN2cVTYPArw454xnXj5qmWF1bEoAc4+cU/ol7GVh7odevjp1FNHduHc3KZMcFduxU5Xc6uJRQ==}
    engines: {node: '>=10'}

  p-locate@5.0.0:
    resolution: {integrity: sha512-LaNjtRWUBY++zB5nE/NwcaoMylSPk+S+ZHNB1TzdbMJMny6dynpAGt7X/tl/QYq3TIeE6nxHppbo2LGymrG5Pw==}
    engines: {node: '>=10'}

  package-json-from-dist@1.0.1:
    resolution: {integrity: sha512-UEZIS3/by4OC8vL3P2dTXRETpebLI2NiI5vIrjaD/5UtrkFX/tNbwjTSRAGC/+7CAo2pIcBaRgWmcBBHcsaCIw==}

  parent-module@1.0.1:
    resolution: {integrity: sha512-GQ2EWRpQV8/o+Aw8YqtfZZPfNRWZYkbidE9k5rpl/hC3vtHHBfGm2Ifi6qWV+coDGkrUKZAxE3Lot5kcsRlh+g==}
    engines: {node: '>=6'}

  parse-entities@4.0.2:
    resolution: {integrity: sha512-GG2AQYWoLgL877gQIKeRPGO1xF9+eG1ujIb5soS5gPvLQ1y2o8FL90w2QWNdf9I361Mpp7726c+lj3U0qK1uGw==}

  parse-json@5.2.0:
    resolution: {integrity: sha512-ayCKvm/phCGxOkYRSCM82iDwct8/EonSEgCSxWxD7ve6jHggsFl4fZVQBPRNgQoKiuV/odhFrGzQXZwbifC8Rg==}
    engines: {node: '>=8'}

  parse-passwd@1.0.0:
    resolution: {integrity: sha512-1Y1A//QUXEZK7YKz+rD9WydcE1+EuPr6ZBgKecAB8tmoW6UFv0NREVJe1p+jRxtThkcbbKkfwIbWJe/IeE6m2Q==}
    engines: {node: '>=0.10.0'}

  parseley@0.12.1:
    resolution: {integrity: sha512-e6qHKe3a9HWr0oMRVDTRhKce+bRO8VGQR3NyVwcjwrbhMmFCX9KszEV35+rn4AdilFAq9VPxP/Fe1wC9Qjd2lw==}

  path-exists@4.0.0:
    resolution: {integrity: sha512-ak9Qy5Q7jYb2Wwcey5Fpvg2KoAc/ZIhLSLOSBmRmygPsGwkVVt0fZa0qrtMz+m6tJTAHfZQ8FnmB4MG4LWy7/w==}
    engines: {node: '>=8'}

  path-is-absolute@1.0.1:
    resolution: {integrity: sha512-AVbw3UJ2e9bq64vSaS9Am0fje1Pa8pbGqTTsmXfaIiMpnr5DlDhfJOuLj9Sf95ZPVDAUerDfEk88MPmPe7UCQg==}
    engines: {node: '>=0.10.0'}

  path-key@3.1.1:
    resolution: {integrity: sha512-ojmeN0qd+y0jszEtoY48r0Peq5dwMEkIlCOu6Q5f41lfkswXuKtYrhgoTpLnyIcHm24Uhqx+5Tqm2InSwLhE6Q==}
    engines: {node: '>=8'}

  path-parse@1.0.7:
    resolution: {integrity: sha512-LDJzPVEEEPR+y48z93A0Ed0yXb8pAByGWo/k5YYdYgpY2/2EsOsksJrq7lOHxryrVOn1ejG6oAp8ahvOIQD8sw==}

  path-scurry@1.11.1:
    resolution: {integrity: sha512-Xa4Nw17FS9ApQFJ9umLiJS4orGjm7ZzwUrwamcGQuHSzDyth9boKDaycYdDcZDuqYATXw4HFXgaqWTctW/v1HA==}
    engines: {node: '>=16 || 14 >=14.18'}

  path-to-regexp@6.3.0:
    resolution: {integrity: sha512-Yhpw4T9C6hPpgPeA28us07OJeqZ5EzQTkbfwuhsUg0c237RomFoETJgmp2sa3F/41gfLE6G5cqcYwznmeEeOlQ==}

  path-type@4.0.0:
    resolution: {integrity: sha512-gDKb8aZMDeD/tZWs9P6+q0J9Mwkdl6xMV8TjnGP3qJVJ06bdMgkbBlLU8IdfOsIsFz2BW1rNVT3XuNEl8zPAvw==}
    engines: {node: '>=8'}

  payload-admin-bar@1.0.6:
    resolution: {integrity: sha512-hpQdOiPq4LpWTkbuAnvxDf5wQ2ysMp9kQt+X2U+FfvBwD1U6qoxJfmUymG1OjLlaZzCZ93FlOdTl4u4Z0/m/SA==}
    peerDependencies:
      react: ^16.8.0 || ^17.0.0 || ^18.0.0
      react-dom: ^16.8.0 || ^17.0.0 || ^18.0.0

  payload@3.19.0:
    resolution: {integrity: sha512-SaHVIpeo+4P57V2jA7pRpSjdde/QaF8wTZVWz5UBSC5UzcgrXItqe1wIiB562qSTCkY/LOc60CH4ybnfQ3dqAA==}
    engines: {node: ^18.20.2 || >=20.9.0}
    hasBin: true
    peerDependencies:
      graphql: ^16.8.1

  peberminta@0.9.0:
    resolution: {integrity: sha512-XIxfHpEuSJbITd1H3EeQwpcZbTLHc+VVr8ANI9t5sit565tsI4/xK3KWTUFE2e6QiangUkh3B0jihzmGnNrRsQ==}

  peek-readable@5.3.1:
    resolution: {integrity: sha512-GVlENSDW6KHaXcd9zkZltB7tCLosKB/4Hg0fqBJkAoBgYG2Tn1xtMgXtSUuMU9AK/gCm/tTdT8mgAeF4YNeeqw==}
    engines: {node: '>=14.16'}

  picocolors@1.1.1:
    resolution: {integrity: sha512-xceH2snhtb5M9liqDsmEw56le376mTZkEX/jEb/RxNFyegNul7eNslCXP9FDj/Lcu0X8KEyMceP2ntpaHrDEVA==}

  picomatch@2.3.1:
    resolution: {integrity: sha512-JU3teHTNjmE2VCGFzuY8EXzCDVwEqB2a8fsIvwaStHhAWJEeVd1o1QD80CU6+ZdEXXSLbSsuLwJjkCBWqRQUVA==}
    engines: {node: '>=8.6'}

  picomatch@4.0.2:
    resolution: {integrity: sha512-M7BAV6Rlcy5u+m6oPhAPFgJTzAioX/6B0DxyvDlo9l8+T3nLKbrczg2WLUyzd45L8RqfUMyGPzekbMvX2Ldkwg==}
    engines: {node: '>=12'}

  pify@2.3.0:
    resolution: {integrity: sha512-udgsAY+fTnvv7kI7aaxbqwWNb0AHiB0qBO89PZKPkoTmGOgdbrHDKD+0B2X4uTfJ/FT1R09r9gTsjUjNJotuog==}
    engines: {node: '>=0.10.0'}

  pino-abstract-transport@2.0.0:
    resolution: {integrity: sha512-F63x5tizV6WCh4R6RHyi2Ml+M70DNRXt/+HANowMflpgGFMAym/VKm6G7ZOQRjqN7XbGxK1Lg9t6ZrtzOaivMw==}

  pino-pretty@13.0.0:
    resolution: {integrity: sha512-cQBBIVG3YajgoUjo1FdKVRX6t9XPxwB9lcNJVD5GCnNM4Y6T12YYx8c6zEejxQsU0wrg9TwmDulcE9LR7qcJqA==}
    hasBin: true

  pino-std-serializers@7.0.0:
    resolution: {integrity: sha512-e906FRY0+tV27iq4juKzSYPbUj2do2X2JX4EzSca1631EB2QJQUqGbDuERal7LCtOpxl6x3+nvo9NPZcmjkiFA==}

  pino@9.5.0:
    resolution: {integrity: sha512-xSEmD4pLnV54t0NOUN16yCl7RIB1c5UUOse5HSyEXtBp+FgFQyPeDutc+Q2ZO7/22vImV7VfEjH/1zV2QuqvYw==}
    hasBin: true

  pirates@4.0.6:
    resolution: {integrity: sha512-saLsH7WeYYPiD25LDuLRRY/i+6HaPYr6G1OUlN39otzkSTxKnubR9RTxS3/Kk50s1g2JTgFwWQDQyplC5/SHZg==}
    engines: {node: '>= 6'}

  pluralize@8.0.0:
    resolution: {integrity: sha512-Nc3IT5yHzflTfbjgqWcCPpo7DaKy4FnpB0l/zCAW0Tc7jxAiuqSxHasntB3D7887LSrA93kDJ9IXovxJYxyLCA==}
    engines: {node: '>=4'}

  possible-typed-array-names@1.0.0:
    resolution: {integrity: sha512-d7Uw+eZoloe0EHDIYoe+bQ5WXnGMOpmiZFTuMWCwpjzzkL2nTjcKiAk4hh8TjnGye2TwWOk3UXucZ+3rbmBa8Q==}
    engines: {node: '>= 0.4'}

  postcss-import@15.1.0:
    resolution: {integrity: sha512-hpr+J05B2FVYUAXHeK1YyI267J/dDDhMU6B6civm8hSY1jYJnBXxzKDKDswzJmtLHryrjhnDjqqp/49t8FALew==}
    engines: {node: '>=14.0.0'}
    peerDependencies:
      postcss: ^8.0.0

  postcss-js@4.0.1:
    resolution: {integrity: sha512-dDLF8pEO191hJMtlHFPRa8xsizHaM82MLfNkUHdUtVEV3tgTp5oj+8qbEqYM57SLfc74KSbw//4SeJma2LRVIw==}
    engines: {node: ^12 || ^14 || >= 16}
    peerDependencies:
      postcss: ^8.4.21

  postcss-load-config@4.0.2:
    resolution: {integrity: sha512-bSVhyJGL00wMVoPUzAVAnbEoWyqRxkjv64tUl427SKnPrENtq6hJwUojroMz2VB+Q1edmi4IfrAPpami5VVgMQ==}
    engines: {node: '>= 14'}
    peerDependencies:
      postcss: '>=8.0.9'
      ts-node: '>=9.0.0'
    peerDependenciesMeta:
      postcss:
        optional: true
      ts-node:
        optional: true

  postcss-nested@6.2.0:
    resolution: {integrity: sha512-HQbt28KulC5AJzG+cZtj9kvKB93CFCdLvog1WFLf1D+xmMvPGlBstkpTEZfK5+AN9hfJocyBFCNiqyS48bpgzQ==}
    engines: {node: '>=12.0'}
    peerDependencies:
      postcss: ^8.2.14

  postcss-selector-parser@6.0.10:
    resolution: {integrity: sha512-IQ7TZdoaqbT+LCpShg46jnZVlhWD2w6iQYAcYXfHARZ7X1t/UGhhceQDs5X0cGqKvYlHNOuv7Oa1xmb0oQuA3w==}
    engines: {node: '>=4'}

  postcss-selector-parser@6.1.2:
    resolution: {integrity: sha512-Q8qQfPiZ+THO/3ZrOrO0cJJKfpYCagtMUkXbnEfmgUjwXg6z/WBeOyS9APBBPCTSiDV+s4SwQGu8yFsiMRIudg==}
    engines: {node: '>=4'}

  postcss-value-parser@4.2.0:
    resolution: {integrity: sha512-1NNCs6uurfkVbeXG4S8JFT9t19m45ICnif8zWLd5oPSZ50QnwMfK+H3jv408d4jw/7Bttv5axS5IiHoLaVNHeQ==}

  postcss@8.4.31:
    resolution: {integrity: sha512-PS08Iboia9mts/2ygV3eLpY5ghnUcfLV/EXTOW1E2qYxJKGGBUtNjN76FYHnMs36RmARn41bC0AZmn+rR0OVpQ==}
    engines: {node: ^10 || ^12 || >=14}

  postcss@8.5.1:
    resolution: {integrity: sha512-6oz2beyjc5VMn/KV1pPw8fliQkhBXrVn1Z3TVyqZxU8kZpzEKhBdmCFqI6ZbmGtamQvQGuU1sgPTk8ZrXDD7jQ==}
    engines: {node: ^10 || ^12 || >=14}

  prelude-ls@1.2.1:
    resolution: {integrity: sha512-vkcDPrRZo1QZLbn5RLGPpg/WmIQ65qoWWhcGKf/b5eplkkarX0m9z8ppCat4mlOqUsWpyNuYgO3VRyrYHSzX5g==}
    engines: {node: '>= 0.8.0'}

  prettier-plugin-tailwindcss@0.6.10:
    resolution: {integrity: sha512-ndj2WLDaMzACnr1gAYZiZZLs5ZdOeBYgOsbBmHj3nvW/6q8h8PymsXiEnKvj/9qgCCAoHyvLOisoQdIcsDvIgw==}
    engines: {node: '>=14.21.3'}
    peerDependencies:
      '@ianvs/prettier-plugin-sort-imports': '*'
      '@prettier/plugin-pug': '*'
      '@shopify/prettier-plugin-liquid': '*'
      '@trivago/prettier-plugin-sort-imports': '*'
      '@zackad/prettier-plugin-twig': '*'
      prettier: ^3.0
      prettier-plugin-astro: '*'
      prettier-plugin-css-order: '*'
      prettier-plugin-import-sort: '*'
      prettier-plugin-jsdoc: '*'
      prettier-plugin-marko: '*'
      prettier-plugin-multiline-arrays: '*'
      prettier-plugin-organize-attributes: '*'
      prettier-plugin-organize-imports: '*'
      prettier-plugin-sort-imports: '*'
      prettier-plugin-style-order: '*'
      prettier-plugin-svelte: '*'
    peerDependenciesMeta:
      '@ianvs/prettier-plugin-sort-imports':
        optional: true
      '@prettier/plugin-pug':
        optional: true
      '@shopify/prettier-plugin-liquid':
        optional: true
      '@trivago/prettier-plugin-sort-imports':
        optional: true
      '@zackad/prettier-plugin-twig':
        optional: true
      prettier-plugin-astro:
        optional: true
      prettier-plugin-css-order:
        optional: true
      prettier-plugin-import-sort:
        optional: true
      prettier-plugin-jsdoc:
        optional: true
      prettier-plugin-marko:
        optional: true
      prettier-plugin-multiline-arrays:
        optional: true
      prettier-plugin-organize-attributes:
        optional: true
      prettier-plugin-organize-imports:
        optional: true
      prettier-plugin-sort-imports:
        optional: true
      prettier-plugin-style-order:
        optional: true
      prettier-plugin-svelte:
        optional: true

  prettier@3.4.2:
    resolution: {integrity: sha512-e9MewbtFo+Fevyuxn/4rrcDAaq0IYxPGLvObpQjiZBMAzB9IGmzlnG9RZy3FFas+eBMu2vA0CszMeduow5dIuQ==}
    engines: {node: '>=14'}
    hasBin: true

  prism-react-renderer@2.4.1:
    resolution: {integrity: sha512-ey8Ls/+Di31eqzUxC46h8MksNuGx/n0AAC8uKpwFau4RPDYLuE3EXTp8N8G2vX2N7UC/+IXeNUnlWBGGcAG+Ig==}
    peerDependencies:
      react: '>=16.0.0'

  prismjs@1.29.0:
    resolution: {integrity: sha512-Kx/1w86q/epKcmte75LNrEoT+lX8pBpavuAbvJWRXar7Hz8jrtF+e3vY751p0R8H9HdArwaCTNDDzHg/ScJK1Q==}
    engines: {node: '>=6'}

  process-nextick-args@2.0.1:
    resolution: {integrity: sha512-3ouUOpQhtgrbOa17J7+uxOTpITYWaGP7/AhoR3+A+/1e9skrzelGi/dXzEYyvbxubEF6Wn2ypscTKiKJFFn1ag==}

  process-warning@4.0.1:
    resolution: {integrity: sha512-3c2LzQ3rY9d0hc1emcsHhfT9Jwz0cChib/QN89oME2R451w5fy3f0afAhERFZAwrbDU43wk12d0ORBpDVME50Q==}

  prompts@2.4.2:
    resolution: {integrity: sha512-NxNv/kLguCA7p3jE8oL2aEBsrJWgAakBpgmgK6lpPWV+WuOmY6r2/zbAVnP+T8bQlA0nzHXSJSJW0Hq7ylaD2Q==}
    engines: {node: '>= 6'}

  prop-types@15.8.1:
    resolution: {integrity: sha512-oj87CgZICdulUohogVAR7AjlC0327U4el4L6eAvOqCeudMDVU0NThNaV+b9Df4dXgSP1gXMTnPdhfe/2qDH5cg==}

  proxy-from-env@1.1.0:
    resolution: {integrity: sha512-D+zkORCbA9f1tdWRK0RaCR3GPv50cMxcrz4X8k5LTSUD1Dkw47mKJEZQNunItRTkWwgtaUSo1RVFRIG9ZXiFYg==}

  pump@3.0.2:
    resolution: {integrity: sha512-tUPXtzlGM8FE3P0ZL6DVs/3P58k9nk8/jZeQCurTJylQA8qFYzHFfhBJkuqyE0FifOsQ0uKWekiZ5g8wtr28cw==}

  punycode@2.3.1:
    resolution: {integrity: sha512-vYt7UD1U9Wg6138shLtLOvdAu+8DsC/ilFtEVHcH+wydcSpNE20AfSOduf6MkRFahL5FY7X1oU7nKVZFtfq8Fg==}
    engines: {node: '>=6'}

  qs-esm@7.0.2:
    resolution: {integrity: sha512-D8NAthKSD7SGn748v+GLaaO6k08Mvpoqroa35PqIQC4gtUa8/Pb/k+r0m0NnGBVbHDP1gKZ2nVywqfMisRhV5A==}
    engines: {node: '>=18'}

  qs@6.14.0:
    resolution: {integrity: sha512-YWWTjgABSKcvs/nWBi9PycY/JiPJqOD4JA6o9Sej2AtvSGarXxKC3OQSk4pAarbdQlKAh5D4FCQkJNkW+GAn3w==}
    engines: {node: '>=0.6'}

  queue-microtask@1.2.3:
    resolution: {integrity: sha512-NuaNSa6flKT5JaSYQzJok04JzTL1CA6aGhv5rfLW3PgqA+M2ChpZQnAC8h8i4ZFkBS8X5RqkDBHA7r4hej3K9A==}

  queue@6.0.2:
    resolution: {integrity: sha512-iHZWu+q3IdFZFX36ro/lKBkSvfkztY5Y7HMiPlOUjhupPcG2JMfst2KKEpu5XndviX/3UhFbRngUPNKtgvtZiA==}

  quick-format-unescaped@4.0.4:
    resolution: {integrity: sha512-tYC1Q1hgyRuHgloV/YXs2w15unPVh8qfu/qCTfhTYamaw7fyhumKa2yGpdSo87vY32rIclj+4fWYQXUMs9EHvg==}

  range-parser@1.2.1:
    resolution: {integrity: sha512-Hrgsx+orqoygnmhFbKaHE6c296J+HTAQXoxEF6gNupROmmGJRoyzfG3ccAveqCBrwr/2yxQ5BVd/GTl5agOwSg==}
    engines: {node: '>= 0.6'}

  react-datepicker@7.6.0:
    resolution: {integrity: sha512-9cQH6Z/qa4LrGhzdc3XoHbhrxNcMi9MKjZmYgF/1MNNaJwvdSjv3Xd+jjvrEEbKEf71ZgCA3n7fQbdwd70qCRw==}
    peerDependencies:
      react: ^16.9.0 || ^17 || ^18 || ^19 || ^19.0.0-rc
      react-dom: ^16.9.0 || ^17 || ^18 || ^19 || ^19.0.0-rc

  react-diff-viewer-continued@3.2.6:
    resolution: {integrity: sha512-GrzyqQnjIMoej+jMjWvtVSsQqhXgzEGqpXlJ2dAGfOk7Q26qcm8Gu6xtI430PBUyZsERe8BJSQf+7VZZo8IBNQ==}
    engines: {node: '>= 8'}
    peerDependencies:
      react: ^15.3.0 || ^16.0.0 || ^17.0.0 || ^18.0.0
      react-dom: ^15.3.0 || ^16.0.0 || ^17.0.0 || ^18.0.0

  react-dom@19.0.0:
    resolution: {integrity: sha512-4GV5sHFG0e/0AD4X+ySy6UJd3jVl1iNsNHdpad0qhABJ11twS3TTBnseqsKurKcsNqCEFeGL3uLpVChpIO3QfQ==}
    peerDependencies:
      react: ^19.0.0

  react-email@3.0.6:
    resolution: {integrity: sha512-taTvHORG2bCZCvUgVkRV0hTJJ5I40UKcmMuHzEhDOBNVh3/CCvIv4jRuD2EheSU1c4hFxxiUyanphb+qUQWeBw==}
    engines: {node: '>=18.0.0'}
    hasBin: true

  react-error-boundary@3.1.4:
    resolution: {integrity: sha512-uM9uPzZJTF6wRQORmSrvOIgt4lJ9MC1sNgEOj2XGsDTRE4kmpWxg7ENK9EWNKJRMAOY9z0MuF4yIfl6gp4sotA==}
    engines: {node: '>=10', npm: '>=6'}
    peerDependencies:
      react: '>=16.13.1'

  react-error-boundary@4.1.2:
    resolution: {integrity: sha512-GQDxZ5Jd+Aq/qUxbCm1UtzmL/s++V7zKgE8yMktJiCQXCCFZnMZh9ng+6/Ne6PjNSXH0L9CjeOEREfRnq6Duag==}
    peerDependencies:
      react: '>=16.13.1'

  react-hook-form@7.54.2:
    resolution: {integrity: sha512-eHpAUgUjWbZocoQYUHposymRb4ZP6d0uwUnooL2uOybA9/3tPUvoAKqEWK1WaSiTxxOfTpffNZP7QwlnM3/gEg==}
    engines: {node: '>=18.0.0'}
    peerDependencies:
      react: ^16.8.0 || ^17 || ^18 || ^19

  react-image-crop@10.1.8:
    resolution: {integrity: sha512-4rb8XtXNx7ZaOZarKKnckgz4xLMvds/YrU6mpJfGhGAsy2Mg4mIw1x+DCCGngVGq2soTBVVOxx2s/C6mTX9+pA==}
    peerDependencies:
      react: '>=16.13.1'

  react-is@16.13.1:
    resolution: {integrity: sha512-24e6ynE2H+OKt4kqsOvNd8kBpV65zoxbA4BVsEOB3ARVWQki/DHzaUoC5KuON/BiccDaCCTZBuOcfZs70kR8bQ==}

  react-promise-suspense@0.3.4:
    resolution: {integrity: sha512-I42jl7L3Ze6kZaq+7zXWSunBa3b1on5yfvUW6Eo/3fFOj6dZ5Bqmcd264nJbTK/gn1HjjILAjSwnZbV4RpSaNQ==}

  react-remove-scroll-bar@2.3.8:
    resolution: {integrity: sha512-9r+yi9+mgU33AKcj6IbT9oRCO78WriSj6t/cF8DWBZJ9aOGPOTEDvdUDz1FwKim7QXWwmHqtdHnRJfhAxEG46Q==}
    engines: {node: '>=10'}
    peerDependencies:
      '@types/react': '*'
      react: ^16.8.0 || ^17.0.0 || ^18.0.0 || ^19.0.0
    peerDependenciesMeta:
      '@types/react':
        optional: true

  react-remove-scroll@2.6.2:
    resolution: {integrity: sha512-KmONPx5fnlXYJQqC62Q+lwIeAk64ws/cUw6omIumRzMRPqgnYqhSSti99nbj0Ry13bv7dF+BKn7NB+OqkdZGTw==}
    engines: {node: '>=10'}
    peerDependencies:
      '@types/react': '*'
      react: ^16.8.0 || ^17.0.0 || ^18.0.0 || ^19.0.0 || ^19.0.0-rc
    peerDependenciesMeta:
      '@types/react':
        optional: true

  react-select@5.9.0:
    resolution: {integrity: sha512-nwRKGanVHGjdccsnzhFte/PULziueZxGD8LL2WojON78Mvnq7LdAMEtu2frrwld1fr3geixg3iiMBIc/LLAZpw==}
    peerDependencies:
      react: ^16.8.0 || ^17.0.0 || ^18.0.0 || ^19.0.0
      react-dom: ^16.8.0 || ^17.0.0 || ^18.0.0 || ^19.0.0

  react-style-singleton@2.2.3:
    resolution: {integrity: sha512-b6jSvxvVnyptAiLjbkWLE/lOnR4lfTtDAl+eUC7RZy+QQWc6wRzIV2CE6xBuMmDxc2qIihtDCZD5NPOFl7fRBQ==}
    engines: {node: '>=10'}
    peerDependencies:
      '@types/react': '*'
      react: ^16.8.0 || ^17.0.0 || ^18.0.0 || ^19.0.0 || ^19.0.0-rc
    peerDependenciesMeta:
      '@types/react':
        optional: true

  react-transition-group@4.4.5:
    resolution: {integrity: sha512-pZcd1MCJoiKiBR2NRxeCRg13uCXbydPnmB4EOeRrY7480qNWO8IIgQG6zlDkm6uRMsURXPuKq0GWtiM59a5Q6g==}
    peerDependencies:
      react: '>=16.6.0'
      react-dom: '>=16.6.0'

  react@19.0.0:
    resolution: {integrity: sha512-V8AVnmPIICiWpGfm6GLzCR/W5FXLchHop40W4nXBmdlEceh16rCN8O8LNWm5bh5XUX91fh7KpA+W0TgMKmgTpQ==}
    engines: {node: '>=0.10.0'}

  read-cache@1.0.0:
    resolution: {integrity: sha512-Owdv/Ft7IjOgm/i0xvNDZ1LrRANRfew4b2prF3OWMQLxLfu3bS8FVhCsrSCMK4lR56Y9ya+AThoTpDCTxCmpRA==}

  readable-stream@1.0.34:
    resolution: {integrity: sha512-ok1qVCJuRkNmvebYikljxJA/UEsKwLl2nI1OmaqAu4/UE+h0wKCHok4XkL/gvi39OacXvw59RJUOFUkDib2rHg==}

  readable-stream@2.3.8:
    resolution: {integrity: sha512-8p0AUk4XODgIewSi0l8Epjs+EVnWiK7NoDIEGU0HhE7+ZyY8D1IMY7odu5lRrFXGg71L15KG8QrPmum45RTtdA==}

  readable-stream@3.6.2:
    resolution: {integrity: sha512-9u/sniCrY3D5WdsERHzHE4G2YCXqoG5FTHUiCC4SIbr6XcLZBY05ya9EKjYek9O5xOAwjGq+1JdGBAS7Q9ScoA==}
    engines: {node: '>= 6'}

  readdirp@3.6.0:
    resolution: {integrity: sha512-hOS089on8RduqdbhvQ5Z37A0ESjsqz6qnRcffsMU3495FuTdqSm+7bhJ29JvIOsBDEEnan5DPu9t3To9VRlMzA==}
    engines: {node: '>=8.10.0'}

  readdirp@4.1.1:
    resolution: {integrity: sha512-h80JrZu/MHUZCyHu5ciuoI0+WxsCxzxJTILn6Fs8rxSnFPh+UVHYfeIxK1nVGugMqkfC4vJcBOYbkfkwYK0+gw==}
    engines: {node: '>= 14.18.0'}

  real-require@0.2.0:
    resolution: {integrity: sha512-57frrGM/OCTLqLOAh0mhVA9VBMHd+9U7Zb2THMGdBUoZVOtGbJzjxsYGDJ3A9AYYCP4hn6y1TVbaOfzWtm5GFg==}
    engines: {node: '>= 12.13.0'}

  reflect.getprototypeof@1.0.10:
    resolution: {integrity: sha512-00o4I+DVrefhv+nX0ulyi3biSHCPDe+yLv5o/p6d/UVlirijB8E16FtfwSAi4g3tcqrQ4lRAqQSoFEZJehYEcw==}
    engines: {node: '>= 0.4'}

  regenerator-runtime@0.14.1:
    resolution: {integrity: sha512-dYnhHh0nJoMfnkZs6GmmhFknAGRrLznOu5nc9ML+EJxGvrx6H7teuevqVqCuPcPK//3eDrrjQhehXVx9cnkGdw==}

  regexp.prototype.flags@1.5.4:
    resolution: {integrity: sha512-dYqgNSZbDwkaJ2ceRd9ojCGjBq+mOm9LmtXnAnEGyHhN/5R7iDW2TRw3h+o/jCFxus3P2LfWIIiwowAjANm7IA==}
    engines: {node: '>= 0.4'}

  require-directory@2.1.1:
    resolution: {integrity: sha512-fGxEI7+wsG9xrvdjsrlmL22OMTTiHRwAMroiEeMgq8gzoLC/PQr7RsRDSTLUg/bZAZtF+TVIkHc6/4RIKrui+Q==}
    engines: {node: '>=0.10.0'}

  require-from-string@2.0.2:
    resolution: {integrity: sha512-Xf0nWe6RseziFMu+Ap9biiUbmplq6S9/p+7w7YXP/JBHhrUDDUhwa+vANyubuqfZWTveU//DYVGsDG7RKL/vEw==}
    engines: {node: '>=0.10.0'}

  resolve-dir@1.0.1:
    resolution: {integrity: sha512-R7uiTjECzvOsWSfdM0QKFNBVFcK27aHOUwdvK53BcW8zqnGdYp0Fbj82cy54+2A4P2tFM22J5kRfe1R+lM/1yg==}
    engines: {node: '>=0.10.0'}

  resolve-from@4.0.0:
    resolution: {integrity: sha512-pb/MYmXstAkysRFx8piNI1tGFNQIFA3vkE3Gq4EuA1dF6gHp/+vgZqsCGJapvy8N3Q+4o7FwvquPJcnZ7RYy4g==}
    engines: {node: '>=4'}

  resolve-pkg-maps@1.0.0:
    resolution: {integrity: sha512-seS2Tj26TBVOC2NIc2rOe2y2ZO7efxITtLZcGSOnHHNOQ7CkiUBfw0Iw2ck6xkIhPwLhKNLS8BO+hEpngQlqzw==}

  resolve@1.22.10:
    resolution: {integrity: sha512-NPRy+/ncIMeDlTAsuqwKIiferiawhefFJtkNSW0qZJEqMEb+qBt/77B/jGeeek+F0uOeN05CDa6HXbbIgtVX4w==}
    engines: {node: '>= 0.4'}
    hasBin: true

  resolve@2.0.0-next.5:
    resolution: {integrity: sha512-U7WjGVG9sH8tvjW5SmGbQuui75FiyjAX72HX15DwBBwF9dNiQZRQAg9nnPhYy+TUnE0+VcrttuvNI8oSxZcocA==}
    hasBin: true

  restore-cursor@3.1.0:
    resolution: {integrity: sha512-l+sSefzHpj5qimhFSE5a8nufZYAM3sBSVMAPtYkmC+4EH2anSGaEMXSD0izRQbu9nfyQ9y5JrVmp7E8oZrUjvA==}
    engines: {node: '>=8'}

  reusify@1.0.4:
    resolution: {integrity: sha512-U9nH88a3fc/ekCF1l0/UP1IosiuIjyTh7hBvXVMHYgVcfGvt897Xguj2UOLDeI5BG2m7/uwyaLVT6fbtCwTyzw==}
    engines: {iojs: '>=1.0.0', node: '>=0.10.0'}

  run-parallel@1.2.0:
    resolution: {integrity: sha512-5l4VyZR86LZ/lDxZTR6jqL8AFE2S0IFLMP26AbjsLVADxHdhB/c0GUsH+y39UfCi3dzz8OlQuPmnaJOMoDHQBA==}

  safe-array-concat@1.1.3:
    resolution: {integrity: sha512-AURm5f0jYEOydBj7VQlVvDrjeFgthDdEF5H1dP+6mNpoXOMo1quQqJ4wvJDyRZ9+pO3kGWoOdmV08cSv2aJV6Q==}
    engines: {node: '>=0.4'}

  safe-buffer@5.1.2:
    resolution: {integrity: sha512-Gd2UZBJDkXlY7GbJxfsE8/nvKkUEU1G38c1siN6QP6a9PT9MmHB8GnpscSmMJSoF8LOIrt8ud/wPtojys4G6+g==}

  safe-buffer@5.2.1:
    resolution: {integrity: sha512-rp3So07KcdmmKbGvgaNxQSJr7bGVSVk5S9Eq1F+ppbRo70+YeaDxkw5Dd8NPN+GD6bjnYm2VuPuCXmpuYvmCXQ==}

  safe-push-apply@1.0.0:
    resolution: {integrity: sha512-iKE9w/Z7xCzUMIZqdBsp6pEQvwuEebH4vdpjcDWnyzaI6yl6O9FHvVpmGelvEHNsoY6wGblkxR6Zty/h00WiSA==}
    engines: {node: '>= 0.4'}

  safe-regex-test@1.1.0:
    resolution: {integrity: sha512-x/+Cz4YrimQxQccJf5mKEbIa1NzeCRNI5Ecl/ekmlYaampdNLPalVyIcCZNNH3MvmqBugV5TMYZXv0ljslUlaw==}
    engines: {node: '>= 0.4'}

  safe-stable-stringify@2.5.0:
    resolution: {integrity: sha512-b3rppTKm9T+PsVCBEOUR46GWI7fdOs00VKZ1+9c1EWDaDMvjQc6tUwuFyIprgGgTcWoVHSKrU8H31ZHA2e0RHA==}
    engines: {node: '>=10'}

  sanitize-filename@1.6.3:
    resolution: {integrity: sha512-y/52Mcy7aw3gRm7IrcGDFx/bCk4AhRh2eI9luHOQM86nZsqwiRkkq2GekHXBBD+SmPidc8i2PqtYZl+pWJ8Oeg==}

  sass@1.77.4:
    resolution: {integrity: sha512-vcF3Ckow6g939GMA4PeU7b2K/9FALXk2KF9J87txdHzXbUF9XRQRwSxcAs/fGaTnJeBFd7UoV22j3lzMLdM0Pw==}
    engines: {node: '>=14.0.0'}
    hasBin: true

  scheduler@0.25.0:
    resolution: {integrity: sha512-xFVuu11jh+xcO7JOAGJNOXld8/TcEHK/4CituBUeUb5hqxJLj9YuemAEuvm9gQ/+pgXYfbQuqAkiYu+u7YEsNA==}

  scmp@2.1.0:
    resolution: {integrity: sha512-o/mRQGk9Rcer/jEEw/yw4mwo3EU/NvYvp577/Btqrym9Qy5/MdWGBqipbALgd2lrdWTJ5/gqDusxfnQBxOxT2Q==}

  secure-json-parse@2.7.0:
    resolution: {integrity: sha512-6aU+Rwsezw7VR8/nyvKTx8QpWH9FrcYiXXlqC4z5d5XQBDRqtbfsRjnwGyqbi3gddNtWHuEk9OANUotL26qKUw==}

  selderee@0.11.0:
    resolution: {integrity: sha512-5TF+l7p4+OsnP8BCCvSyZiSPc4x4//p5uPwK8TCnVPJYRmU2aYKMpOXvw8zM5a5JvuuCGN1jmsMwuU2W02ukfA==}

  semver@6.3.1:
    resolution: {integrity: sha512-BR7VvDCVHO+q2xBEWskxS6DJE1qRnb7DxzUrogb71CWoSficBxYsiAGd+Kl0mmq/MprG9yArRkyrQxTO6XjMzA==}
    hasBin: true

  semver@7.6.3:
    resolution: {integrity: sha512-oVekP1cKtI+CTDvHWYFUcMtsK/00wmAEfyqKfNdARm8u1wNVhSgaX7A8d4UuIlUI5e84iEwOhs7ZPYRmzU9U6A==}
    engines: {node: '>=10'}
    hasBin: true

  server-only@0.0.1:
    resolution: {integrity: sha512-qepMx2JxAa5jjfzxG79yPPq+8BuFToHd1hm7kI+Z4zAq1ftQiP7HcxMhDDItrbtwVeLg/cY2JnKnrcFkmiswNA==}

  set-function-length@1.2.2:
    resolution: {integrity: sha512-pgRc4hJ4/sNjWCSS9AmnS40x3bNMDTknHgL5UaMBTMyJnU90EgWh1Rz+MC9eFu4BuN/UwZjKQuY/1v3rM7HMfg==}
    engines: {node: '>= 0.4'}

  set-function-name@2.0.2:
    resolution: {integrity: sha512-7PGFlmtwsEADb0WYyvCMa1t+yke6daIG4Wirafur5kcf+MhUnPms1UeR0CKQdTZD81yESwMHbtn+TR+dMviakQ==}
    engines: {node: '>= 0.4'}

  set-proto@1.0.0:
    resolution: {integrity: sha512-RJRdvCo6IAnPdsvP/7m6bsQqNnn1FCBX5ZNtFL98MmFF/4xAIJTIg1YbHW5DC2W5SKZanrC6i4HsJqlajw/dZw==}
    engines: {node: '>= 0.4'}

  sharp@0.33.5:
    resolution: {integrity: sha512-haPVm1EkS9pgvHrQ/F3Xy+hgcuMV0Wm9vfIBSiwZ05k+xgb0PkBQpGsAA/oWdDobNaZTH5ppvHtzCFbnSEwHVw==}
    engines: {node: ^18.17.0 || ^20.3.0 || >=21.0.0}

  shebang-command@2.0.0:
    resolution: {integrity: sha512-kHxr2zZpYtdmrN1qDjrrX/Z1rR1kG8Dx+gkpK1G4eXmvXswmcE1hTWBWYUzlraYw1/yZp6YuDY77YtvbN0dmDA==}
    engines: {node: '>=8'}

  shebang-regex@3.0.0:
    resolution: {integrity: sha512-7++dFhtcx3353uBaq8DDR4NuxBetBzC7ZQOhmTQInHEd6bSrXdiEyzCvG07Z44UYdLShWUyXt5M/yhz8ekcb1A==}
    engines: {node: '>=8'}

  side-channel-list@1.0.0:
    resolution: {integrity: sha512-FCLHtRD/gnpCiCHEiJLOwdmFP+wzCmDEkc9y7NsYxeF4u7Btsn1ZuwgwJGxImImHicJArLP4R0yX4c2KCrMrTA==}
    engines: {node: '>= 0.4'}

  side-channel-map@1.0.1:
    resolution: {integrity: sha512-VCjCNfgMsby3tTdo02nbjtM/ewra6jPHmpThenkTYh8pG9ucZ/1P8So4u4FGBek/BjpOVsDCMoLA/iuBKIFXRA==}
    engines: {node: '>= 0.4'}

  side-channel-weakmap@1.0.2:
    resolution: {integrity: sha512-WPS/HvHQTYnHisLo9McqBHOJk2FkHO/tlpvldyrnem4aeQp4hai3gythswg6p01oSoTl58rcpiFAjF2br2Ak2A==}
    engines: {node: '>= 0.4'}

  side-channel@1.1.0:
    resolution: {integrity: sha512-ZX99e6tRweoUXqR+VBrslhda51Nh5MTQwou5tnUDgbtyM0dBgmhEDtWGP/xbKn6hqfPRHujUNwz5fy/wbbhnpw==}
    engines: {node: '>= 0.4'}

  sift@17.1.3:
    resolution: {integrity: sha512-Rtlj66/b0ICeFzYTuNvX/EF1igRbbnGSvEyT79McoZa/DeGhMyC5pWKOEsZKnpkqtSeovd5FL/bjHWC3CIIvCQ==}

  signal-exit@3.0.7:
    resolution: {integrity: sha512-wnD2ZE+l+SPC/uoS0vXeE9L1+0wuaMqKlfz9AMUo38JsyLSBWSFcHR1Rri62LZc12vLr1gb3jl7iwQhgwpAbGQ==}

  signal-exit@4.1.0:
    resolution: {integrity: sha512-bzyZ1e88w9O1iNJbKnOlvYTrWPDl46O1bG0D3XInv+9tkPrxrN8jUUTiFlDkkmKWgn1M6CfIA13SuGqOa9Korw==}
    engines: {node: '>=14'}

  simple-swizzle@0.2.2:
    resolution: {integrity: sha512-JA//kQgZtbuY83m+xT+tXJkmJncGMTFT+C+g2h2R9uxkYIrE2yy9sgmcLhCnw57/WSD+Eh3J97FPEDFnbXnDUg==}

  simple-wcswidth@1.0.1:
    resolution: {integrity: sha512-xMO/8eNREtaROt7tJvWJqHBDTMFN4eiQ5I4JRMuilwfnFcV5W9u7RUkueNkdw0jPqGMX36iCywelS5yilTuOxg==}

  sisteransi@1.0.5:
    resolution: {integrity: sha512-bLGGlR1QxBcynn2d5YmDX4MGjlZvy2MRBDRNHLJ8VI6l6+9FUiyTFNJ0IveOSP0bcXgVDPRcfGqA0pjaqUpfVg==}

  socket.io-adapter@2.5.5:
    resolution: {integrity: sha512-eLDQas5dzPgOWCk9GuuJC2lBqItuhKI4uxGgo9aIV7MYbk2h9Q6uULEh8WBzThoI7l+qU9Ast9fVUmkqPP9wYg==}

  socket.io-parser@4.2.4:
    resolution: {integrity: sha512-/GbIKmo8ioc+NIWIhwdecY0ge+qVBSMdgxGygevmdHj24bsfgtCmcUUcQ5ZzcylGFHsN3k4HB4Cgkl96KVnuew==}
    engines: {node: '>=10.0.0'}

  socket.io@4.8.0:
    resolution: {integrity: sha512-8U6BEgGjQOfGz3HHTYaC/L1GaxDCJ/KM0XTkJly0EhZ5U/du9uNEZy4ZgYzEzIqlx2CMm25CrCqr1ck899eLNA==}
    engines: {node: '>=10.2.0'}

  sonic-boom@4.2.0:
    resolution: {integrity: sha512-INb7TM37/mAcsGmc9hyyI6+QR3rR1zVRu36B0NeGXKnOOLiZOfER5SA+N7X7k3yUYRzLWafduTDvJAfDswwEww==}

  sonner@1.7.2:
    resolution: {integrity: sha512-zMbseqjrOzQD1a93lxahm+qMGxWovdMxBlkTbbnZdNqVLt4j+amF9PQxUCL32WfztOFt9t9ADYkejAL3jF9iNA==}
    peerDependencies:
      react: ^18.0.0 || ^19.0.0 || ^19.0.0-rc
      react-dom: ^18.0.0 || ^19.0.0 || ^19.0.0-rc

  source-map-js@1.2.1:
    resolution: {integrity: sha512-UXWMKhLOwVKb728IUtQPXxfYU+usdybtUrK/8uGE8CQMvrhOpwvzDBwj0QhSL7MQc7vIsISBG8VQ8+IDQxpfQA==}
    engines: {node: '>=0.10.0'}

  source-map@0.5.7:
    resolution: {integrity: sha512-LbrmJOMUSdEVxIKvdcJzQC+nQhe8FUZQTXQy6+I75skNgn3OoQ0DZA8YnFa7gp8tqtL3KPf1kmo0R5DoApeSGQ==}
    engines: {node: '>=0.10.0'}

  sparse-bitfield@3.0.3:
    resolution: {integrity: sha512-kvzhi7vqKTfkh0PZU+2D2PIllw2ymqJKujUcyPMd9Y75Nv4nPbGJZXNhxsgdQab2BmlDct1YnfQCguEvHr7VsQ==}

  split2@4.2.0:
    resolution: {integrity: sha512-UcjcJOWknrNkF6PLX83qcHM6KHgVKNkV62Y8a5uYDVv9ydGQVwAHMKqHdJje1VTWpljG0WYpCDhrCdAOYH4TWg==}
    engines: {node: '>= 10.x'}

  stable-hash@0.0.4:
    resolution: {integrity: sha512-LjdcbuBeLcdETCrPn9i8AYAZ1eCtu4ECAWtP7UleOiZ9LzVxRzzUZEoZ8zB24nhkQnDWyET0I+3sWokSDS3E7g==}

  state-local@1.0.7:
    resolution: {integrity: sha512-HTEHMNieakEnoe33shBYcZ7NX83ACUjCu8c40iOGEZsngj9zRnkqS9j1pqQPXwobB0ZcVTk27REb7COQ0UR59w==}

  stream-browserify@3.0.0:
    resolution: {integrity: sha512-H73RAHsVBapbim0tU2JwwOiXUj+fikfiaoYAKHF3VJfA0pe2BCzkhAHBlLG6REzE+2WNZcxOXjK7lkso+9euLA==}

  streamsearch@1.1.0:
    resolution: {integrity: sha512-Mcc5wHehp9aXz1ax6bZUyY5afg9u2rv5cqQI3mRrYkGC8rW2hM02jWuwjtL++LS5qinSyhj2QfLyNsuc+VsExg==}
    engines: {node: '>=10.0.0'}

  string-width@4.2.3:
    resolution: {integrity: sha512-wKyQRQpjJ0sIp62ErSZdGsjMJWsap5oRNihHhu6G7JVO/9jIB6UyevL+tXuOqrng8j/cxKTWyWUwvSTriiZz/g==}
    engines: {node: '>=8'}

  string-width@5.1.2:
    resolution: {integrity: sha512-HnLOCR3vjcY8beoNLtcjZ5/nxn2afmME6lhrDrebokqMap+XbeW8n9TXpPDOqdGK5qcI3oT0GKTW6wC7EMiVqA==}
    engines: {node: '>=12'}

  string.prototype.includes@2.0.1:
    resolution: {integrity: sha512-o7+c9bW6zpAdJHTtujeePODAhkuicdAryFsfVKwA+wGw89wJ4GTY484WTucM9hLtDEOpOvI+aHnzqnC5lHp4Rg==}
    engines: {node: '>= 0.4'}

  string.prototype.matchall@4.0.12:
    resolution: {integrity: sha512-6CC9uyBL+/48dYizRf7H7VAYCMCNTBeM78x/VTUe9bFEaxBepPJDa1Ow99LqI/1yF7kuy7Q3cQsYMrcjGUcskA==}
    engines: {node: '>= 0.4'}

  string.prototype.repeat@1.0.0:
    resolution: {integrity: sha512-0u/TldDbKD8bFCQ/4f5+mNRrXwZ8hg2w7ZR8wa16e8z9XpePWl3eGEcUD0OXpEH/VJH/2G3gjUtR3ZOiBe2S/w==}

  string.prototype.trim@1.2.10:
    resolution: {integrity: sha512-Rs66F0P/1kedk5lyYyH9uBzuiI/kNRmwJAR9quK6VOtIpZ2G+hMZd+HQbbv25MgCA6gEffoMZYxlTod4WcdrKA==}
    engines: {node: '>= 0.4'}

  string.prototype.trimend@1.0.9:
    resolution: {integrity: sha512-G7Ok5C6E/j4SGfyLCloXTrngQIQU3PWtXGst3yM7Bea9FRURf1S42ZHlZZtsNque2FN2PoUhfZXYLNWwEr4dLQ==}
    engines: {node: '>= 0.4'}

  string.prototype.trimstart@1.0.8:
    resolution: {integrity: sha512-UXSH262CSZY1tfu3G3Secr6uGLCFVPMhIqHjlgCUtCCcgihYc/xKs9djMTMUOb2j1mVSeU8EU6NWc/iQKU6Gfg==}
    engines: {node: '>= 0.4'}

  string_decoder@0.10.31:
    resolution: {integrity: sha512-ev2QzSzWPYmy9GuqfIVildA4OdcGLeFZQrq5ys6RtiuF+RQQiZWr8TZNyAcuVXyQRYfEO+MsoB/1BuQVhOJuoQ==}

  string_decoder@1.1.1:
    resolution: {integrity: sha512-n/ShnvDi6FHbbVfviro+WojiFzv+s8MPMHBczVePfUpDJLwoLT0ht1l4YwBCbi8pJAveEEdnkHyPyTP/mzRfwg==}

  string_decoder@1.3.0:
    resolution: {integrity: sha512-hkRX8U1WjJFd8LsDJ2yQ/wWWxaopEsABU1XfkM8A+j0+85JAGppt16cr1Whg6KIbb4okU6Mql6BOj+uup/wKeA==}

  stringify-entities@4.0.4:
    resolution: {integrity: sha512-IwfBptatlO+QCJUo19AqvrPNqlVMpW9YEL2LIVY+Rpv2qsjCGxaDLNRgeGsQWJhfItebuJhsGSLjaBbNSQ+ieg==}

  strip-ansi@6.0.1:
    resolution: {integrity: sha512-Y38VPSHcqkFrCpFnQ9vuSXmquuv5oXOKpGeT6aGrr3o3Gc9AlVa6JBfUSOCnbxGGZF+/0ooI7KrPuUSztUdU5A==}
    engines: {node: '>=8'}

  strip-ansi@7.1.0:
    resolution: {integrity: sha512-iq6eVVI64nQQTRYq2KtEg2d2uU7LElhTJwsH4YzIHZshxlgZms/wIc4VoDQTlG/IvVIrBKG06CrZnp0qv7hkcQ==}
    engines: {node: '>=12'}

  strip-bom@3.0.0:
    resolution: {integrity: sha512-vavAMRXOgBVNF6nyEEmL3DBK19iRpDcoIwW+swQ+CbGiu7lju6t+JklA1MHweoWtadgt4ISVUsXLyDq34ddcwA==}
    engines: {node: '>=4'}

  strip-json-comments@3.1.1:
    resolution: {integrity: sha512-6fPc+R4ihwqP6N/aIv2f1gMH8lOVtWQHoqC4yK6oSDVVocumAsfCqjkXnqiYMhmMwS/mEHLp7Vehlt3ql6lEig==}
    engines: {node: '>=8'}

  stripe@17.5.0:
    resolution: {integrity: sha512-kcyeAkDFjGsVl17FqnG7q/+xIjt0ZjOo9Dm+q8deAvs2Xe4iAHrhxyoP4etUVFc+/LZJANjIPVR+ZOnt9hr/Ug==}
    engines: {node: '>=12.*'}

  strnum@1.0.5:
    resolution: {integrity: sha512-J8bbNyKKXl5qYcR36TIO8W3mVGVHrmmxsd5PAItGkmyzwJvybiw2IVq5nqd0i4LSNSkB/sx9VHllbfFdr9k1JA==}

  strtok3@8.1.0:
    resolution: {integrity: sha512-ExzDvHYPj6F6QkSNe/JxSlBxTh3OrI6wrAIz53ulxo1c4hBJ1bT9C/JrAthEKHWG9riVH3Xzg7B03Oxty6S2Lw==}
    engines: {node: '>=16'}

  styled-jsx@5.1.6:
    resolution: {integrity: sha512-qSVyDTeMotdvQYoHWLNGwRFJHC+i+ZvdBRYosOFgC+Wg1vx4frN2/RG/NA7SYqqvKNLf39P2LSRA2pu6n0XYZA==}
    engines: {node: '>= 12.0.0'}
    peerDependencies:
      '@babel/core': '*'
      babel-plugin-macros: '*'
      react: '>= 16.8.0 || 17.x.x || ^18.0.0-0 || ^19.0.0-0'
    peerDependenciesMeta:
      '@babel/core':
        optional: true
      babel-plugin-macros:
        optional: true

  stylis@4.2.0:
    resolution: {integrity: sha512-Orov6g6BB1sDfYgzWfTHDOxamtX1bE/zo104Dh9e6fqJ3PooipYyfJ0pUmrZO2wAvO8YbEyeFrkV91XTsGMSrw==}

  sucrase@3.35.0:
    resolution: {integrity: sha512-8EbVDiu9iN/nESwxeSxDKe0dunta1GOlHufmSSXxMD2z2/tMZpDMpvXQGsc+ajGo8y2uYUmixaSRUc/QPoQ0GA==}
    engines: {node: '>=16 || 14 >=14.17'}
    hasBin: true

  supports-color@7.2.0:
    resolution: {integrity: sha512-qpCAvRl9stuOHveKsn7HncJRvv501qIacKzQlO/+Lwxc9+0q2wLyv4Dfvt80/DPn2pqOBsJdDiogXGR9+OvwRw==}
    engines: {node: '>=8'}

  supports-preserve-symlinks-flag@1.0.0:
    resolution: {integrity: sha512-ot0WnXS9fgdkgIcePe6RHNk1WA8+muPa6cSjeR3V8K27q9BB1rTE3R1p7Hv0z1ZyAc8s6Vvv8DIyWf681MAt0w==}
    engines: {node: '>= 0.4'}

  tabbable@6.2.0:
    resolution: {integrity: sha512-Cat63mxsVJlzYvN51JmVXIgNoUokrIaT2zLclCXjRd8boZ0004U4KCs/sToJ75C6sdlByWxpYnb5Boif1VSFew==}

  tailwind-merge@2.6.0:
    resolution: {integrity: sha512-P+Vu1qXfzediirmHOC3xKGAYeZtPcV9g76X+xg2FD4tYgR71ewMA35Y3sCz3zhiN/dwefRpJX0yBcgwi1fXNQA==}

  tailwindcss-animate@1.0.7:
    resolution: {integrity: sha512-bl6mpH3T7I3UFxuvDEXLxy/VuFxBk5bbzplh7tXI68mwMokNYd1t9qPBHlnyTwfa4JGC4zP516I1hYYtQ/vspA==}
    peerDependencies:
      tailwindcss: '>=3.0.0 || insiders'

  tailwindcss-scoped-preflight@3.4.10:
    resolution: {integrity: sha512-eYG6wGrcaA2nu+iUSUB1kLR+kyq99mYD6PQaFo5Yp287KHm2uN8FBi37k56f8jeblCbDXe1HeeFnLSCSRTko4Q==}
    peerDependencies:
      postcss: ^8
      tailwindcss: ^3

  tailwindcss@3.4.17:
    resolution: {integrity: sha512-w33E2aCvSDP0tW9RZuNXadXlkHXqFzSkQew/aIa2i/Sj8fThxwovwlXHSPXTbAHwEIhBFXAedUhP2tueAKP8Og==}
    engines: {node: '>=14.0.0'}
    hasBin: true

  tapable@2.2.1:
    resolution: {integrity: sha512-GNzQvQTOIP6RyTfE2Qxb8ZVlNmw0n88vp1szwWRimP02mnTsx3Wtn5qRdqY9w2XduFNUgvOwhNnQsjwCp+kqaQ==}
    engines: {node: '>=6'}

  thenify-all@1.6.0:
    resolution: {integrity: sha512-RNxQH/qI8/t3thXJDwcstUO4zeqo64+Uy/+sNVRBx4Xn2OX+OZ9oP+iJnNFqplFra2ZUVeKCSa2oVWi3T4uVmA==}
    engines: {node: '>=0.8'}

  thenify@3.3.1:
    resolution: {integrity: sha512-RVZSIV5IG10Hk3enotrhvz0T9em6cyHBLkH/YAZuKqd8hRkKhSfCGIcP2KUY0EPxndzANBmNllzWPwak+bheSw==}

  thread-stream@3.1.0:
    resolution: {integrity: sha512-OqyPZ9u96VohAyMfJykzmivOrY2wfMSf3C5TtFJVgN+Hm6aj+voFhlK+kZEIv2FBh1X6Xp3DlnCOfEQ3B2J86A==}

  through2@2.0.5:
    resolution: {integrity: sha512-/mrRod8xqpA+IHSLyGCQ2s8SPHiCDEeQJSep1jqLYeEUClOFG2Qsh+4FU6G9VeqpZnGW/Su8LQGc4YKni5rYSQ==}

  tinyglobby@0.2.10:
    resolution: {integrity: sha512-Zc+8eJlFMvgatPZTl6A9L/yht8QqdmUNtURHaKZLmKBE12hNPSrqNkUp2cs3M/UKmNVVAMFQYSjYIVHDjW5zew==}
    engines: {node: '>=12.0.0'}

  to-regex-range@5.0.1:
    resolution: {integrity: sha512-65P7iz6X5yEr1cwcgvQxbbIw7Uk3gOy5dIdtZ4rDveLqhrdJP+Li/Hx6tyK0NEb+2GCyneCMJiGqrADCSNk8sQ==}
    engines: {node: '>=8.0'}

  token-types@6.0.0:
    resolution: {integrity: sha512-lbDrTLVsHhOMljPscd0yitpozq7Ga2M5Cvez5AjGg8GASBjtt6iERCAJ93yommPmz62fb45oFIXHEZ3u9bfJEA==}
    engines: {node: '>=14.16'}

  tr46@0.0.3:
    resolution: {integrity: sha512-N3WMsuqV66lT30CrXNbEjx4GEwlow3v6rr4mCcv6prnfwhS01rkgyFdjPNBYd9br7LpXV1+Emh01fHnq2Gdgrw==}

  tr46@5.0.0:
    resolution: {integrity: sha512-tk2G5R2KRwBd+ZN0zaEXpmzdKyOYksXwywulIX95MBODjSzMIuQnQ3m8JxgbhnL1LeVo7lqQKsYa1O3Htl7K5g==}
    engines: {node: '>=18'}

  truncate-utf8-bytes@1.0.2:
    resolution: {integrity: sha512-95Pu1QXQvruGEhv62XCMO3Mm90GscOCClvrIUwCM0PYOXK3kaF3l3sIHxx71ThJfcbM2O5Au6SO3AWCSEfW4mQ==}

  ts-api-utils@2.0.0:
    resolution: {integrity: sha512-xCt/TOAc+EOHS1XPnijD3/yzpH6qg2xppZO1YDqGoVsNXfQfzHpOdNuXwrwOU8u4ITXJyDCTyt8w5g1sZv9ynQ==}
    engines: {node: '>=18.12'}
    peerDependencies:
      typescript: '>=4.8.4'

  ts-essentials@10.0.3:
    resolution: {integrity: sha512-/FrVAZ76JLTWxJOERk04fm8hYENDo0PWSP3YLQKxevLwWtxemGcl5JJEzN4iqfDlRve0ckyfFaOBu4xbNH/wZw==}
    peerDependencies:
      typescript: '>=4.5.0'
    peerDependenciesMeta:
      typescript:
        optional: true

  ts-interface-checker@0.1.13:
    resolution: {integrity: sha512-Y/arvbn+rrz3JCKl9C4kVNfTfSm2/mEp5FSz5EsZSANGPSlQrpRI5M4PKF+mJnE52jOO90PnPSc3Ur3bTQw0gA==}

  tsconfig-paths@3.15.0:
    resolution: {integrity: sha512-2Ac2RgzDe/cn48GvOe3M+o82pEFewD3UPbyoUHHdKasHwJKjds4fLXWf/Ux5kATBKN20oaFGu+jbElp1pos0mg==}

  tslib@1.14.1:
    resolution: {integrity: sha512-Xni35NKzjgMrwevysHTCArtLDpPvye8zV/0E4EyYn43P7/7qvQwPh9BGkHewbMulVntbigmcT7rdX3BNo9wRJg==}

  tslib@2.8.1:
    resolution: {integrity: sha512-oJFu94HQb+KVduSUQL7wnpmqnfmLsOA/nAh6b6EH0wCEoK0/mPeXU6c3wKDV83MkOuHPRHtSXKKU99IBazS/2w==}

  tsx@4.19.2:
    resolution: {integrity: sha512-pOUl6Vo2LUq/bSa8S5q7b91cgNSjctn9ugq/+Mvow99qW6x/UZYwzxy/3NmqoT66eHYfCVvFvACC58UBPFf28g==}
    engines: {node: '>=18.0.0'}
    hasBin: true

  type-check@0.4.0:
    resolution: {integrity: sha512-XleUoc9uwGXqjWwXaUTZAmzMcFZ5858QA2vvx1Ur5xIcixXIP+8LnFDgRplU30us6teqdlskFfu+ae4K79Ooew==}
    engines: {node: '>= 0.8.0'}

  typed-array-buffer@1.0.3:
    resolution: {integrity: sha512-nAYYwfY3qnzX30IkA6AQZjVbtK6duGontcQm1WSG1MD94YLqK0515GNApXkoxKOWMusVssAHWLh9SeaoefYFGw==}
    engines: {node: '>= 0.4'}

  typed-array-byte-length@1.0.3:
    resolution: {integrity: sha512-BaXgOuIxz8n8pIq3e7Atg/7s+DpiYrxn4vdot3w9KbnBhcRQq6o3xemQdIfynqSeXeDrF32x+WvfzmOjPiY9lg==}
    engines: {node: '>= 0.4'}

  typed-array-byte-offset@1.0.4:
    resolution: {integrity: sha512-bTlAFB/FBYMcuX81gbL4OcpH5PmlFHqlCCpAl8AlEzMz5k53oNDvN8p1PNOWLEmI2x4orp3raOFB51tv9X+MFQ==}
    engines: {node: '>= 0.4'}

  typed-array-length@1.0.7:
    resolution: {integrity: sha512-3KS2b+kL7fsuk/eJZ7EQdnEmQoaho/r6KUef7hxvltNA5DR8NAUM+8wJMbJyZ4G9/7i3v5zPBIMN5aybAh2/Jg==}
    engines: {node: '>= 0.4'}

  typescript-eslint@8.22.0:
    resolution: {integrity: sha512-Y2rj210FW1Wb6TWXzQc5+P+EWI9/zdS57hLEc0gnyuvdzWo8+Y8brKlbj0muejonhMI/xAZCnZZwjbIfv1CkOw==}
    engines: {node: ^18.18.0 || ^20.9.0 || >=21.1.0}
    peerDependencies:
      eslint: ^8.57.0 || ^9.0.0
      typescript: '>=4.8.4 <5.8.0'

  typescript@5.7.2:
    resolution: {integrity: sha512-i5t66RHxDvVN40HfDd1PsEThGNnlMCMT3jMUuoh9/0TaqWevNontacunWyN02LA9/fIbEWlcHZcgTKb9QoaLfg==}
    engines: {node: '>=14.17'}
    hasBin: true

  uint8array-extras@1.4.0:
    resolution: {integrity: sha512-ZPtzy0hu4cZjv3z5NW9gfKnNLjoz4y6uv4HlelAjDK7sY/xOkKZv9xK/WQpcsBB3jEybChz9DPC2U/+cusjJVQ==}
    engines: {node: '>=18'}

  unbox-primitive@1.1.0:
    resolution: {integrity: sha512-nWJ91DjeOkej/TA8pXQ3myruKpKEYgqvpw9lz4OPHj/NWFNluYrjbz9j01CJ8yKQd2g4jFoOkINCTW2I5LEEyw==}
    engines: {node: '>= 0.4'}

  undici-types@6.20.0:
    resolution: {integrity: sha512-Ny6QZ2Nju20vw1SRHe3d9jVu6gJ+4e3+MMpqu7pqE5HT6WsTSlce++GQmK5UXS8mzV8DSYHrQH+Xrf2jVcuKNg==}

  unfetch@4.2.0:
    resolution: {integrity: sha512-F9p7yYCn6cIW9El1zi0HI6vqpeIvBsr3dSuRO6Xuppb1u5rXpCPmMvLSyECLhybr9isec8Ohl0hPekMVrEinDA==}

  unist-util-is@6.0.0:
    resolution: {integrity: sha512-2qCTHimwdxLfz+YzdGfkqNlH0tLi9xjTnHddPmJwtIG9MGsdbutfTc4P+haPD7l7Cjxf/WZj+we5qfVPvvxfYw==}

  unist-util-position-from-estree@2.0.0:
    resolution: {integrity: sha512-KaFVRjoqLyF6YXCbVLNad/eS4+OfPQQn2yOd7zF/h5T/CSL2v8NpN6a5TPvtbXthAGw5nG+PuTtq+DdIZr+cRQ==}

  unist-util-stringify-position@4.0.0:
    resolution: {integrity: sha512-0ASV06AAoKCDkS2+xw5RXJywruurpbC4JZSm7nr7MOt1ojAzvyyaO+UxZf18j8FCF6kmzCZKcAgN/yu2gm2XgQ==}

  unist-util-visit-parents@6.0.1:
    resolution: {integrity: sha512-L/PqWzfTP9lzzEa6CKs0k2nARxTdZduw3zyh8d2NVBnsyvHjSX4TWse388YrrQKbvI8w20fGjGlhgT96WwKykw==}

  unist-util-visit@5.0.0:
    resolution: {integrity: sha512-MR04uvD+07cwl/yhVuVWAtw+3GOR/knlL55Nd/wAdblk27GCVt3lqpTivy/tkJcZoNPzTwS1Y+KMojlLDhoTzg==}

  untildify@4.0.0:
    resolution: {integrity: sha512-KK8xQ1mkzZeg9inewmFVDNkg3l5LUhoq9kN6iWYB/CC9YMG8HA+c1Q8HwDe6dEX7kErrEVNVBO3fWsVq5iDgtw==}
    engines: {node: '>=8'}

  update-browserslist-db@1.1.2:
    resolution: {integrity: sha512-PPypAm5qvlD7XMZC3BujecnaOxwhrtoFR+Dqkk5Aa/6DssiH0ibKoketaj9w8LP7Bont1rYeoV5plxD7RTEPRg==}
    hasBin: true
    peerDependencies:
      browserslist: '>= 4.21.0'

  uri-js@4.4.1:
    resolution: {integrity: sha512-7rKUyy33Q1yc98pQ1DAmLtwX109F7TIfWlW1Ydo8Wl1ii1SeHieeh0HHfPeL2fMXK6z0s8ecKs9frCuLJvndBg==}

  use-callback-ref@1.3.3:
    resolution: {integrity: sha512-jQL3lRnocaFtu3V00JToYz/4QkNWswxijDaCVNZRiRTO3HQDLsdu1ZtmIUvV4yPp+rvWm5j0y0TG/S61cuijTg==}
    engines: {node: '>=10'}
    peerDependencies:
      '@types/react': '*'
      react: ^16.8.0 || ^17.0.0 || ^18.0.0 || ^19.0.0 || ^19.0.0-rc
    peerDependenciesMeta:
      '@types/react':
        optional: true

  use-context-selector@2.0.0:
    resolution: {integrity: sha512-owfuSmUNd3eNp3J9CdDl0kMgfidV+MkDvHPpvthN5ThqM+ibMccNE0k+Iq7TWC6JPFvGZqanqiGCuQx6DyV24g==}
    peerDependencies:
      react: '>=18.0.0'
      scheduler: '>=0.19.0'

  use-intl@3.26.3:
    resolution: {integrity: sha512-yY0a2YseO17cKwHA9M6fcpiEJ2Uo81DEU0NOUxNTp6lJVNOuI6nULANPVVht6IFdrYFtlsMmMoc97+Eq9/Tnng==}
    peerDependencies:
      react: ^16.8.0 || ^17.0.0 || ^18.0.0 || >=19.0.0-rc <19.0.0 || ^19.0.0

  use-isomorphic-layout-effect@1.2.0:
    resolution: {integrity: sha512-q6ayo8DWoPZT0VdG4u3D3uxcgONP3Mevx2i2b0434cwWBoL+aelL1DzkXI6w3PhTZzUeR2kaVlZn70iCiseP6w==}
    peerDependencies:
      '@types/react': '*'
      react: ^16.8.0 || ^17.0.0 || ^18.0.0 || ^19.0.0
    peerDependenciesMeta:
      '@types/react':
        optional: true

  use-sidecar@1.1.3:
    resolution: {integrity: sha512-Fedw0aZvkhynoPYlA5WXrMCAMm+nSWdZt6lzJQ7Ok8S6Q+VsHmHpRWndVRJ8Be0ZbkfPc5LRYH+5XrzXcEeLRQ==}
    engines: {node: '>=10'}
    peerDependencies:
      '@types/react': '*'
      react: ^16.8.0 || ^17.0.0 || ^18.0.0 || ^19.0.0 || ^19.0.0-rc
    peerDependenciesMeta:
      '@types/react':
        optional: true

  utf8-byte-length@1.0.5:
    resolution: {integrity: sha512-Xn0w3MtiQ6zoz2vFyUVruaCL53O/DwUvkEeOvj+uulMm0BkUGYWmBYVyElqZaSLhY6ZD0ulfU3aBra2aVT4xfA==}

  util-deprecate@1.0.2:
    resolution: {integrity: sha512-EPD5q1uXyFxJpCrLnCc1nHnq3gOa6DZBocAIiI2TaSCA7VCJ1UJDMagCzIkXNsUYfD1daK//LTEQ8xiIbrHtcw==}

  uuid@10.0.0:
    resolution: {integrity: sha512-8XkAphELsDnEGrDxUOHB3RGvXz6TeuYSGEZBOjtTtPm2lwhGBjLgOzLHB63IUWfBpNucQjND6d3AOudO+H3RWQ==}
    hasBin: true

  uuid@9.0.1:
    resolution: {integrity: sha512-b+1eJOlsR9K8HJpow9Ok3fiWOWSIcIzXodvv0rQjVoOVNpWMpxf1wZNpt4y9h10odCNrqnYp1OBzRktckBe3sA==}
    hasBin: true

  vary@1.1.2:
    resolution: {integrity: sha512-BNGbWLfd0eUPabhkXUVm0j8uuvREyTh5ovRa/dyow/BqAbZJyC+5fU+IzQOzmAKzYqYRAISoRhdQr3eIZ/PXqg==}
    engines: {node: '>= 0.8'}

  vfile-message@4.0.2:
    resolution: {integrity: sha512-jRDZ1IMLttGj41KcZvlrYAaI3CfqpLpfpf+Mfig13viT6NKvRzWZ+lXz0Y5D60w6uJIBAOGq9mSHf0gktF0duw==}

  wcwidth@1.0.1:
    resolution: {integrity: sha512-XHPEwS0q6TaxcvG85+8EYkbiCux2XtWG2mkc47Ng2A77BQu9+DqIOJldST4HgPkuea7dvKSj5VgX3P1d4rW8Tg==}

  webidl-conversions@3.0.1:
    resolution: {integrity: sha512-2JAn3z8AR6rjK8Sm8orRC0h/bcl/DqL7tRPdGZ4I1CjdF+EaMLmYxBHyXuKL849eucPFhvBoxMsflfOb8kxaeQ==}

  webidl-conversions@7.0.0:
    resolution: {integrity: sha512-VwddBukDzu71offAQR975unBIGqfKZpM+8ZX6ySk8nYhVoo5CYaZyzt3YBvYtRtO+aoGlqxPg/B87NGVZ/fu6g==}
    engines: {node: '>=12'}

  whatwg-url@14.1.0:
    resolution: {integrity: sha512-jlf/foYIKywAt3x/XWKZ/3rz8OSJPiWktjmk891alJUEjiVxKX9LEO92qH3hv4aJ0mN3MWPvGMCy8jQi95xK4w==}
    engines: {node: '>=18'}

  whatwg-url@5.0.0:
    resolution: {integrity: sha512-saE57nupxk6v3HY35+jzBwYa0rKSy0XR8JSxZPwgLr7ys0IBzhGviA1/TUGJLmSVqs8pb9AnvICXEuOHLprYTw==}

  which-boxed-primitive@1.1.1:
    resolution: {integrity: sha512-TbX3mj8n0odCBFVlY8AxkqcHASw3L60jIuF8jFP78az3C2YhmGvqbHBpAjTRH2/xqYunrJ9g1jSyjCjpoWzIAA==}
    engines: {node: '>= 0.4'}

  which-builtin-type@1.2.1:
    resolution: {integrity: sha512-6iBczoX+kDQ7a3+YJBnh3T+KZRxM/iYNPXicqk66/Qfm1b93iu+yOImkg0zHbj5LNOcNv1TEADiZ0xa34B4q6Q==}
    engines: {node: '>= 0.4'}

  which-collection@1.0.2:
    resolution: {integrity: sha512-K4jVyjnBdgvc86Y6BkaLZEN933SwYOuBFkdmBu9ZfkcAbdVbpITnDmjvZ/aQjRXQrv5EPkTnD1s39GiiqbngCw==}
    engines: {node: '>= 0.4'}

  which-typed-array@1.1.18:
    resolution: {integrity: sha512-qEcY+KJYlWyLH9vNbsr6/5j59AXk5ni5aakf8ldzBvGde6Iz4sxZGkJyWSAueTG7QhOvNRYb1lDdFmL5Td0QKA==}
    engines: {node: '>= 0.4'}

  which@1.3.1:
    resolution: {integrity: sha512-HxJdYWq1MTIQbJ3nw0cqssHoTNU267KlrDuGZ1WYlxDStUtKUhOaJmh112/TZmHxxUfuJqPXSOm7tDyas0OSIQ==}
    hasBin: true

  which@2.0.2:
    resolution: {integrity: sha512-BLI3Tl1TW3Pvl70l3yq3Y64i+awpwXqsGBYWkkqMtnbXgrMD+yj7rhW0kuEDxzJaYXGjEW5ogapKNMEKNMjibA==}
    engines: {node: '>= 8'}
    hasBin: true

  word-wrap@1.2.5:
    resolution: {integrity: sha512-BN22B5eaMMI9UMtjrGd5g5eCYPpCPDUy0FJXbYsaT5zYxjFOckS53SQDE3pWkVoWpHXVb3BrYcEN4Twa55B5cA==}
    engines: {node: '>=0.10.0'}

  wrap-ansi@7.0.0:
    resolution: {integrity: sha512-YVGIj2kamLSTxw6NsZjoBxfSwsn0ycdesmc4p+Q21c5zPuZ1pl+NfxVdxPtdHvmNVOQ6XSYG4AUtyt/Fi7D16Q==}
    engines: {node: '>=10'}

  wrap-ansi@8.1.0:
    resolution: {integrity: sha512-si7QWI6zUMq56bESFvagtmzMdGOtoxfR+Sez11Mobfc7tm+VkUckk9bW2UeffTGVUbOksxmSw0AA2gs8g71NCQ==}
    engines: {node: '>=12'}

  wrappy@1.0.2:
    resolution: {integrity: sha512-l4Sp/DRseor9wL6EvV2+TuQn63dMkPjZ/sp9XkghTEbV9KlPS1xUsZ3u7/IQO4wxtcFB4bgpQPRcR3QCvezPcQ==}

  ws@8.17.1:
    resolution: {integrity: sha512-6XQFvXTkbfUOZOKKILFG1PDK2NDQs4azKQl26T0YS5CxqWLgXajbPZ+h4gZekJyRqFU8pvnbAbbs/3TgRPy+GQ==}
    engines: {node: '>=10.0.0'}
    peerDependencies:
      bufferutil: ^4.0.1
      utf-8-validate: '>=5.0.2'
    peerDependenciesMeta:
      bufferutil:
        optional: true
      utf-8-validate:
        optional: true

  ws@8.18.0:
    resolution: {integrity: sha512-8VbfWfHLbbwu3+N6OKsOMpBdT4kXPDDB9cJk2bJ6mh9ucxdlnNvH1e+roYkKmN9Nxw2yjz7VzeO9oOz2zJ04Pw==}
    engines: {node: '>=10.0.0'}
    peerDependencies:
      bufferutil: ^4.0.1
      utf-8-validate: '>=5.0.2'
    peerDependenciesMeta:
      bufferutil:
        optional: true
      utf-8-validate:
        optional: true

  xss@1.0.15:
    resolution: {integrity: sha512-FVdlVVC67WOIPvfOwhoMETV72f6GbW7aOabBC3WxN/oUdoEMDyLz4OgRv5/gck2ZeNqEQu+Tb0kloovXOfpYVg==}
    engines: {node: '>= 0.10.0'}
    hasBin: true

  xtend@4.0.2:
    resolution: {integrity: sha512-LKYU1iAXJXUgAXn9URjiu+MWhyUXHsvfp7mcuYm9dSUKK0/CjtrUwFAxD82/mCWbtLsGjFIad0wIsod4zrTAEQ==}
    engines: {node: '>=0.4'}

  y18n@5.0.8:
    resolution: {integrity: sha512-0pfFzegeDWJHJIAmTLRP2DwHjdF5s7jo9tuztdQxAhINCdvS+3nGINqPd00AphqJR/0LhANUS6/+7SCb98YOfA==}
    engines: {node: '>=10'}

  yallist@3.1.1:
    resolution: {integrity: sha512-a4UGQaWPH59mOXUYnAG2ewncQS4i4F43Tv3JoAM+s2VDAmS9NsK8GpDMLrCHPksFT7h3K6TOoUNn2pb7RoXx4g==}

  yaml@1.10.2:
    resolution: {integrity: sha512-r3vXyErRCYJ7wg28yvBY5VSoAF8ZvlcW9/BwUzEtUsjvX/DKs24dIkuwjtuprwJJHsbyUbLApepYTR1BN4uHrg==}
    engines: {node: '>= 6'}

  yaml@2.7.0:
    resolution: {integrity: sha512-+hSoy/QHluxmC9kCIJyL/uyFmLmc+e5CFR5Wa+bpIhIj85LVb9ZH2nVnqrHoSvKogwODv0ClqZkmiSSaIH5LTA==}
    engines: {node: '>= 14'}
    hasBin: true

  yargs-parser@20.2.9:
    resolution: {integrity: sha512-y11nGElTIV+CT3Zv9t7VKl+Q3hTQoT9a1Qzezhhl6Rp21gJ/IVTW7Z3y9EWXhuUBC2Shnf+DX0antecpAwSP8w==}
    engines: {node: '>=10'}

  yargs@16.2.0:
    resolution: {integrity: sha512-D1mvvtDG0L5ft/jGWkLpG1+m0eQxOfaBvTNELraWj22wSVUMWxZUvYgJYcKh6jGGIkJFhH4IZPQhR4TKpc8mBw==}
    engines: {node: '>=10'}

  yjs@13.6.22:
    resolution: {integrity: sha512-+mJxdbmitioqqsql1Zro4dqT3t9HgmW4dxlPtkcsKFJhXSAMyk3lwawhQFxZjj2upJXzhrTUDsaDkZgJWnv3NA==}
    engines: {node: '>=16.0.0', npm: '>=8.0.0'}

  yocto-queue@0.1.0:
    resolution: {integrity: sha512-rVksvsnNCdJ/ohGc6xgPwyN8eheCxsiLM8mxuE/t/mOVqJewPuO1miLpTHQiRgTKCLexL4MeAFVagts7HmNZ2Q==}
    engines: {node: '>=10'}

  zod@3.24.1:
    resolution: {integrity: sha512-muH7gBL9sI1nciMZV67X5fTKKBLtwpZ5VBp1vsOQzj1MhrBZ4wlVCm3gedKZWLp0Oyel8sIGfeiz54Su+OVT+A==}

  zustand@5.0.3:
    resolution: {integrity: sha512-14fwWQtU3pH4dE0dOpdMiWjddcH+QzKIgk1cl8epwSE7yag43k/AD/m4L6+K7DytAOr9gGBe3/EXj9g7cdostg==}
    engines: {node: '>=12.20.0'}
    peerDependencies:
      '@types/react': '>=18.0.0'
      immer: '>=9.0.6'
      react: '>=18.0.0'
      use-sync-external-store: '>=1.2.0'
    peerDependenciesMeta:
      '@types/react':
        optional: true
      immer:
        optional: true
      react:
        optional: true
      use-sync-external-store:
        optional: true

  zwitch@2.0.4:
    resolution: {integrity: sha512-bXE4cR/kVZhKZX/RjPEflHaKVhUVl85noU3v6b8apfQEc1x4A+zBxjZ4lN8LqGd6WZ3dl98pY4o717VFmoPp+A==}

snapshots:

  '@alloc/quick-lru@5.2.0': {}

  '@ampproject/remapping@2.3.0':
    dependencies:
      '@jridgewell/gen-mapping': 0.3.8
      '@jridgewell/trace-mapping': 0.3.25

  '@apidevtools/json-schema-ref-parser@11.7.3':
    dependencies:
      '@jsdevtools/ono': 7.1.3
      '@types/json-schema': 7.0.15
      js-yaml: 4.1.0

  '@aws-crypto/crc32@5.2.0':
    dependencies:
      '@aws-crypto/util': 5.2.0
      '@aws-sdk/types': 3.723.0
      tslib: 2.8.1

  '@aws-crypto/crc32c@5.2.0':
    dependencies:
      '@aws-crypto/util': 5.2.0
      '@aws-sdk/types': 3.723.0
      tslib: 2.8.1

  '@aws-crypto/sha1-browser@5.2.0':
    dependencies:
      '@aws-crypto/supports-web-crypto': 5.2.0
      '@aws-crypto/util': 5.2.0
      '@aws-sdk/types': 3.723.0
      '@aws-sdk/util-locate-window': 3.723.0
      '@smithy/util-utf8': 2.3.0
      tslib: 2.8.1

  '@aws-crypto/sha256-browser@5.2.0':
    dependencies:
      '@aws-crypto/sha256-js': 5.2.0
      '@aws-crypto/supports-web-crypto': 5.2.0
      '@aws-crypto/util': 5.2.0
      '@aws-sdk/types': 3.723.0
      '@aws-sdk/util-locate-window': 3.723.0
      '@smithy/util-utf8': 2.3.0
      tslib: 2.8.1

  '@aws-crypto/sha256-js@1.2.2':
    dependencies:
      '@aws-crypto/util': 1.2.2
      '@aws-sdk/types': 3.723.0
      tslib: 1.14.1

  '@aws-crypto/sha256-js@5.2.0':
    dependencies:
      '@aws-crypto/util': 5.2.0
      '@aws-sdk/types': 3.723.0
      tslib: 2.8.1

  '@aws-crypto/supports-web-crypto@5.2.0':
    dependencies:
      tslib: 2.8.1

  '@aws-crypto/util@1.2.2':
    dependencies:
      '@aws-sdk/types': 3.723.0
      '@aws-sdk/util-utf8-browser': 3.259.0
      tslib: 1.14.1

  '@aws-crypto/util@5.2.0':
    dependencies:
      '@aws-sdk/types': 3.723.0
      '@smithy/util-utf8': 2.3.0
      tslib: 2.8.1

  '@aws-sdk/client-cognito-identity@3.729.0':
    dependencies:
      '@aws-crypto/sha256-browser': 5.2.0
      '@aws-crypto/sha256-js': 5.2.0
      '@aws-sdk/client-sso-oidc': 3.726.0(@aws-sdk/client-sts@3.726.1)
      '@aws-sdk/client-sts': 3.726.1
      '@aws-sdk/core': 3.723.0
      '@aws-sdk/credential-provider-node': 3.726.0(@aws-sdk/client-sso-oidc@3.726.0(@aws-sdk/client-sts@3.726.1))(@aws-sdk/client-sts@3.726.1)
      '@aws-sdk/middleware-host-header': 3.723.0
      '@aws-sdk/middleware-logger': 3.723.0
      '@aws-sdk/middleware-recursion-detection': 3.723.0
      '@aws-sdk/middleware-user-agent': 3.726.0
      '@aws-sdk/region-config-resolver': 3.723.0
      '@aws-sdk/types': 3.723.0
      '@aws-sdk/util-endpoints': 3.726.0
      '@aws-sdk/util-user-agent-browser': 3.723.0
      '@aws-sdk/util-user-agent-node': 3.726.0
      '@smithy/config-resolver': 4.0.1
      '@smithy/core': 3.1.1
      '@smithy/fetch-http-handler': 5.0.1
      '@smithy/hash-node': 4.0.1
      '@smithy/invalid-dependency': 4.0.1
      '@smithy/middleware-content-length': 4.0.1
      '@smithy/middleware-endpoint': 4.0.2
      '@smithy/middleware-retry': 4.0.3
      '@smithy/middleware-serde': 4.0.1
      '@smithy/middleware-stack': 4.0.1
      '@smithy/node-config-provider': 4.0.1
      '@smithy/node-http-handler': 4.0.2
      '@smithy/protocol-http': 5.0.1
      '@smithy/smithy-client': 4.1.2
      '@smithy/types': 4.1.0
      '@smithy/url-parser': 4.0.1
      '@smithy/util-base64': 4.0.0
      '@smithy/util-body-length-browser': 4.0.0
      '@smithy/util-body-length-node': 4.0.0
      '@smithy/util-defaults-mode-browser': 4.0.3
      '@smithy/util-defaults-mode-node': 4.0.3
      '@smithy/util-endpoints': 3.0.1
      '@smithy/util-middleware': 4.0.1
      '@smithy/util-retry': 4.0.1
      '@smithy/util-utf8': 4.0.0
      tslib: 2.8.1
    transitivePeerDependencies:
      - aws-crt

  '@aws-sdk/client-s3@3.729.0':
    dependencies:
      '@aws-crypto/sha1-browser': 5.2.0
      '@aws-crypto/sha256-browser': 5.2.0
      '@aws-crypto/sha256-js': 5.2.0
      '@aws-sdk/client-sso-oidc': 3.726.0(@aws-sdk/client-sts@3.726.1)
      '@aws-sdk/client-sts': 3.726.1
      '@aws-sdk/core': 3.723.0
      '@aws-sdk/credential-provider-node': 3.726.0(@aws-sdk/client-sso-oidc@3.726.0(@aws-sdk/client-sts@3.726.1))(@aws-sdk/client-sts@3.726.1)
      '@aws-sdk/middleware-bucket-endpoint': 3.726.0
      '@aws-sdk/middleware-expect-continue': 3.723.0
      '@aws-sdk/middleware-flexible-checksums': 3.729.0
      '@aws-sdk/middleware-host-header': 3.723.0
      '@aws-sdk/middleware-location-constraint': 3.723.0
      '@aws-sdk/middleware-logger': 3.723.0
      '@aws-sdk/middleware-recursion-detection': 3.723.0
      '@aws-sdk/middleware-sdk-s3': 3.723.0
      '@aws-sdk/middleware-ssec': 3.723.0
      '@aws-sdk/middleware-user-agent': 3.726.0
      '@aws-sdk/region-config-resolver': 3.723.0
      '@aws-sdk/signature-v4-multi-region': 3.723.0
      '@aws-sdk/types': 3.723.0
      '@aws-sdk/util-endpoints': 3.726.0
      '@aws-sdk/util-user-agent-browser': 3.723.0
      '@aws-sdk/util-user-agent-node': 3.726.0
      '@aws-sdk/xml-builder': 3.723.0
      '@smithy/config-resolver': 4.0.1
      '@smithy/core': 3.1.1
      '@smithy/eventstream-serde-browser': 4.0.1
      '@smithy/eventstream-serde-config-resolver': 4.0.1
      '@smithy/eventstream-serde-node': 4.0.1
      '@smithy/fetch-http-handler': 5.0.1
      '@smithy/hash-blob-browser': 4.0.1
      '@smithy/hash-node': 4.0.1
      '@smithy/hash-stream-node': 4.0.1
      '@smithy/invalid-dependency': 4.0.1
      '@smithy/md5-js': 4.0.1
      '@smithy/middleware-content-length': 4.0.1
      '@smithy/middleware-endpoint': 4.0.2
      '@smithy/middleware-retry': 4.0.3
      '@smithy/middleware-serde': 4.0.1
      '@smithy/middleware-stack': 4.0.1
      '@smithy/node-config-provider': 4.0.1
      '@smithy/node-http-handler': 4.0.2
      '@smithy/protocol-http': 5.0.1
      '@smithy/smithy-client': 4.1.2
      '@smithy/types': 4.1.0
      '@smithy/url-parser': 4.0.1
      '@smithy/util-base64': 4.0.0
      '@smithy/util-body-length-browser': 4.0.0
      '@smithy/util-body-length-node': 4.0.0
      '@smithy/util-defaults-mode-browser': 4.0.3
      '@smithy/util-defaults-mode-node': 4.0.3
      '@smithy/util-endpoints': 3.0.1
      '@smithy/util-middleware': 4.0.1
      '@smithy/util-retry': 4.0.1
      '@smithy/util-stream': 4.0.2
      '@smithy/util-utf8': 4.0.0
      '@smithy/util-waiter': 4.0.2
      tslib: 2.8.1
    transitivePeerDependencies:
      - aws-crt

  '@aws-sdk/client-sso-oidc@3.726.0(@aws-sdk/client-sts@3.726.1)':
    dependencies:
      '@aws-crypto/sha256-browser': 5.2.0
      '@aws-crypto/sha256-js': 5.2.0
      '@aws-sdk/client-sts': 3.726.1
      '@aws-sdk/core': 3.723.0
      '@aws-sdk/credential-provider-node': 3.726.0(@aws-sdk/client-sso-oidc@3.726.0(@aws-sdk/client-sts@3.726.1))(@aws-sdk/client-sts@3.726.1)
      '@aws-sdk/middleware-host-header': 3.723.0
      '@aws-sdk/middleware-logger': 3.723.0
      '@aws-sdk/middleware-recursion-detection': 3.723.0
      '@aws-sdk/middleware-user-agent': 3.726.0
      '@aws-sdk/region-config-resolver': 3.723.0
      '@aws-sdk/types': 3.723.0
      '@aws-sdk/util-endpoints': 3.726.0
      '@aws-sdk/util-user-agent-browser': 3.723.0
      '@aws-sdk/util-user-agent-node': 3.726.0
      '@smithy/config-resolver': 4.0.1
      '@smithy/core': 3.1.1
      '@smithy/fetch-http-handler': 5.0.1
      '@smithy/hash-node': 4.0.1
      '@smithy/invalid-dependency': 4.0.1
      '@smithy/middleware-content-length': 4.0.1
      '@smithy/middleware-endpoint': 4.0.2
      '@smithy/middleware-retry': 4.0.3
      '@smithy/middleware-serde': 4.0.1
      '@smithy/middleware-stack': 4.0.1
      '@smithy/node-config-provider': 4.0.1
      '@smithy/node-http-handler': 4.0.2
      '@smithy/protocol-http': 5.0.1
      '@smithy/smithy-client': 4.1.2
      '@smithy/types': 4.1.0
      '@smithy/url-parser': 4.0.1
      '@smithy/util-base64': 4.0.0
      '@smithy/util-body-length-browser': 4.0.0
      '@smithy/util-body-length-node': 4.0.0
      '@smithy/util-defaults-mode-browser': 4.0.3
      '@smithy/util-defaults-mode-node': 4.0.3
      '@smithy/util-endpoints': 3.0.1
      '@smithy/util-middleware': 4.0.1
      '@smithy/util-retry': 4.0.1
      '@smithy/util-utf8': 4.0.0
      tslib: 2.8.1
    transitivePeerDependencies:
      - aws-crt

  '@aws-sdk/client-sso@3.726.0':
    dependencies:
      '@aws-crypto/sha256-browser': 5.2.0
      '@aws-crypto/sha256-js': 5.2.0
      '@aws-sdk/core': 3.723.0
      '@aws-sdk/middleware-host-header': 3.723.0
      '@aws-sdk/middleware-logger': 3.723.0
      '@aws-sdk/middleware-recursion-detection': 3.723.0
      '@aws-sdk/middleware-user-agent': 3.726.0
      '@aws-sdk/region-config-resolver': 3.723.0
      '@aws-sdk/types': 3.723.0
      '@aws-sdk/util-endpoints': 3.726.0
      '@aws-sdk/util-user-agent-browser': 3.723.0
      '@aws-sdk/util-user-agent-node': 3.726.0
      '@smithy/config-resolver': 4.0.1
      '@smithy/core': 3.1.1
      '@smithy/fetch-http-handler': 5.0.1
      '@smithy/hash-node': 4.0.1
      '@smithy/invalid-dependency': 4.0.1
      '@smithy/middleware-content-length': 4.0.1
      '@smithy/middleware-endpoint': 4.0.2
      '@smithy/middleware-retry': 4.0.3
      '@smithy/middleware-serde': 4.0.1
      '@smithy/middleware-stack': 4.0.1
      '@smithy/node-config-provider': 4.0.1
      '@smithy/node-http-handler': 4.0.2
      '@smithy/protocol-http': 5.0.1
      '@smithy/smithy-client': 4.1.2
      '@smithy/types': 4.1.0
      '@smithy/url-parser': 4.0.1
      '@smithy/util-base64': 4.0.0
      '@smithy/util-body-length-browser': 4.0.0
      '@smithy/util-body-length-node': 4.0.0
      '@smithy/util-defaults-mode-browser': 4.0.3
      '@smithy/util-defaults-mode-node': 4.0.3
      '@smithy/util-endpoints': 3.0.1
      '@smithy/util-middleware': 4.0.1
      '@smithy/util-retry': 4.0.1
      '@smithy/util-utf8': 4.0.0
      tslib: 2.8.1
    transitivePeerDependencies:
      - aws-crt

  '@aws-sdk/client-sts@3.726.1':
    dependencies:
      '@aws-crypto/sha256-browser': 5.2.0
      '@aws-crypto/sha256-js': 5.2.0
      '@aws-sdk/client-sso-oidc': 3.726.0(@aws-sdk/client-sts@3.726.1)
      '@aws-sdk/core': 3.723.0
      '@aws-sdk/credential-provider-node': 3.726.0(@aws-sdk/client-sso-oidc@3.726.0(@aws-sdk/client-sts@3.726.1))(@aws-sdk/client-sts@3.726.1)
      '@aws-sdk/middleware-host-header': 3.723.0
      '@aws-sdk/middleware-logger': 3.723.0
      '@aws-sdk/middleware-recursion-detection': 3.723.0
      '@aws-sdk/middleware-user-agent': 3.726.0
      '@aws-sdk/region-config-resolver': 3.723.0
      '@aws-sdk/types': 3.723.0
      '@aws-sdk/util-endpoints': 3.726.0
      '@aws-sdk/util-user-agent-browser': 3.723.0
      '@aws-sdk/util-user-agent-node': 3.726.0
      '@smithy/config-resolver': 4.0.1
      '@smithy/core': 3.1.1
      '@smithy/fetch-http-handler': 5.0.1
      '@smithy/hash-node': 4.0.1
      '@smithy/invalid-dependency': 4.0.1
      '@smithy/middleware-content-length': 4.0.1
      '@smithy/middleware-endpoint': 4.0.2
      '@smithy/middleware-retry': 4.0.3
      '@smithy/middleware-serde': 4.0.1
      '@smithy/middleware-stack': 4.0.1
      '@smithy/node-config-provider': 4.0.1
      '@smithy/node-http-handler': 4.0.2
      '@smithy/protocol-http': 5.0.1
      '@smithy/smithy-client': 4.1.2
      '@smithy/types': 4.1.0
      '@smithy/url-parser': 4.0.1
      '@smithy/util-base64': 4.0.0
      '@smithy/util-body-length-browser': 4.0.0
      '@smithy/util-body-length-node': 4.0.0
      '@smithy/util-defaults-mode-browser': 4.0.3
      '@smithy/util-defaults-mode-node': 4.0.3
      '@smithy/util-endpoints': 3.0.1
      '@smithy/util-middleware': 4.0.1
      '@smithy/util-retry': 4.0.1
      '@smithy/util-utf8': 4.0.0
      tslib: 2.8.1
    transitivePeerDependencies:
      - aws-crt

  '@aws-sdk/core@3.723.0':
    dependencies:
      '@aws-sdk/types': 3.723.0
      '@smithy/core': 3.1.1
      '@smithy/node-config-provider': 4.0.1
      '@smithy/property-provider': 4.0.1
      '@smithy/protocol-http': 5.0.1
      '@smithy/signature-v4': 5.0.1
      '@smithy/smithy-client': 4.1.2
      '@smithy/types': 4.1.0
      '@smithy/util-middleware': 4.0.1
      fast-xml-parser: 4.4.1
      tslib: 2.8.1

  '@aws-sdk/credential-provider-cognito-identity@3.729.0':
    dependencies:
      '@aws-sdk/client-cognito-identity': 3.729.0
      '@aws-sdk/types': 3.723.0
      '@smithy/property-provider': 4.0.1
      '@smithy/types': 4.1.0
      tslib: 2.8.1
    transitivePeerDependencies:
      - aws-crt

  '@aws-sdk/credential-provider-env@3.723.0':
    dependencies:
      '@aws-sdk/core': 3.723.0
      '@aws-sdk/types': 3.723.0
      '@smithy/property-provider': 4.0.1
      '@smithy/types': 4.1.0
      tslib: 2.8.1

  '@aws-sdk/credential-provider-http@3.723.0':
    dependencies:
      '@aws-sdk/core': 3.723.0
      '@aws-sdk/types': 3.723.0
      '@smithy/fetch-http-handler': 5.0.1
      '@smithy/node-http-handler': 4.0.2
      '@smithy/property-provider': 4.0.1
      '@smithy/protocol-http': 5.0.1
      '@smithy/smithy-client': 4.1.2
      '@smithy/types': 4.1.0
      '@smithy/util-stream': 4.0.2
      tslib: 2.8.1

  '@aws-sdk/credential-provider-ini@3.726.0(@aws-sdk/client-sso-oidc@3.726.0(@aws-sdk/client-sts@3.726.1))(@aws-sdk/client-sts@3.726.1)':
    dependencies:
      '@aws-sdk/client-sts': 3.726.1
      '@aws-sdk/core': 3.723.0
      '@aws-sdk/credential-provider-env': 3.723.0
      '@aws-sdk/credential-provider-http': 3.723.0
      '@aws-sdk/credential-provider-process': 3.723.0
      '@aws-sdk/credential-provider-sso': 3.726.0(@aws-sdk/client-sso-oidc@3.726.0(@aws-sdk/client-sts@3.726.1))
      '@aws-sdk/credential-provider-web-identity': 3.723.0(@aws-sdk/client-sts@3.726.1)
      '@aws-sdk/types': 3.723.0
      '@smithy/credential-provider-imds': 4.0.1
      '@smithy/property-provider': 4.0.1
      '@smithy/shared-ini-file-loader': 4.0.1
      '@smithy/types': 4.1.0
      tslib: 2.8.1
    transitivePeerDependencies:
      - '@aws-sdk/client-sso-oidc'
      - aws-crt

  '@aws-sdk/credential-provider-node@3.726.0(@aws-sdk/client-sso-oidc@3.726.0(@aws-sdk/client-sts@3.726.1))(@aws-sdk/client-sts@3.726.1)':
    dependencies:
      '@aws-sdk/credential-provider-env': 3.723.0
      '@aws-sdk/credential-provider-http': 3.723.0
      '@aws-sdk/credential-provider-ini': 3.726.0(@aws-sdk/client-sso-oidc@3.726.0(@aws-sdk/client-sts@3.726.1))(@aws-sdk/client-sts@3.726.1)
      '@aws-sdk/credential-provider-process': 3.723.0
      '@aws-sdk/credential-provider-sso': 3.726.0(@aws-sdk/client-sso-oidc@3.726.0(@aws-sdk/client-sts@3.726.1))
      '@aws-sdk/credential-provider-web-identity': 3.723.0(@aws-sdk/client-sts@3.726.1)
      '@aws-sdk/types': 3.723.0
      '@smithy/credential-provider-imds': 4.0.1
      '@smithy/property-provider': 4.0.1
      '@smithy/shared-ini-file-loader': 4.0.1
      '@smithy/types': 4.1.0
      tslib: 2.8.1
    transitivePeerDependencies:
      - '@aws-sdk/client-sso-oidc'
      - '@aws-sdk/client-sts'
      - aws-crt

  '@aws-sdk/credential-provider-process@3.723.0':
    dependencies:
      '@aws-sdk/core': 3.723.0
      '@aws-sdk/types': 3.723.0
      '@smithy/property-provider': 4.0.1
      '@smithy/shared-ini-file-loader': 4.0.1
      '@smithy/types': 4.1.0
      tslib: 2.8.1

  '@aws-sdk/credential-provider-sso@3.726.0(@aws-sdk/client-sso-oidc@3.726.0(@aws-sdk/client-sts@3.726.1))':
    dependencies:
      '@aws-sdk/client-sso': 3.726.0
      '@aws-sdk/core': 3.723.0
      '@aws-sdk/token-providers': 3.723.0(@aws-sdk/client-sso-oidc@3.726.0(@aws-sdk/client-sts@3.726.1))
      '@aws-sdk/types': 3.723.0
      '@smithy/property-provider': 4.0.1
      '@smithy/shared-ini-file-loader': 4.0.1
      '@smithy/types': 4.1.0
      tslib: 2.8.1
    transitivePeerDependencies:
      - '@aws-sdk/client-sso-oidc'
      - aws-crt

  '@aws-sdk/credential-provider-web-identity@3.723.0(@aws-sdk/client-sts@3.726.1)':
    dependencies:
      '@aws-sdk/client-sts': 3.726.1
      '@aws-sdk/core': 3.723.0
      '@aws-sdk/types': 3.723.0
      '@smithy/property-provider': 4.0.1
      '@smithy/types': 4.1.0
      tslib: 2.8.1

  '@aws-sdk/credential-providers@3.729.0(@aws-sdk/client-sso-oidc@3.726.0(@aws-sdk/client-sts@3.726.1))':
    dependencies:
      '@aws-sdk/client-cognito-identity': 3.729.0
      '@aws-sdk/client-sso': 3.726.0
      '@aws-sdk/client-sts': 3.726.1
      '@aws-sdk/core': 3.723.0
      '@aws-sdk/credential-provider-cognito-identity': 3.729.0
      '@aws-sdk/credential-provider-env': 3.723.0
      '@aws-sdk/credential-provider-http': 3.723.0
      '@aws-sdk/credential-provider-ini': 3.726.0(@aws-sdk/client-sso-oidc@3.726.0(@aws-sdk/client-sts@3.726.1))(@aws-sdk/client-sts@3.726.1)
      '@aws-sdk/credential-provider-node': 3.726.0(@aws-sdk/client-sso-oidc@3.726.0(@aws-sdk/client-sts@3.726.1))(@aws-sdk/client-sts@3.726.1)
      '@aws-sdk/credential-provider-process': 3.723.0
      '@aws-sdk/credential-provider-sso': 3.726.0(@aws-sdk/client-sso-oidc@3.726.0(@aws-sdk/client-sts@3.726.1))
      '@aws-sdk/credential-provider-web-identity': 3.723.0(@aws-sdk/client-sts@3.726.1)
      '@aws-sdk/types': 3.723.0
      '@smithy/credential-provider-imds': 4.0.1
      '@smithy/property-provider': 4.0.1
      '@smithy/types': 4.1.0
      tslib: 2.8.1
    transitivePeerDependencies:
      - '@aws-sdk/client-sso-oidc'
      - aws-crt

  '@aws-sdk/lib-storage@3.729.0(@aws-sdk/client-s3@3.729.0)':
    dependencies:
      '@aws-sdk/client-s3': 3.729.0
      '@smithy/abort-controller': 4.0.1
      '@smithy/middleware-endpoint': 4.0.2
      '@smithy/smithy-client': 4.1.2
      buffer: 5.6.0
      events: 3.3.0
      stream-browserify: 3.0.0
      tslib: 2.8.1

  '@aws-sdk/middleware-bucket-endpoint@3.726.0':
    dependencies:
      '@aws-sdk/types': 3.723.0
      '@aws-sdk/util-arn-parser': 3.723.0
      '@smithy/node-config-provider': 4.0.1
      '@smithy/protocol-http': 5.0.1
      '@smithy/types': 4.1.0
      '@smithy/util-config-provider': 4.0.0
      tslib: 2.8.1

  '@aws-sdk/middleware-expect-continue@3.723.0':
    dependencies:
      '@aws-sdk/types': 3.723.0
      '@smithy/protocol-http': 5.0.1
      '@smithy/types': 4.1.0
      tslib: 2.8.1

  '@aws-sdk/middleware-flexible-checksums@3.729.0':
    dependencies:
      '@aws-crypto/crc32': 5.2.0
      '@aws-crypto/crc32c': 5.2.0
      '@aws-crypto/util': 5.2.0
      '@aws-sdk/core': 3.723.0
      '@aws-sdk/types': 3.723.0
      '@smithy/is-array-buffer': 4.0.0
      '@smithy/node-config-provider': 4.0.1
      '@smithy/protocol-http': 5.0.1
      '@smithy/types': 4.1.0
      '@smithy/util-middleware': 4.0.1
      '@smithy/util-stream': 4.0.2
      '@smithy/util-utf8': 4.0.0
      tslib: 2.8.1

  '@aws-sdk/middleware-host-header@3.723.0':
    dependencies:
      '@aws-sdk/types': 3.723.0
      '@smithy/protocol-http': 5.0.1
      '@smithy/types': 4.1.0
      tslib: 2.8.1

  '@aws-sdk/middleware-location-constraint@3.723.0':
    dependencies:
      '@aws-sdk/types': 3.723.0
      '@smithy/types': 4.1.0
      tslib: 2.8.1

  '@aws-sdk/middleware-logger@3.723.0':
    dependencies:
      '@aws-sdk/types': 3.723.0
      '@smithy/types': 4.1.0
      tslib: 2.8.1

  '@aws-sdk/middleware-recursion-detection@3.723.0':
    dependencies:
      '@aws-sdk/types': 3.723.0
      '@smithy/protocol-http': 5.0.1
      '@smithy/types': 4.1.0
      tslib: 2.8.1

  '@aws-sdk/middleware-sdk-s3@3.723.0':
    dependencies:
      '@aws-sdk/core': 3.723.0
      '@aws-sdk/types': 3.723.0
      '@aws-sdk/util-arn-parser': 3.723.0
      '@smithy/core': 3.1.1
      '@smithy/node-config-provider': 4.0.1
      '@smithy/protocol-http': 5.0.1
      '@smithy/signature-v4': 5.0.1
      '@smithy/smithy-client': 4.1.2
      '@smithy/types': 4.1.0
      '@smithy/util-config-provider': 4.0.0
      '@smithy/util-middleware': 4.0.1
      '@smithy/util-stream': 4.0.2
      '@smithy/util-utf8': 4.0.0
      tslib: 2.8.1

  '@aws-sdk/middleware-ssec@3.723.0':
    dependencies:
      '@aws-sdk/types': 3.723.0
      '@smithy/types': 4.1.0
      tslib: 2.8.1

  '@aws-sdk/middleware-user-agent@3.726.0':
    dependencies:
      '@aws-sdk/core': 3.723.0
      '@aws-sdk/types': 3.723.0
      '@aws-sdk/util-endpoints': 3.726.0
      '@smithy/core': 3.1.1
      '@smithy/protocol-http': 5.0.1
      '@smithy/types': 4.1.0
      tslib: 2.8.1

  '@aws-sdk/region-config-resolver@3.723.0':
    dependencies:
      '@aws-sdk/types': 3.723.0
      '@smithy/node-config-provider': 4.0.1
      '@smithy/types': 4.1.0
      '@smithy/util-config-provider': 4.0.0
      '@smithy/util-middleware': 4.0.1
      tslib: 2.8.1

  '@aws-sdk/signature-v4-multi-region@3.723.0':
    dependencies:
      '@aws-sdk/middleware-sdk-s3': 3.723.0
      '@aws-sdk/types': 3.723.0
      '@smithy/protocol-http': 5.0.1
      '@smithy/signature-v4': 5.0.1
      '@smithy/types': 4.1.0
      tslib: 2.8.1

  '@aws-sdk/token-providers@3.723.0(@aws-sdk/client-sso-oidc@3.726.0(@aws-sdk/client-sts@3.726.1))':
    dependencies:
      '@aws-sdk/client-sso-oidc': 3.726.0(@aws-sdk/client-sts@3.726.1)
      '@aws-sdk/types': 3.723.0
      '@smithy/property-provider': 4.0.1
      '@smithy/shared-ini-file-loader': 4.0.1
      '@smithy/types': 4.1.0
      tslib: 2.8.1

  '@aws-sdk/types@3.723.0':
    dependencies:
      '@smithy/types': 4.1.0
      tslib: 2.8.1

  '@aws-sdk/util-arn-parser@3.723.0':
    dependencies:
      tslib: 2.8.1

  '@aws-sdk/util-endpoints@3.726.0':
    dependencies:
      '@aws-sdk/types': 3.723.0
      '@smithy/types': 4.1.0
      '@smithy/util-endpoints': 3.0.1
      tslib: 2.8.1

  '@aws-sdk/util-locate-window@3.723.0':
    dependencies:
      tslib: 2.8.1

  '@aws-sdk/util-user-agent-browser@3.723.0':
    dependencies:
      '@aws-sdk/types': 3.723.0
      '@smithy/types': 4.1.0
      bowser: 2.11.0
      tslib: 2.8.1

  '@aws-sdk/util-user-agent-node@3.726.0':
    dependencies:
      '@aws-sdk/middleware-user-agent': 3.726.0
      '@aws-sdk/types': 3.723.0
      '@smithy/node-config-provider': 4.0.1
      '@smithy/types': 4.1.0
      tslib: 2.8.1

  '@aws-sdk/util-utf8-browser@3.259.0':
    dependencies:
      tslib: 2.8.1

  '@aws-sdk/xml-builder@3.723.0':
    dependencies:
      '@smithy/types': 4.1.0
      tslib: 2.8.1

  '@babel/code-frame@7.26.2':
    dependencies:
      '@babel/helper-validator-identifier': 7.25.9
      js-tokens: 4.0.0
      picocolors: 1.1.1

  '@babel/compat-data@7.26.5': {}

  '@babel/core@7.24.5':
    dependencies:
      '@ampproject/remapping': 2.3.0
      '@babel/code-frame': 7.26.2
      '@babel/generator': 7.26.5
      '@babel/helper-compilation-targets': 7.26.5
      '@babel/helper-module-transforms': 7.26.0(@babel/core@7.24.5)
      '@babel/helpers': 7.26.7
      '@babel/parser': 7.26.5
      '@babel/template': 7.25.9
      '@babel/traverse': 7.26.5
      '@babel/types': 7.26.5
      convert-source-map: 2.0.0
      debug: 4.4.0
      gensync: 1.0.0-beta.2
      json5: 2.2.3
      semver: 6.3.1
    transitivePeerDependencies:
      - supports-color

  '@babel/generator@7.26.5':
    dependencies:
      '@babel/parser': 7.26.5
      '@babel/types': 7.26.5
      '@jridgewell/gen-mapping': 0.3.8
      '@jridgewell/trace-mapping': 0.3.25
      jsesc: 3.1.0

  '@babel/helper-compilation-targets@7.26.5':
    dependencies:
      '@babel/compat-data': 7.26.5
      '@babel/helper-validator-option': 7.25.9
      browserslist: 4.24.4
      lru-cache: 5.1.1
      semver: 6.3.1

  '@babel/helper-module-imports@7.25.9':
    dependencies:
      '@babel/traverse': 7.26.5
      '@babel/types': 7.26.5
    transitivePeerDependencies:
      - supports-color

  '@babel/helper-module-transforms@7.26.0(@babel/core@7.24.5)':
    dependencies:
      '@babel/core': 7.24.5
      '@babel/helper-module-imports': 7.25.9
      '@babel/helper-validator-identifier': 7.25.9
      '@babel/traverse': 7.26.5
    transitivePeerDependencies:
      - supports-color

  '@babel/helper-string-parser@7.25.9': {}

  '@babel/helper-validator-identifier@7.25.9': {}

  '@babel/helper-validator-option@7.25.9': {}

  '@babel/helpers@7.26.7':
    dependencies:
      '@babel/template': 7.25.9
      '@babel/types': 7.26.7

  '@babel/parser@7.24.5':
    dependencies:
      '@babel/types': 7.26.5

  '@babel/parser@7.26.5':
    dependencies:
      '@babel/types': 7.26.5

  '@babel/runtime@7.26.0':
    dependencies:
      regenerator-runtime: 0.14.1

  '@babel/template@7.25.9':
    dependencies:
      '@babel/code-frame': 7.26.2
      '@babel/parser': 7.26.5
      '@babel/types': 7.26.5

  '@babel/traverse@7.26.5':
    dependencies:
      '@babel/code-frame': 7.26.2
      '@babel/generator': 7.26.5
      '@babel/parser': 7.26.5
      '@babel/template': 7.25.9
      '@babel/types': 7.26.5
      debug: 4.4.0
      globals: 11.12.0
    transitivePeerDependencies:
      - supports-color

  '@babel/types@7.26.5':
    dependencies:
      '@babel/helper-string-parser': 7.25.9
      '@babel/helper-validator-identifier': 7.25.9

  '@babel/types@7.26.7':
    dependencies:
      '@babel/helper-string-parser': 7.25.9
      '@babel/helper-validator-identifier': 7.25.9

  '@corex/deepmerge@4.0.43': {}

  '@dnd-kit/accessibility@3.1.1(react@19.0.0)':
    dependencies:
      react: 19.0.0
      tslib: 2.8.1

  '@dnd-kit/core@6.0.8(react-dom@19.0.0(react@19.0.0))(react@19.0.0)':
    dependencies:
      '@dnd-kit/accessibility': 3.1.1(react@19.0.0)
      '@dnd-kit/utilities': 3.2.2(react@19.0.0)
      react: 19.0.0
      react-dom: 19.0.0(react@19.0.0)
      tslib: 2.8.1

  '@dnd-kit/sortable@7.0.2(@dnd-kit/core@6.0.8(react-dom@19.0.0(react@19.0.0))(react@19.0.0))(react@19.0.0)':
    dependencies:
      '@dnd-kit/core': 6.0.8(react-dom@19.0.0(react@19.0.0))(react@19.0.0)
      '@dnd-kit/utilities': 3.2.2(react@19.0.0)
      react: 19.0.0
      tslib: 2.8.1

  '@dnd-kit/utilities@3.2.2(react@19.0.0)':
    dependencies:
      react: 19.0.0
      tslib: 2.8.1

  '@emnapi/runtime@1.3.1':
    dependencies:
      tslib: 2.8.1
    optional: true

  '@emotion/babel-plugin@11.13.5':
    dependencies:
      '@babel/helper-module-imports': 7.25.9
      '@babel/runtime': 7.26.0
      '@emotion/hash': 0.9.2
      '@emotion/memoize': 0.9.0
      '@emotion/serialize': 1.3.3
      babel-plugin-macros: 3.1.0
      convert-source-map: 1.9.0
      escape-string-regexp: 4.0.0
      find-root: 1.1.0
      source-map: 0.5.7
      stylis: 4.2.0
    transitivePeerDependencies:
      - supports-color

  '@emotion/cache@11.14.0':
    dependencies:
      '@emotion/memoize': 0.9.0
      '@emotion/sheet': 1.4.0
      '@emotion/utils': 1.4.2
      '@emotion/weak-memoize': 0.4.0
      stylis: 4.2.0

  '@emotion/css@11.13.5':
    dependencies:
      '@emotion/babel-plugin': 11.13.5
      '@emotion/cache': 11.14.0
      '@emotion/serialize': 1.3.3
      '@emotion/sheet': 1.4.0
      '@emotion/utils': 1.4.2
    transitivePeerDependencies:
      - supports-color

  '@emotion/hash@0.9.2': {}

  '@emotion/memoize@0.9.0': {}

  '@emotion/react@11.14.0(@types/react@19.0.2)(react@19.0.0)':
    dependencies:
      '@babel/runtime': 7.26.0
      '@emotion/babel-plugin': 11.13.5
      '@emotion/cache': 11.14.0
      '@emotion/serialize': 1.3.3
      '@emotion/use-insertion-effect-with-fallbacks': 1.2.0(react@19.0.0)
      '@emotion/utils': 1.4.2
      '@emotion/weak-memoize': 0.4.0
      hoist-non-react-statics: 3.3.2
      react: 19.0.0
    optionalDependencies:
      '@types/react': 19.0.2
    transitivePeerDependencies:
      - supports-color

  '@emotion/serialize@1.3.3':
    dependencies:
      '@emotion/hash': 0.9.2
      '@emotion/memoize': 0.9.0
      '@emotion/unitless': 0.10.0
      '@emotion/utils': 1.4.2
      csstype: 3.1.3

  '@emotion/sheet@1.4.0': {}

  '@emotion/unitless@0.10.0': {}

  '@emotion/use-insertion-effect-with-fallbacks@1.2.0(react@19.0.0)':
    dependencies:
      react: 19.0.0

  '@emotion/utils@1.4.2': {}

  '@emotion/weak-memoize@0.4.0': {}

  '@esbuild/aix-ppc64@0.19.11':
    optional: true

  '@esbuild/aix-ppc64@0.23.1':
    optional: true

  '@esbuild/android-arm64@0.19.11':
    optional: true

  '@esbuild/android-arm64@0.23.1':
    optional: true

  '@esbuild/android-arm@0.19.11':
    optional: true

  '@esbuild/android-arm@0.23.1':
    optional: true

  '@esbuild/android-x64@0.19.11':
    optional: true

  '@esbuild/android-x64@0.23.1':
    optional: true

  '@esbuild/darwin-arm64@0.19.11':
    optional: true

  '@esbuild/darwin-arm64@0.23.1':
    optional: true

  '@esbuild/darwin-x64@0.19.11':
    optional: true

  '@esbuild/darwin-x64@0.23.1':
    optional: true

  '@esbuild/freebsd-arm64@0.19.11':
    optional: true

  '@esbuild/freebsd-arm64@0.23.1':
    optional: true

  '@esbuild/freebsd-x64@0.19.11':
    optional: true

  '@esbuild/freebsd-x64@0.23.1':
    optional: true

  '@esbuild/linux-arm64@0.19.11':
    optional: true

  '@esbuild/linux-arm64@0.23.1':
    optional: true

  '@esbuild/linux-arm@0.19.11':
    optional: true

  '@esbuild/linux-arm@0.23.1':
    optional: true

  '@esbuild/linux-ia32@0.19.11':
    optional: true

  '@esbuild/linux-ia32@0.23.1':
    optional: true

  '@esbuild/linux-loong64@0.19.11':
    optional: true

  '@esbuild/linux-loong64@0.23.1':
    optional: true

  '@esbuild/linux-mips64el@0.19.11':
    optional: true

  '@esbuild/linux-mips64el@0.23.1':
    optional: true

  '@esbuild/linux-ppc64@0.19.11':
    optional: true

  '@esbuild/linux-ppc64@0.23.1':
    optional: true

  '@esbuild/linux-riscv64@0.19.11':
    optional: true

  '@esbuild/linux-riscv64@0.23.1':
    optional: true

  '@esbuild/linux-s390x@0.19.11':
    optional: true

  '@esbuild/linux-s390x@0.23.1':
    optional: true

  '@esbuild/linux-x64@0.19.11':
    optional: true

  '@esbuild/linux-x64@0.23.1':
    optional: true

  '@esbuild/netbsd-x64@0.19.11':
    optional: true

  '@esbuild/netbsd-x64@0.23.1':
    optional: true

  '@esbuild/openbsd-arm64@0.23.1':
    optional: true

  '@esbuild/openbsd-x64@0.19.11':
    optional: true

  '@esbuild/openbsd-x64@0.23.1':
    optional: true

  '@esbuild/sunos-x64@0.19.11':
    optional: true

  '@esbuild/sunos-x64@0.23.1':
    optional: true

  '@esbuild/win32-arm64@0.19.11':
    optional: true

  '@esbuild/win32-arm64@0.23.1':
    optional: true

  '@esbuild/win32-ia32@0.19.11':
    optional: true

  '@esbuild/win32-ia32@0.23.1':
    optional: true

  '@esbuild/win32-x64@0.19.11':
    optional: true

  '@esbuild/win32-x64@0.23.1':
    optional: true

  '@eslint-community/eslint-utils@4.4.1(eslint@9.18.0(jiti@1.21.7))':
    dependencies:
      eslint: 9.18.0(jiti@1.21.7)
      eslint-visitor-keys: 3.4.3

  '@eslint-community/regexpp@4.12.1': {}

  '@eslint/compat@1.2.5(eslint@9.18.0(jiti@1.21.7))':
    optionalDependencies:
      eslint: 9.18.0(jiti@1.21.7)

  '@eslint/config-array@0.19.1':
    dependencies:
      '@eslint/object-schema': 2.1.5
      debug: 4.4.0
      minimatch: 3.1.2
    transitivePeerDependencies:
      - supports-color

  '@eslint/core@0.10.0':
    dependencies:
      '@types/json-schema': 7.0.15

  '@eslint/eslintrc@3.2.0':
    dependencies:
      ajv: 6.12.6
      debug: 4.4.0
      espree: 10.3.0
      globals: 14.0.0
      ignore: 5.3.2
      import-fresh: 3.3.0
      js-yaml: 4.1.0
      minimatch: 3.1.2
      strip-json-comments: 3.1.1
    transitivePeerDependencies:
      - supports-color

  '@eslint/js@9.18.0': {}

  '@eslint/js@9.19.0': {}

  '@eslint/object-schema@2.1.5': {}

  '@eslint/plugin-kit@0.2.5':
    dependencies:
      '@eslint/core': 0.10.0
      levn: 0.4.1

  '@faceless-ui/modal@3.0.0-beta.2(react-dom@19.0.0(react@19.0.0))(react@19.0.0)':
    dependencies:
      body-scroll-lock: 4.0.0-beta.0
      focus-trap: 7.5.4
      react: 19.0.0
      react-dom: 19.0.0(react@19.0.0)
      react-transition-group: 4.4.5(react-dom@19.0.0(react@19.0.0))(react@19.0.0)

  '@faceless-ui/scroll-info@2.0.0-beta.0(react-dom@19.0.0(react@19.0.0))(react@19.0.0)':
    dependencies:
      react: 19.0.0
      react-dom: 19.0.0(react@19.0.0)

  '@faceless-ui/window-info@3.0.0-beta.0(react-dom@19.0.0(react@19.0.0))(react@19.0.0)':
    dependencies:
      react: 19.0.0
      react-dom: 19.0.0(react@19.0.0)

  '@floating-ui/core@1.6.9':
    dependencies:
      '@floating-ui/utils': 0.2.9

  '@floating-ui/dom@1.6.13':
    dependencies:
      '@floating-ui/core': 1.6.9
      '@floating-ui/utils': 0.2.9

  '@floating-ui/react-dom@2.1.2(react-dom@19.0.0(react@19.0.0))(react@19.0.0)':
    dependencies:
      '@floating-ui/dom': 1.6.13
      react: 19.0.0
      react-dom: 19.0.0(react@19.0.0)

  '@floating-ui/react@0.26.28(react-dom@19.0.0(react@19.0.0))(react@19.0.0)':
    dependencies:
      '@floating-ui/react-dom': 2.1.2(react-dom@19.0.0(react@19.0.0))(react@19.0.0)
      '@floating-ui/utils': 0.2.9
      react: 19.0.0
      react-dom: 19.0.0(react@19.0.0)
      tabbable: 6.2.0

  '@floating-ui/react@0.27.3(react-dom@19.0.0(react@19.0.0))(react@19.0.0)':
    dependencies:
      '@floating-ui/react-dom': 2.1.2(react-dom@19.0.0(react@19.0.0))(react@19.0.0)
      '@floating-ui/utils': 0.2.9
      react: 19.0.0
      react-dom: 19.0.0(react@19.0.0)
      tabbable: 6.2.0

  '@floating-ui/utils@0.2.9': {}

  '@formatjs/ecma402-abstract@2.3.2':
    dependencies:
      '@formatjs/fast-memoize': 2.2.6
      '@formatjs/intl-localematcher': 0.5.10
      decimal.js: 10.4.3
      tslib: 2.8.1

  '@formatjs/fast-memoize@2.2.6':
    dependencies:
      tslib: 2.8.1

  '@formatjs/icu-messageformat-parser@2.9.8':
    dependencies:
      '@formatjs/ecma402-abstract': 2.3.2
      '@formatjs/icu-skeleton-parser': 1.8.12
      tslib: 2.8.1

  '@formatjs/icu-skeleton-parser@1.8.12':
    dependencies:
      '@formatjs/ecma402-abstract': 2.3.2
      tslib: 2.8.1

  '@formatjs/intl-localematcher@0.5.10':
    dependencies:
      tslib: 2.8.1

  '@headlessui/react@2.2.0(react-dom@19.0.0(react@19.0.0))(react@19.0.0)':
    dependencies:
      '@floating-ui/react': 0.26.28(react-dom@19.0.0(react@19.0.0))(react@19.0.0)
      '@react-aria/focus': 3.19.1(react-dom@19.0.0(react@19.0.0))(react@19.0.0)
      '@react-aria/interactions': 3.23.0(react-dom@19.0.0(react@19.0.0))(react@19.0.0)
      '@tanstack/react-virtual': 3.11.2(react-dom@19.0.0(react@19.0.0))(react@19.0.0)
      react: 19.0.0
      react-dom: 19.0.0(react@19.0.0)

  '@heroicons/react@2.2.0(react@19.0.0)':
    dependencies:
      react: 19.0.0

  '@hookform/resolvers@3.10.0(react-hook-form@7.54.2(react@19.0.0))':
    dependencies:
      react-hook-form: 7.54.2(react@19.0.0)

  '@humanfs/core@0.19.1': {}

  '@humanfs/node@0.16.6':
    dependencies:
      '@humanfs/core': 0.19.1
      '@humanwhocodes/retry': 0.3.1

  '@humanwhocodes/module-importer@1.0.1': {}

  '@humanwhocodes/retry@0.3.1': {}

  '@humanwhocodes/retry@0.4.1': {}

  '@img/sharp-darwin-arm64@0.33.5':
    optionalDependencies:
      '@img/sharp-libvips-darwin-arm64': 1.0.4
    optional: true

  '@img/sharp-darwin-x64@0.33.5':
    optionalDependencies:
      '@img/sharp-libvips-darwin-x64': 1.0.4
    optional: true

  '@img/sharp-libvips-darwin-arm64@1.0.4':
    optional: true

  '@img/sharp-libvips-darwin-x64@1.0.4':
    optional: true

  '@img/sharp-libvips-linux-arm64@1.0.4':
    optional: true

  '@img/sharp-libvips-linux-arm@1.0.5':
    optional: true

  '@img/sharp-libvips-linux-s390x@1.0.4':
    optional: true

  '@img/sharp-libvips-linux-x64@1.0.4':
    optional: true

  '@img/sharp-libvips-linuxmusl-arm64@1.0.4':
    optional: true

  '@img/sharp-libvips-linuxmusl-x64@1.0.4':
    optional: true

  '@img/sharp-linux-arm64@0.33.5':
    optionalDependencies:
      '@img/sharp-libvips-linux-arm64': 1.0.4
    optional: true

  '@img/sharp-linux-arm@0.33.5':
    optionalDependencies:
      '@img/sharp-libvips-linux-arm': 1.0.5
    optional: true

  '@img/sharp-linux-s390x@0.33.5':
    optionalDependencies:
      '@img/sharp-libvips-linux-s390x': 1.0.4
    optional: true

  '@img/sharp-linux-x64@0.33.5':
    optionalDependencies:
      '@img/sharp-libvips-linux-x64': 1.0.4
    optional: true

  '@img/sharp-linuxmusl-arm64@0.33.5':
    optionalDependencies:
      '@img/sharp-libvips-linuxmusl-arm64': 1.0.4
    optional: true

  '@img/sharp-linuxmusl-x64@0.33.5':
    optionalDependencies:
      '@img/sharp-libvips-linuxmusl-x64': 1.0.4
    optional: true

  '@img/sharp-wasm32@0.33.5':
    dependencies:
      '@emnapi/runtime': 1.3.1
    optional: true

  '@img/sharp-win32-ia32@0.33.5':
    optional: true

  '@img/sharp-win32-x64@0.33.5':
    optional: true

  '@isaacs/cliui@8.0.2':
    dependencies:
      string-width: 5.1.2
      string-width-cjs: string-width@4.2.3
      strip-ansi: 7.1.0
      strip-ansi-cjs: strip-ansi@6.0.1
      wrap-ansi: 8.1.0
      wrap-ansi-cjs: wrap-ansi@7.0.0

  '@jridgewell/gen-mapping@0.3.8':
    dependencies:
      '@jridgewell/set-array': 1.2.1
      '@jridgewell/sourcemap-codec': 1.5.0
      '@jridgewell/trace-mapping': 0.3.25

  '@jridgewell/resolve-uri@3.1.2': {}

  '@jridgewell/set-array@1.2.1': {}

  '@jridgewell/sourcemap-codec@1.5.0': {}

  '@jridgewell/trace-mapping@0.3.25':
    dependencies:
      '@jridgewell/resolve-uri': 3.1.2
      '@jridgewell/sourcemap-codec': 1.5.0

  '@jsdevtools/ono@7.1.3': {}

  '@lexical/clipboard@0.21.0':
    dependencies:
      '@lexical/html': 0.21.0
      '@lexical/list': 0.21.0
      '@lexical/selection': 0.21.0
      '@lexical/utils': 0.21.0
      lexical: 0.21.0

  '@lexical/code@0.21.0':
    dependencies:
      '@lexical/utils': 0.21.0
      lexical: 0.21.0
      prismjs: 1.29.0

  '@lexical/devtools-core@0.21.0(react-dom@19.0.0(react@19.0.0))(react@19.0.0)':
    dependencies:
      '@lexical/html': 0.21.0
      '@lexical/link': 0.21.0
      '@lexical/mark': 0.21.0
      '@lexical/table': 0.21.0
      '@lexical/utils': 0.21.0
      lexical: 0.21.0
      react: 19.0.0
      react-dom: 19.0.0(react@19.0.0)

  '@lexical/dragon@0.21.0':
    dependencies:
      lexical: 0.21.0

  '@lexical/hashtag@0.21.0':
    dependencies:
      '@lexical/utils': 0.21.0
      lexical: 0.21.0

  '@lexical/headless@0.21.0':
    dependencies:
      lexical: 0.21.0

  '@lexical/history@0.21.0':
    dependencies:
      '@lexical/utils': 0.21.0
      lexical: 0.21.0

  '@lexical/html@0.21.0':
    dependencies:
      '@lexical/selection': 0.21.0
      '@lexical/utils': 0.21.0
      lexical: 0.21.0

  '@lexical/link@0.21.0':
    dependencies:
      '@lexical/utils': 0.21.0
      lexical: 0.21.0

  '@lexical/list@0.21.0':
    dependencies:
      '@lexical/utils': 0.21.0
      lexical: 0.21.0

  '@lexical/mark@0.21.0':
    dependencies:
      '@lexical/utils': 0.21.0
      lexical: 0.21.0

  '@lexical/markdown@0.21.0':
    dependencies:
      '@lexical/code': 0.21.0
      '@lexical/link': 0.21.0
      '@lexical/list': 0.21.0
      '@lexical/rich-text': 0.21.0
      '@lexical/text': 0.21.0
      '@lexical/utils': 0.21.0
      lexical: 0.21.0

  '@lexical/offset@0.21.0':
    dependencies:
      lexical: 0.21.0

  '@lexical/overflow@0.21.0':
    dependencies:
      lexical: 0.21.0

  '@lexical/plain-text@0.21.0':
    dependencies:
      '@lexical/clipboard': 0.21.0
      '@lexical/selection': 0.21.0
      '@lexical/utils': 0.21.0
      lexical: 0.21.0

  '@lexical/react@0.21.0(react-dom@19.0.0(react@19.0.0))(react@19.0.0)(yjs@13.6.22)':
    dependencies:
      '@lexical/clipboard': 0.21.0
      '@lexical/code': 0.21.0
      '@lexical/devtools-core': 0.21.0(react-dom@19.0.0(react@19.0.0))(react@19.0.0)
      '@lexical/dragon': 0.21.0
      '@lexical/hashtag': 0.21.0
      '@lexical/history': 0.21.0
      '@lexical/link': 0.21.0
      '@lexical/list': 0.21.0
      '@lexical/mark': 0.21.0
      '@lexical/markdown': 0.21.0
      '@lexical/overflow': 0.21.0
      '@lexical/plain-text': 0.21.0
      '@lexical/rich-text': 0.21.0
      '@lexical/selection': 0.21.0
      '@lexical/table': 0.21.0
      '@lexical/text': 0.21.0
      '@lexical/utils': 0.21.0
      '@lexical/yjs': 0.21.0(yjs@13.6.22)
      lexical: 0.21.0
      react: 19.0.0
      react-dom: 19.0.0(react@19.0.0)
      react-error-boundary: 3.1.4(react@19.0.0)
    transitivePeerDependencies:
      - yjs

  '@lexical/rich-text@0.21.0':
    dependencies:
      '@lexical/clipboard': 0.21.0
      '@lexical/selection': 0.21.0
      '@lexical/utils': 0.21.0
      lexical: 0.21.0

  '@lexical/selection@0.21.0':
    dependencies:
      lexical: 0.21.0

  '@lexical/table@0.21.0':
    dependencies:
      '@lexical/clipboard': 0.21.0
      '@lexical/utils': 0.21.0
      lexical: 0.21.0

  '@lexical/text@0.21.0':
    dependencies:
      lexical: 0.21.0

  '@lexical/utils@0.21.0':
    dependencies:
      '@lexical/list': 0.21.0
      '@lexical/selection': 0.21.0
      '@lexical/table': 0.21.0
      lexical: 0.21.0

  '@lexical/yjs@0.21.0(yjs@13.6.22)':
    dependencies:
      '@lexical/offset': 0.21.0
      '@lexical/selection': 0.21.0
      lexical: 0.21.0
      yjs: 13.6.22

  '@monaco-editor/loader@1.4.0(monaco-editor@0.52.2)':
    dependencies:
      monaco-editor: 0.52.2
      state-local: 1.0.7

  '@monaco-editor/react@4.6.0(monaco-editor@0.52.2)(react-dom@19.0.0(react@19.0.0))(react@19.0.0)':
    dependencies:
      '@monaco-editor/loader': 1.4.0(monaco-editor@0.52.2)
      monaco-editor: 0.52.2
      react: 19.0.0
      react-dom: 19.0.0(react@19.0.0)

  '@mongodb-js/saslprep@1.1.9':
    dependencies:
      sparse-bitfield: 3.0.3

  '@next/env@13.5.8': {}

  '@next/env@15.1.2': {}

  '@next/env@15.1.4': {}

  '@next/env@15.1.6': {}

  '@next/eslint-plugin-next@15.1.3':
    dependencies:
      fast-glob: 3.3.1

  '@next/swc-darwin-arm64@15.1.2':
    optional: true

  '@next/swc-darwin-arm64@15.1.4':
    optional: true

  '@next/swc-darwin-x64@15.1.2':
    optional: true

  '@next/swc-darwin-x64@15.1.4':
    optional: true

  '@next/swc-linux-arm64-gnu@15.1.2':
    optional: true

  '@next/swc-linux-arm64-gnu@15.1.4':
    optional: true

  '@next/swc-linux-arm64-musl@15.1.2':
    optional: true

  '@next/swc-linux-arm64-musl@15.1.4':
    optional: true

  '@next/swc-linux-x64-gnu@15.1.2':
    optional: true

  '@next/swc-linux-x64-gnu@15.1.4':
    optional: true

  '@next/swc-linux-x64-musl@15.1.2':
    optional: true

  '@next/swc-linux-x64-musl@15.1.4':
    optional: true

  '@next/swc-win32-arm64-msvc@15.1.2':
    optional: true

  '@next/swc-win32-arm64-msvc@15.1.4':
    optional: true

  '@next/swc-win32-x64-msvc@15.1.2':
    optional: true

  '@next/swc-win32-x64-msvc@15.1.4':
    optional: true

  '@nodelib/fs.scandir@2.1.5':
    dependencies:
      '@nodelib/fs.stat': 2.0.5
      run-parallel: 1.2.0

  '@nodelib/fs.stat@2.0.5': {}

  '@nodelib/fs.walk@1.2.8':
    dependencies:
      '@nodelib/fs.scandir': 2.1.5
      fastq: 1.18.0

  '@nolyfill/is-core-module@1.0.39': {}

  '@payloadcms/db-mongodb@3.19.0(@aws-sdk/credential-providers@3.729.0(@aws-sdk/client-sso-oidc@3.726.0(@aws-sdk/client-sts@3.726.1)))(payload@3.19.0(graphql@16.10.0)(monaco-editor@0.52.2)(react-dom@19.0.0(react@19.0.0))(react@19.0.0)(typescript@5.7.2))':
    dependencies:
      mongoose: 8.9.5(@aws-sdk/credential-providers@3.729.0(@aws-sdk/client-sso-oidc@3.726.0(@aws-sdk/client-sts@3.726.1)))
      mongoose-aggregate-paginate-v2: 1.1.2
      mongoose-paginate-v2: 1.8.5
      payload: 3.19.0(graphql@16.10.0)(monaco-editor@0.52.2)(react-dom@19.0.0(react@19.0.0))(react@19.0.0)(typescript@5.7.2)
      prompts: 2.4.2
      uuid: 10.0.0
    transitivePeerDependencies:
      - '@aws-sdk/credential-providers'
      - '@mongodb-js/zstd'
      - gcp-metadata
      - kerberos
      - mongodb-client-encryption
      - snappy
      - socks
      - supports-color

  '@payloadcms/email-nodemailer@3.19.0(payload@3.19.0(graphql@16.10.0)(monaco-editor@0.52.2)(react-dom@19.0.0(react@19.0.0))(react@19.0.0)(typescript@5.7.2))':
    dependencies:
      nodemailer: 6.9.16
      payload: 3.19.0(graphql@16.10.0)(monaco-editor@0.52.2)(react-dom@19.0.0(react@19.0.0))(react@19.0.0)(typescript@5.7.2)

  '@payloadcms/graphql@3.19.0(graphql@16.10.0)(payload@3.19.0(graphql@16.10.0)(monaco-editor@0.52.2)(react-dom@19.0.0(react@19.0.0))(react@19.0.0)(typescript@5.7.2))(typescript@5.7.2)':
    dependencies:
      graphql: 16.10.0
      graphql-scalars: 1.22.2(graphql@16.10.0)
      payload: 3.19.0(graphql@16.10.0)(monaco-editor@0.52.2)(react-dom@19.0.0(react@19.0.0))(react@19.0.0)(typescript@5.7.2)
      pluralize: 8.0.0
      ts-essentials: 10.0.3(typescript@5.7.2)
      tsx: 4.19.2
    transitivePeerDependencies:
      - typescript

  '@payloadcms/live-preview-react@3.19.0(react-dom@19.0.0(react@19.0.0))(react@19.0.0)':
    dependencies:
      '@payloadcms/live-preview': 3.19.0
      react: 19.0.0
      react-dom: 19.0.0(react@19.0.0)

  '@payloadcms/live-preview@3.19.0': {}

  '@payloadcms/next@3.19.0(@types/react@19.0.2)(graphql@16.10.0)(monaco-editor@0.52.2)(next@15.1.4(@babel/core@7.24.5)(babel-plugin-react-compiler@19.0.0-beta-55955c9-20241229)(react-dom@19.0.0(react@19.0.0))(react@19.0.0)(sass@1.77.4))(payload@3.19.0(graphql@16.10.0)(monaco-editor@0.52.2)(react-dom@19.0.0(react@19.0.0))(react@19.0.0)(typescript@5.7.2))(react-dom@19.0.0(react@19.0.0))(react@19.0.0)(typescript@5.7.2)':
    dependencies:
      '@dnd-kit/core': 6.0.8(react-dom@19.0.0(react@19.0.0))(react@19.0.0)
      '@payloadcms/graphql': 3.19.0(graphql@16.10.0)(payload@3.19.0(graphql@16.10.0)(monaco-editor@0.52.2)(react-dom@19.0.0(react@19.0.0))(react@19.0.0)(typescript@5.7.2))(typescript@5.7.2)
      '@payloadcms/translations': 3.19.0
      '@payloadcms/ui': 3.19.0(@types/react@19.0.2)(monaco-editor@0.52.2)(next@15.1.4(@babel/core@7.24.5)(babel-plugin-react-compiler@19.0.0-beta-55955c9-20241229)(react-dom@19.0.0(react@19.0.0))(react@19.0.0)(sass@1.77.4))(payload@3.19.0(graphql@16.10.0)(monaco-editor@0.52.2)(react-dom@19.0.0(react@19.0.0))(react@19.0.0)(typescript@5.7.2))(react-dom@19.0.0(react@19.0.0))(react@19.0.0)(typescript@5.7.2)
      busboy: 1.6.0
      file-type: 19.3.0
      graphql: 16.10.0
      graphql-http: 1.22.3(graphql@16.10.0)
      graphql-playground-html: 1.6.30
      http-status: 2.1.0
      next: 15.1.4(@babel/core@7.24.5)(babel-plugin-react-compiler@19.0.0-beta-55955c9-20241229)(react-dom@19.0.0(react@19.0.0))(react@19.0.0)(sass@1.77.4)
      path-to-regexp: 6.3.0
      payload: 3.19.0(graphql@16.10.0)(monaco-editor@0.52.2)(react-dom@19.0.0(react@19.0.0))(react@19.0.0)(typescript@5.7.2)
      qs-esm: 7.0.2
      react-diff-viewer-continued: 3.2.6(react-dom@19.0.0(react@19.0.0))(react@19.0.0)
      sass: 1.77.4
      sonner: 1.7.2(react-dom@19.0.0(react@19.0.0))(react@19.0.0)
      uuid: 10.0.0
    transitivePeerDependencies:
      - '@types/react'
      - monaco-editor
      - react
      - react-dom
      - supports-color
      - typescript

  '@payloadcms/payload-cloud@3.19.0(@aws-sdk/client-sso-oidc@3.726.0(@aws-sdk/client-sts@3.726.1))(payload@3.19.0(graphql@16.10.0)(monaco-editor@0.52.2)(react-dom@19.0.0(react@19.0.0))(react@19.0.0)(typescript@5.7.2))':
    dependencies:
      '@aws-sdk/client-cognito-identity': 3.729.0
      '@aws-sdk/client-s3': 3.729.0
      '@aws-sdk/credential-providers': 3.729.0(@aws-sdk/client-sso-oidc@3.726.0(@aws-sdk/client-sts@3.726.1))
      '@aws-sdk/lib-storage': 3.729.0(@aws-sdk/client-s3@3.729.0)
      '@payloadcms/email-nodemailer': 3.19.0(payload@3.19.0(graphql@16.10.0)(monaco-editor@0.52.2)(react-dom@19.0.0(react@19.0.0))(react@19.0.0)(typescript@5.7.2))
      amazon-cognito-identity-js: 6.3.12
      nodemailer: 6.9.16
      payload: 3.19.0(graphql@16.10.0)(monaco-editor@0.52.2)(react-dom@19.0.0(react@19.0.0))(react@19.0.0)(typescript@5.7.2)
    transitivePeerDependencies:
      - '@aws-sdk/client-sso-oidc'
      - aws-crt
      - encoding

  '@payloadcms/plugin-cloud-storage@3.19.0(payload@3.19.0(graphql@16.10.0)(monaco-editor@0.52.2)(react-dom@19.0.0(react@19.0.0))(react@19.0.0)(typescript@5.7.2))':
    dependencies:
      find-node-modules: 2.1.3
      payload: 3.19.0(graphql@16.10.0)(monaco-editor@0.52.2)(react-dom@19.0.0(react@19.0.0))(react@19.0.0)(typescript@5.7.2)
      range-parser: 1.2.1

  '@payloadcms/plugin-form-builder@3.19.0(@types/react@19.0.2)(monaco-editor@0.52.2)(next@15.1.4(@babel/core@7.24.5)(babel-plugin-react-compiler@19.0.0-beta-55955c9-20241229)(react-dom@19.0.0(react@19.0.0))(react@19.0.0)(sass@1.77.4))(payload@3.19.0(graphql@16.10.0)(monaco-editor@0.52.2)(react-dom@19.0.0(react@19.0.0))(react@19.0.0)(typescript@5.7.2))(react-dom@19.0.0(react@19.0.0))(react@19.0.0)(typescript@5.7.2)':
    dependencies:
      '@payloadcms/ui': 3.19.0(@types/react@19.0.2)(monaco-editor@0.52.2)(next@15.1.4(@babel/core@7.24.5)(babel-plugin-react-compiler@19.0.0-beta-55955c9-20241229)(react-dom@19.0.0(react@19.0.0))(react@19.0.0)(sass@1.77.4))(payload@3.19.0(graphql@16.10.0)(monaco-editor@0.52.2)(react-dom@19.0.0(react@19.0.0))(react@19.0.0)(typescript@5.7.2))(react-dom@19.0.0(react@19.0.0))(react@19.0.0)(typescript@5.7.2)
      escape-html: 1.0.3
      payload: 3.19.0(graphql@16.10.0)(monaco-editor@0.52.2)(react-dom@19.0.0(react@19.0.0))(react@19.0.0)(typescript@5.7.2)
      react: 19.0.0
      react-dom: 19.0.0(react@19.0.0)
    transitivePeerDependencies:
      - '@types/react'
      - monaco-editor
      - next
      - supports-color
      - typescript

  '@payloadcms/plugin-nested-docs@3.19.0(payload@3.19.0(graphql@16.10.0)(monaco-editor@0.52.2)(react-dom@19.0.0(react@19.0.0))(react@19.0.0)(typescript@5.7.2))':
    dependencies:
      payload: 3.19.0(graphql@16.10.0)(monaco-editor@0.52.2)(react-dom@19.0.0(react@19.0.0))(react@19.0.0)(typescript@5.7.2)

  '@payloadcms/plugin-redirects@3.19.0(payload@3.19.0(graphql@16.10.0)(monaco-editor@0.52.2)(react-dom@19.0.0(react@19.0.0))(react@19.0.0)(typescript@5.7.2))':
    dependencies:
      payload: 3.19.0(graphql@16.10.0)(monaco-editor@0.52.2)(react-dom@19.0.0(react@19.0.0))(react@19.0.0)(typescript@5.7.2)

  '@payloadcms/plugin-search@3.19.0(@types/react@19.0.2)(graphql@16.10.0)(monaco-editor@0.52.2)(next@15.1.4(@babel/core@7.24.5)(babel-plugin-react-compiler@19.0.0-beta-55955c9-20241229)(react-dom@19.0.0(react@19.0.0))(react@19.0.0)(sass@1.77.4))(payload@3.19.0(graphql@16.10.0)(monaco-editor@0.52.2)(react-dom@19.0.0(react@19.0.0))(react@19.0.0)(typescript@5.7.2))(react-dom@19.0.0(react@19.0.0))(react@19.0.0)(typescript@5.7.2)':
    dependencies:
      '@payloadcms/next': 3.19.0(@types/react@19.0.2)(graphql@16.10.0)(monaco-editor@0.52.2)(next@15.1.4(@babel/core@7.24.5)(babel-plugin-react-compiler@19.0.0-beta-55955c9-20241229)(react-dom@19.0.0(react@19.0.0))(react@19.0.0)(sass@1.77.4))(payload@3.19.0(graphql@16.10.0)(monaco-editor@0.52.2)(react-dom@19.0.0(react@19.0.0))(react@19.0.0)(typescript@5.7.2))(react-dom@19.0.0(react@19.0.0))(react@19.0.0)(typescript@5.7.2)
      '@payloadcms/ui': 3.19.0(@types/react@19.0.2)(monaco-editor@0.52.2)(next@15.1.4(@babel/core@7.24.5)(babel-plugin-react-compiler@19.0.0-beta-55955c9-20241229)(react-dom@19.0.0(react@19.0.0))(react@19.0.0)(sass@1.77.4))(payload@3.19.0(graphql@16.10.0)(monaco-editor@0.52.2)(react-dom@19.0.0(react@19.0.0))(react@19.0.0)(typescript@5.7.2))(react-dom@19.0.0(react@19.0.0))(react@19.0.0)(typescript@5.7.2)
      payload: 3.19.0(graphql@16.10.0)(monaco-editor@0.52.2)(react-dom@19.0.0(react@19.0.0))(react@19.0.0)(typescript@5.7.2)
      react: 19.0.0
      react-dom: 19.0.0(react@19.0.0)
    transitivePeerDependencies:
      - '@types/react'
      - graphql
      - monaco-editor
      - next
      - supports-color
      - typescript

  '@payloadcms/plugin-seo@3.19.0(@types/react@19.0.2)(monaco-editor@0.52.2)(next@15.1.4(@babel/core@7.24.5)(babel-plugin-react-compiler@19.0.0-beta-55955c9-20241229)(react-dom@19.0.0(react@19.0.0))(react@19.0.0)(sass@1.77.4))(payload@3.19.0(graphql@16.10.0)(monaco-editor@0.52.2)(react-dom@19.0.0(react@19.0.0))(react@19.0.0)(typescript@5.7.2))(react-dom@19.0.0(react@19.0.0))(react@19.0.0)(typescript@5.7.2)':
    dependencies:
      '@payloadcms/translations': 3.19.0
      '@payloadcms/ui': 3.19.0(@types/react@19.0.2)(monaco-editor@0.52.2)(next@15.1.4(@babel/core@7.24.5)(babel-plugin-react-compiler@19.0.0-beta-55955c9-20241229)(react-dom@19.0.0(react@19.0.0))(react@19.0.0)(sass@1.77.4))(payload@3.19.0(graphql@16.10.0)(monaco-editor@0.52.2)(react-dom@19.0.0(react@19.0.0))(react@19.0.0)(typescript@5.7.2))(react-dom@19.0.0(react@19.0.0))(react@19.0.0)(typescript@5.7.2)
      payload: 3.19.0(graphql@16.10.0)(monaco-editor@0.52.2)(react-dom@19.0.0(react@19.0.0))(react@19.0.0)(typescript@5.7.2)
      react: 19.0.0
      react-dom: 19.0.0(react@19.0.0)
    transitivePeerDependencies:
      - '@types/react'
      - monaco-editor
      - next
      - supports-color
      - typescript

  '@payloadcms/richtext-lexical@3.19.0(qmxexsh65aaykd2am7zaies5ze)':
    dependencies:
      '@faceless-ui/modal': 3.0.0-beta.2(react-dom@19.0.0(react@19.0.0))(react@19.0.0)
      '@faceless-ui/scroll-info': 2.0.0-beta.0(react-dom@19.0.0(react@19.0.0))(react@19.0.0)
      '@lexical/headless': 0.21.0
      '@lexical/html': 0.21.0
      '@lexical/link': 0.21.0
      '@lexical/list': 0.21.0
      '@lexical/mark': 0.21.0
      '@lexical/react': 0.21.0(react-dom@19.0.0(react@19.0.0))(react@19.0.0)(yjs@13.6.22)
      '@lexical/rich-text': 0.21.0
      '@lexical/selection': 0.21.0
      '@lexical/table': 0.21.0
      '@lexical/utils': 0.21.0
      '@payloadcms/next': 3.19.0(@types/react@19.0.2)(graphql@16.10.0)(monaco-editor@0.52.2)(next@15.1.4(@babel/core@7.24.5)(babel-plugin-react-compiler@19.0.0-beta-55955c9-20241229)(react-dom@19.0.0(react@19.0.0))(react@19.0.0)(sass@1.77.4))(payload@3.19.0(graphql@16.10.0)(monaco-editor@0.52.2)(react-dom@19.0.0(react@19.0.0))(react@19.0.0)(typescript@5.7.2))(react-dom@19.0.0(react@19.0.0))(react@19.0.0)(typescript@5.7.2)
      '@payloadcms/translations': 3.19.0
      '@payloadcms/ui': 3.19.0(@types/react@19.0.2)(monaco-editor@0.52.2)(next@15.1.4(@babel/core@7.24.5)(babel-plugin-react-compiler@19.0.0-beta-55955c9-20241229)(react-dom@19.0.0(react@19.0.0))(react@19.0.0)(sass@1.77.4))(payload@3.19.0(graphql@16.10.0)(monaco-editor@0.52.2)(react-dom@19.0.0(react@19.0.0))(react@19.0.0)(typescript@5.7.2))(react-dom@19.0.0(react@19.0.0))(react@19.0.0)(typescript@5.7.2)
      '@types/uuid': 10.0.0
      acorn: 8.12.1
      bson-objectid: 2.0.4
      dequal: 2.0.3
      escape-html: 1.0.3
      jsox: 1.2.121
      lexical: 0.21.0
      mdast-util-from-markdown: 2.0.2
      mdast-util-mdx-jsx: 3.1.3
      micromark-extension-mdx-jsx: 3.0.1
      payload: 3.19.0(graphql@16.10.0)(monaco-editor@0.52.2)(react-dom@19.0.0(react@19.0.0))(react@19.0.0)(typescript@5.7.2)
      react: 19.0.0
      react-dom: 19.0.0(react@19.0.0)
      react-error-boundary: 4.1.2(react@19.0.0)
      ts-essentials: 10.0.3(typescript@5.7.2)
      uuid: 10.0.0
    transitivePeerDependencies:
      - '@types/react'
      - monaco-editor
      - next
      - supports-color
      - typescript

  '@payloadcms/storage-s3@3.19.0(payload@3.19.0(graphql@16.10.0)(monaco-editor@0.52.2)(react-dom@19.0.0(react@19.0.0))(react@19.0.0)(typescript@5.7.2))':
    dependencies:
      '@aws-sdk/client-s3': 3.729.0
      '@aws-sdk/lib-storage': 3.729.0(@aws-sdk/client-s3@3.729.0)
      '@payloadcms/plugin-cloud-storage': 3.19.0(payload@3.19.0(graphql@16.10.0)(monaco-editor@0.52.2)(react-dom@19.0.0(react@19.0.0))(react@19.0.0)(typescript@5.7.2))
      payload: 3.19.0(graphql@16.10.0)(monaco-editor@0.52.2)(react-dom@19.0.0(react@19.0.0))(react@19.0.0)(typescript@5.7.2)
    transitivePeerDependencies:
      - aws-crt

  '@payloadcms/translations@3.19.0':
    dependencies:
      date-fns: 4.1.0

  '@payloadcms/ui@3.19.0(@types/react@19.0.2)(monaco-editor@0.52.2)(next@15.1.4(@babel/core@7.24.5)(babel-plugin-react-compiler@19.0.0-beta-55955c9-20241229)(react-dom@19.0.0(react@19.0.0))(react@19.0.0)(sass@1.77.4))(payload@3.19.0(graphql@16.10.0)(monaco-editor@0.52.2)(react-dom@19.0.0(react@19.0.0))(react@19.0.0)(typescript@5.7.2))(react-dom@19.0.0(react@19.0.0))(react@19.0.0)(typescript@5.7.2)':
    dependencies:
      '@dnd-kit/core': 6.0.8(react-dom@19.0.0(react@19.0.0))(react@19.0.0)
      '@dnd-kit/sortable': 7.0.2(@dnd-kit/core@6.0.8(react-dom@19.0.0(react@19.0.0))(react@19.0.0))(react@19.0.0)
      '@faceless-ui/modal': 3.0.0-beta.2(react-dom@19.0.0(react@19.0.0))(react@19.0.0)
      '@faceless-ui/scroll-info': 2.0.0-beta.0(react-dom@19.0.0(react@19.0.0))(react@19.0.0)
      '@faceless-ui/window-info': 3.0.0-beta.0(react-dom@19.0.0(react@19.0.0))(react@19.0.0)
      '@monaco-editor/react': 4.6.0(monaco-editor@0.52.2)(react-dom@19.0.0(react@19.0.0))(react@19.0.0)
      '@payloadcms/translations': 3.19.0
      body-scroll-lock: 4.0.0-beta.0
      bson-objectid: 2.0.4
      date-fns: 4.1.0
      dequal: 2.0.3
      md5: 2.3.0
      next: 15.1.4(@babel/core@7.24.5)(babel-plugin-react-compiler@19.0.0-beta-55955c9-20241229)(react-dom@19.0.0(react@19.0.0))(react@19.0.0)(sass@1.77.4)
      object-to-formdata: 4.5.1
      payload: 3.19.0(graphql@16.10.0)(monaco-editor@0.52.2)(react-dom@19.0.0(react@19.0.0))(react@19.0.0)(typescript@5.7.2)
      qs-esm: 7.0.2
      react: 19.0.0
      react-datepicker: 7.6.0(react-dom@19.0.0(react@19.0.0))(react@19.0.0)
      react-dom: 19.0.0(react@19.0.0)
      react-image-crop: 10.1.8(react@19.0.0)
      react-select: 5.9.0(@types/react@19.0.2)(react-dom@19.0.0(react@19.0.0))(react@19.0.0)
      scheduler: 0.25.0
      sonner: 1.7.2(react-dom@19.0.0(react@19.0.0))(react@19.0.0)
      ts-essentials: 10.0.3(typescript@5.7.2)
      use-context-selector: 2.0.0(react@19.0.0)(scheduler@0.25.0)
      uuid: 10.0.0
    transitivePeerDependencies:
      - '@types/react'
      - monaco-editor
      - supports-color
      - typescript

  '@pkgjs/parseargs@0.11.0':
    optional: true

  '@radix-ui/number@1.1.0': {}

  '@radix-ui/primitive@1.1.1': {}

  '@radix-ui/react-accordion@1.2.2(@types/react-dom@19.0.2(@types/react@19.0.2))(@types/react@19.0.2)(react-dom@19.0.0(react@19.0.0))(react@19.0.0)':
    dependencies:
      '@radix-ui/primitive': 1.1.1
      '@radix-ui/react-collapsible': 1.1.2(@types/react-dom@19.0.2(@types/react@19.0.2))(@types/react@19.0.2)(react-dom@19.0.0(react@19.0.0))(react@19.0.0)
      '@radix-ui/react-collection': 1.1.1(@types/react-dom@19.0.2(@types/react@19.0.2))(@types/react@19.0.2)(react-dom@19.0.0(react@19.0.0))(react@19.0.0)
      '@radix-ui/react-compose-refs': 1.1.1(@types/react@19.0.2)(react@19.0.0)
      '@radix-ui/react-context': 1.1.1(@types/react@19.0.2)(react@19.0.0)
      '@radix-ui/react-direction': 1.1.0(@types/react@19.0.2)(react@19.0.0)
      '@radix-ui/react-id': 1.1.0(@types/react@19.0.2)(react@19.0.0)
      '@radix-ui/react-primitive': 2.0.1(@types/react-dom@19.0.2(@types/react@19.0.2))(@types/react@19.0.2)(react-dom@19.0.0(react@19.0.0))(react@19.0.0)
      '@radix-ui/react-use-controllable-state': 1.1.0(@types/react@19.0.2)(react@19.0.0)
      react: 19.0.0
      react-dom: 19.0.0(react@19.0.0)
    optionalDependencies:
      '@types/react': 19.0.2
      '@types/react-dom': 19.0.2(@types/react@19.0.2)

  '@radix-ui/react-arrow@1.1.1(@types/react-dom@19.0.2(@types/react@19.0.2))(@types/react@19.0.2)(react-dom@19.0.0(react@19.0.0))(react@19.0.0)':
    dependencies:
      '@radix-ui/react-primitive': 2.0.1(@types/react-dom@19.0.2(@types/react@19.0.2))(@types/react@19.0.2)(react-dom@19.0.0(react@19.0.0))(react@19.0.0)
      react: 19.0.0
      react-dom: 19.0.0(react@19.0.0)
    optionalDependencies:
      '@types/react': 19.0.2
      '@types/react-dom': 19.0.2(@types/react@19.0.2)

  '@radix-ui/react-checkbox@1.1.3(@types/react-dom@19.0.2(@types/react@19.0.2))(@types/react@19.0.2)(react-dom@19.0.0(react@19.0.0))(react@19.0.0)':
    dependencies:
      '@radix-ui/primitive': 1.1.1
      '@radix-ui/react-compose-refs': 1.1.1(@types/react@19.0.2)(react@19.0.0)
      '@radix-ui/react-context': 1.1.1(@types/react@19.0.2)(react@19.0.0)
      '@radix-ui/react-presence': 1.1.2(@types/react-dom@19.0.2(@types/react@19.0.2))(@types/react@19.0.2)(react-dom@19.0.0(react@19.0.0))(react@19.0.0)
      '@radix-ui/react-primitive': 2.0.1(@types/react-dom@19.0.2(@types/react@19.0.2))(@types/react@19.0.2)(react-dom@19.0.0(react@19.0.0))(react@19.0.0)
      '@radix-ui/react-use-controllable-state': 1.1.0(@types/react@19.0.2)(react@19.0.0)
      '@radix-ui/react-use-previous': 1.1.0(@types/react@19.0.2)(react@19.0.0)
      '@radix-ui/react-use-size': 1.1.0(@types/react@19.0.2)(react@19.0.0)
      react: 19.0.0
      react-dom: 19.0.0(react@19.0.0)
    optionalDependencies:
      '@types/react': 19.0.2
      '@types/react-dom': 19.0.2(@types/react@19.0.2)

  '@radix-ui/react-collapsible@1.1.2(@types/react-dom@19.0.2(@types/react@19.0.2))(@types/react@19.0.2)(react-dom@19.0.0(react@19.0.0))(react@19.0.0)':
    dependencies:
      '@radix-ui/primitive': 1.1.1
      '@radix-ui/react-compose-refs': 1.1.1(@types/react@19.0.2)(react@19.0.0)
      '@radix-ui/react-context': 1.1.1(@types/react@19.0.2)(react@19.0.0)
      '@radix-ui/react-id': 1.1.0(@types/react@19.0.2)(react@19.0.0)
      '@radix-ui/react-presence': 1.1.2(@types/react-dom@19.0.2(@types/react@19.0.2))(@types/react@19.0.2)(react-dom@19.0.0(react@19.0.0))(react@19.0.0)
      '@radix-ui/react-primitive': 2.0.1(@types/react-dom@19.0.2(@types/react@19.0.2))(@types/react@19.0.2)(react-dom@19.0.0(react@19.0.0))(react@19.0.0)
      '@radix-ui/react-use-controllable-state': 1.1.0(@types/react@19.0.2)(react@19.0.0)
      '@radix-ui/react-use-layout-effect': 1.1.0(@types/react@19.0.2)(react@19.0.0)
      react: 19.0.0
      react-dom: 19.0.0(react@19.0.0)
    optionalDependencies:
      '@types/react': 19.0.2
      '@types/react-dom': 19.0.2(@types/react@19.0.2)

  '@radix-ui/react-collection@1.1.1(@types/react-dom@19.0.2(@types/react@19.0.2))(@types/react@19.0.2)(react-dom@19.0.0(react@19.0.0))(react@19.0.0)':
    dependencies:
      '@radix-ui/react-compose-refs': 1.1.1(@types/react@19.0.2)(react@19.0.0)
      '@radix-ui/react-context': 1.1.1(@types/react@19.0.2)(react@19.0.0)
      '@radix-ui/react-primitive': 2.0.1(@types/react-dom@19.0.2(@types/react@19.0.2))(@types/react@19.0.2)(react-dom@19.0.0(react@19.0.0))(react@19.0.0)
      '@radix-ui/react-slot': 1.1.1(@types/react@19.0.2)(react@19.0.0)
      react: 19.0.0
      react-dom: 19.0.0(react@19.0.0)
    optionalDependencies:
      '@types/react': 19.0.2
      '@types/react-dom': 19.0.2(@types/react@19.0.2)

  '@radix-ui/react-compose-refs@1.1.1(@types/react@19.0.2)(react@19.0.0)':
    dependencies:
      react: 19.0.0
    optionalDependencies:
      '@types/react': 19.0.2

  '@radix-ui/react-context@1.1.1(@types/react@19.0.2)(react@19.0.0)':
    dependencies:
      react: 19.0.0
    optionalDependencies:
      '@types/react': 19.0.2

  '@radix-ui/react-dialog@1.1.4(@types/react-dom@19.0.2(@types/react@19.0.2))(@types/react@19.0.2)(react-dom@19.0.0(react@19.0.0))(react@19.0.0)':
    dependencies:
      '@radix-ui/primitive': 1.1.1
      '@radix-ui/react-compose-refs': 1.1.1(@types/react@19.0.2)(react@19.0.0)
      '@radix-ui/react-context': 1.1.1(@types/react@19.0.2)(react@19.0.0)
      '@radix-ui/react-dismissable-layer': 1.1.3(@types/react-dom@19.0.2(@types/react@19.0.2))(@types/react@19.0.2)(react-dom@19.0.0(react@19.0.0))(react@19.0.0)
      '@radix-ui/react-focus-guards': 1.1.1(@types/react@19.0.2)(react@19.0.0)
      '@radix-ui/react-focus-scope': 1.1.1(@types/react-dom@19.0.2(@types/react@19.0.2))(@types/react@19.0.2)(react-dom@19.0.0(react@19.0.0))(react@19.0.0)
      '@radix-ui/react-id': 1.1.0(@types/react@19.0.2)(react@19.0.0)
      '@radix-ui/react-portal': 1.1.3(@types/react-dom@19.0.2(@types/react@19.0.2))(@types/react@19.0.2)(react-dom@19.0.0(react@19.0.0))(react@19.0.0)
      '@radix-ui/react-presence': 1.1.2(@types/react-dom@19.0.2(@types/react@19.0.2))(@types/react@19.0.2)(react-dom@19.0.0(react@19.0.0))(react@19.0.0)
      '@radix-ui/react-primitive': 2.0.1(@types/react-dom@19.0.2(@types/react@19.0.2))(@types/react@19.0.2)(react-dom@19.0.0(react@19.0.0))(react@19.0.0)
      '@radix-ui/react-slot': 1.1.1(@types/react@19.0.2)(react@19.0.0)
      '@radix-ui/react-use-controllable-state': 1.1.0(@types/react@19.0.2)(react@19.0.0)
      aria-hidden: 1.2.4
      react: 19.0.0
      react-dom: 19.0.0(react@19.0.0)
      react-remove-scroll: 2.6.2(@types/react@19.0.2)(react@19.0.0)
    optionalDependencies:
      '@types/react': 19.0.2
      '@types/react-dom': 19.0.2(@types/react@19.0.2)

  '@radix-ui/react-direction@1.1.0(@types/react@19.0.2)(react@19.0.0)':
    dependencies:
      react: 19.0.0
    optionalDependencies:
      '@types/react': 19.0.2

  '@radix-ui/react-dismissable-layer@1.1.3(@types/react-dom@19.0.2(@types/react@19.0.2))(@types/react@19.0.2)(react-dom@19.0.0(react@19.0.0))(react@19.0.0)':
    dependencies:
      '@radix-ui/primitive': 1.1.1
      '@radix-ui/react-compose-refs': 1.1.1(@types/react@19.0.2)(react@19.0.0)
      '@radix-ui/react-primitive': 2.0.1(@types/react-dom@19.0.2(@types/react@19.0.2))(@types/react@19.0.2)(react-dom@19.0.0(react@19.0.0))(react@19.0.0)
      '@radix-ui/react-use-callback-ref': 1.1.0(@types/react@19.0.2)(react@19.0.0)
      '@radix-ui/react-use-escape-keydown': 1.1.0(@types/react@19.0.2)(react@19.0.0)
      react: 19.0.0
      react-dom: 19.0.0(react@19.0.0)
    optionalDependencies:
      '@types/react': 19.0.2
      '@types/react-dom': 19.0.2(@types/react@19.0.2)

  '@radix-ui/react-dismissable-layer@1.1.4(@types/react-dom@19.0.2(@types/react@19.0.2))(@types/react@19.0.2)(react-dom@19.0.0(react@19.0.0))(react@19.0.0)':
    dependencies:
      '@radix-ui/primitive': 1.1.1
      '@radix-ui/react-compose-refs': 1.1.1(@types/react@19.0.2)(react@19.0.0)
      '@radix-ui/react-primitive': 2.0.1(@types/react-dom@19.0.2(@types/react@19.0.2))(@types/react@19.0.2)(react-dom@19.0.0(react@19.0.0))(react@19.0.0)
      '@radix-ui/react-use-callback-ref': 1.1.0(@types/react@19.0.2)(react@19.0.0)
      '@radix-ui/react-use-escape-keydown': 1.1.0(@types/react@19.0.2)(react@19.0.0)
      react: 19.0.0
      react-dom: 19.0.0(react@19.0.0)
    optionalDependencies:
      '@types/react': 19.0.2
      '@types/react-dom': 19.0.2(@types/react@19.0.2)

  '@radix-ui/react-focus-guards@1.1.1(@types/react@19.0.2)(react@19.0.0)':
    dependencies:
      react: 19.0.0
    optionalDependencies:
      '@types/react': 19.0.2

  '@radix-ui/react-focus-scope@1.1.1(@types/react-dom@19.0.2(@types/react@19.0.2))(@types/react@19.0.2)(react-dom@19.0.0(react@19.0.0))(react@19.0.0)':
    dependencies:
      '@radix-ui/react-compose-refs': 1.1.1(@types/react@19.0.2)(react@19.0.0)
      '@radix-ui/react-primitive': 2.0.1(@types/react-dom@19.0.2(@types/react@19.0.2))(@types/react@19.0.2)(react-dom@19.0.0(react@19.0.0))(react@19.0.0)
      '@radix-ui/react-use-callback-ref': 1.1.0(@types/react@19.0.2)(react@19.0.0)
      react: 19.0.0
      react-dom: 19.0.0(react@19.0.0)
    optionalDependencies:
      '@types/react': 19.0.2
      '@types/react-dom': 19.0.2(@types/react@19.0.2)

  '@radix-ui/react-id@1.1.0(@types/react@19.0.2)(react@19.0.0)':
    dependencies:
      '@radix-ui/react-use-layout-effect': 1.1.0(@types/react@19.0.2)(react@19.0.0)
      react: 19.0.0
    optionalDependencies:
      '@types/react': 19.0.2

  '@radix-ui/react-label@2.1.1(@types/react-dom@19.0.2(@types/react@19.0.2))(@types/react@19.0.2)(react-dom@19.0.0(react@19.0.0))(react@19.0.0)':
    dependencies:
      '@radix-ui/react-primitive': 2.0.1(@types/react-dom@19.0.2(@types/react@19.0.2))(@types/react@19.0.2)(react-dom@19.0.0(react@19.0.0))(react@19.0.0)
      react: 19.0.0
      react-dom: 19.0.0(react@19.0.0)
    optionalDependencies:
      '@types/react': 19.0.2
      '@types/react-dom': 19.0.2(@types/react@19.0.2)

  '@radix-ui/react-popover@1.1.4(@types/react-dom@19.0.2(@types/react@19.0.2))(@types/react@19.0.2)(react-dom@19.0.0(react@19.0.0))(react@19.0.0)':
    dependencies:
      '@radix-ui/primitive': 1.1.1
      '@radix-ui/react-compose-refs': 1.1.1(@types/react@19.0.2)(react@19.0.0)
      '@radix-ui/react-context': 1.1.1(@types/react@19.0.2)(react@19.0.0)
      '@radix-ui/react-dismissable-layer': 1.1.3(@types/react-dom@19.0.2(@types/react@19.0.2))(@types/react@19.0.2)(react-dom@19.0.0(react@19.0.0))(react@19.0.0)
      '@radix-ui/react-focus-guards': 1.1.1(@types/react@19.0.2)(react@19.0.0)
      '@radix-ui/react-focus-scope': 1.1.1(@types/react-dom@19.0.2(@types/react@19.0.2))(@types/react@19.0.2)(react-dom@19.0.0(react@19.0.0))(react@19.0.0)
      '@radix-ui/react-id': 1.1.0(@types/react@19.0.2)(react@19.0.0)
      '@radix-ui/react-popper': 1.2.1(@types/react-dom@19.0.2(@types/react@19.0.2))(@types/react@19.0.2)(react-dom@19.0.0(react@19.0.0))(react@19.0.0)
      '@radix-ui/react-portal': 1.1.3(@types/react-dom@19.0.2(@types/react@19.0.2))(@types/react@19.0.2)(react-dom@19.0.0(react@19.0.0))(react@19.0.0)
      '@radix-ui/react-presence': 1.1.2(@types/react-dom@19.0.2(@types/react@19.0.2))(@types/react@19.0.2)(react-dom@19.0.0(react@19.0.0))(react@19.0.0)
      '@radix-ui/react-primitive': 2.0.1(@types/react-dom@19.0.2(@types/react@19.0.2))(@types/react@19.0.2)(react-dom@19.0.0(react@19.0.0))(react@19.0.0)
      '@radix-ui/react-slot': 1.1.1(@types/react@19.0.2)(react@19.0.0)
      '@radix-ui/react-use-controllable-state': 1.1.0(@types/react@19.0.2)(react@19.0.0)
      aria-hidden: 1.2.4
      react: 19.0.0
      react-dom: 19.0.0(react@19.0.0)
      react-remove-scroll: 2.6.2(@types/react@19.0.2)(react@19.0.0)
    optionalDependencies:
      '@types/react': 19.0.2
      '@types/react-dom': 19.0.2(@types/react@19.0.2)

  '@radix-ui/react-popper@1.2.1(@types/react-dom@19.0.2(@types/react@19.0.2))(@types/react@19.0.2)(react-dom@19.0.0(react@19.0.0))(react@19.0.0)':
    dependencies:
      '@floating-ui/react-dom': 2.1.2(react-dom@19.0.0(react@19.0.0))(react@19.0.0)
      '@radix-ui/react-arrow': 1.1.1(@types/react-dom@19.0.2(@types/react@19.0.2))(@types/react@19.0.2)(react-dom@19.0.0(react@19.0.0))(react@19.0.0)
      '@radix-ui/react-compose-refs': 1.1.1(@types/react@19.0.2)(react@19.0.0)
      '@radix-ui/react-context': 1.1.1(@types/react@19.0.2)(react@19.0.0)
      '@radix-ui/react-primitive': 2.0.1(@types/react-dom@19.0.2(@types/react@19.0.2))(@types/react@19.0.2)(react-dom@19.0.0(react@19.0.0))(react@19.0.0)
      '@radix-ui/react-use-callback-ref': 1.1.0(@types/react@19.0.2)(react@19.0.0)
      '@radix-ui/react-use-layout-effect': 1.1.0(@types/react@19.0.2)(react@19.0.0)
      '@radix-ui/react-use-rect': 1.1.0(@types/react@19.0.2)(react@19.0.0)
      '@radix-ui/react-use-size': 1.1.0(@types/react@19.0.2)(react@19.0.0)
      '@radix-ui/rect': 1.1.0
      react: 19.0.0
      react-dom: 19.0.0(react@19.0.0)
    optionalDependencies:
      '@types/react': 19.0.2
      '@types/react-dom': 19.0.2(@types/react@19.0.2)

  '@radix-ui/react-portal@1.1.3(@types/react-dom@19.0.2(@types/react@19.0.2))(@types/react@19.0.2)(react-dom@19.0.0(react@19.0.0))(react@19.0.0)':
    dependencies:
      '@radix-ui/react-primitive': 2.0.1(@types/react-dom@19.0.2(@types/react@19.0.2))(@types/react@19.0.2)(react-dom@19.0.0(react@19.0.0))(react@19.0.0)
      '@radix-ui/react-use-layout-effect': 1.1.0(@types/react@19.0.2)(react@19.0.0)
      react: 19.0.0
      react-dom: 19.0.0(react@19.0.0)
    optionalDependencies:
      '@types/react': 19.0.2
      '@types/react-dom': 19.0.2(@types/react@19.0.2)

  '@radix-ui/react-presence@1.1.2(@types/react-dom@19.0.2(@types/react@19.0.2))(@types/react@19.0.2)(react-dom@19.0.0(react@19.0.0))(react@19.0.0)':
    dependencies:
      '@radix-ui/react-compose-refs': 1.1.1(@types/react@19.0.2)(react@19.0.0)
      '@radix-ui/react-use-layout-effect': 1.1.0(@types/react@19.0.2)(react@19.0.0)
      react: 19.0.0
      react-dom: 19.0.0(react@19.0.0)
    optionalDependencies:
      '@types/react': 19.0.2
      '@types/react-dom': 19.0.2(@types/react@19.0.2)

  '@radix-ui/react-primitive@2.0.1(@types/react-dom@19.0.2(@types/react@19.0.2))(@types/react@19.0.2)(react-dom@19.0.0(react@19.0.0))(react@19.0.0)':
    dependencies:
      '@radix-ui/react-slot': 1.1.1(@types/react@19.0.2)(react@19.0.0)
      react: 19.0.0
      react-dom: 19.0.0(react@19.0.0)
    optionalDependencies:
      '@types/react': 19.0.2
      '@types/react-dom': 19.0.2(@types/react@19.0.2)

  '@radix-ui/react-radio-group@1.2.2(@types/react-dom@19.0.2(@types/react@19.0.2))(@types/react@19.0.2)(react-dom@19.0.0(react@19.0.0))(react@19.0.0)':
    dependencies:
      '@radix-ui/primitive': 1.1.1
      '@radix-ui/react-compose-refs': 1.1.1(@types/react@19.0.2)(react@19.0.0)
      '@radix-ui/react-context': 1.1.1(@types/react@19.0.2)(react@19.0.0)
      '@radix-ui/react-direction': 1.1.0(@types/react@19.0.2)(react@19.0.0)
      '@radix-ui/react-presence': 1.1.2(@types/react-dom@19.0.2(@types/react@19.0.2))(@types/react@19.0.2)(react-dom@19.0.0(react@19.0.0))(react@19.0.0)
      '@radix-ui/react-primitive': 2.0.1(@types/react-dom@19.0.2(@types/react@19.0.2))(@types/react@19.0.2)(react-dom@19.0.0(react@19.0.0))(react@19.0.0)
      '@radix-ui/react-roving-focus': 1.1.1(@types/react-dom@19.0.2(@types/react@19.0.2))(@types/react@19.0.2)(react-dom@19.0.0(react@19.0.0))(react@19.0.0)
      '@radix-ui/react-use-controllable-state': 1.1.0(@types/react@19.0.2)(react@19.0.0)
      '@radix-ui/react-use-previous': 1.1.0(@types/react@19.0.2)(react@19.0.0)
      '@radix-ui/react-use-size': 1.1.0(@types/react@19.0.2)(react@19.0.0)
      react: 19.0.0
      react-dom: 19.0.0(react@19.0.0)
    optionalDependencies:
      '@types/react': 19.0.2
      '@types/react-dom': 19.0.2(@types/react@19.0.2)

  '@radix-ui/react-roving-focus@1.1.1(@types/react-dom@19.0.2(@types/react@19.0.2))(@types/react@19.0.2)(react-dom@19.0.0(react@19.0.0))(react@19.0.0)':
    dependencies:
      '@radix-ui/primitive': 1.1.1
      '@radix-ui/react-collection': 1.1.1(@types/react-dom@19.0.2(@types/react@19.0.2))(@types/react@19.0.2)(react-dom@19.0.0(react@19.0.0))(react@19.0.0)
      '@radix-ui/react-compose-refs': 1.1.1(@types/react@19.0.2)(react@19.0.0)
      '@radix-ui/react-context': 1.1.1(@types/react@19.0.2)(react@19.0.0)
      '@radix-ui/react-direction': 1.1.0(@types/react@19.0.2)(react@19.0.0)
      '@radix-ui/react-id': 1.1.0(@types/react@19.0.2)(react@19.0.0)
      '@radix-ui/react-primitive': 2.0.1(@types/react-dom@19.0.2(@types/react@19.0.2))(@types/react@19.0.2)(react-dom@19.0.0(react@19.0.0))(react@19.0.0)
      '@radix-ui/react-use-callback-ref': 1.1.0(@types/react@19.0.2)(react@19.0.0)
      '@radix-ui/react-use-controllable-state': 1.1.0(@types/react@19.0.2)(react@19.0.0)
      react: 19.0.0
      react-dom: 19.0.0(react@19.0.0)
    optionalDependencies:
      '@types/react': 19.0.2
      '@types/react-dom': 19.0.2(@types/react@19.0.2)

  '@radix-ui/react-select@2.1.4(@types/react-dom@19.0.2(@types/react@19.0.2))(@types/react@19.0.2)(react-dom@19.0.0(react@19.0.0))(react@19.0.0)':
    dependencies:
      '@radix-ui/number': 1.1.0
      '@radix-ui/primitive': 1.1.1
      '@radix-ui/react-collection': 1.1.1(@types/react-dom@19.0.2(@types/react@19.0.2))(@types/react@19.0.2)(react-dom@19.0.0(react@19.0.0))(react@19.0.0)
      '@radix-ui/react-compose-refs': 1.1.1(@types/react@19.0.2)(react@19.0.0)
      '@radix-ui/react-context': 1.1.1(@types/react@19.0.2)(react@19.0.0)
      '@radix-ui/react-direction': 1.1.0(@types/react@19.0.2)(react@19.0.0)
      '@radix-ui/react-dismissable-layer': 1.1.3(@types/react-dom@19.0.2(@types/react@19.0.2))(@types/react@19.0.2)(react-dom@19.0.0(react@19.0.0))(react@19.0.0)
      '@radix-ui/react-focus-guards': 1.1.1(@types/react@19.0.2)(react@19.0.0)
      '@radix-ui/react-focus-scope': 1.1.1(@types/react-dom@19.0.2(@types/react@19.0.2))(@types/react@19.0.2)(react-dom@19.0.0(react@19.0.0))(react@19.0.0)
      '@radix-ui/react-id': 1.1.0(@types/react@19.0.2)(react@19.0.0)
      '@radix-ui/react-popper': 1.2.1(@types/react-dom@19.0.2(@types/react@19.0.2))(@types/react@19.0.2)(react-dom@19.0.0(react@19.0.0))(react@19.0.0)
      '@radix-ui/react-portal': 1.1.3(@types/react-dom@19.0.2(@types/react@19.0.2))(@types/react@19.0.2)(react-dom@19.0.0(react@19.0.0))(react@19.0.0)
      '@radix-ui/react-primitive': 2.0.1(@types/react-dom@19.0.2(@types/react@19.0.2))(@types/react@19.0.2)(react-dom@19.0.0(react@19.0.0))(react@19.0.0)
      '@radix-ui/react-slot': 1.1.1(@types/react@19.0.2)(react@19.0.0)
      '@radix-ui/react-use-callback-ref': 1.1.0(@types/react@19.0.2)(react@19.0.0)
      '@radix-ui/react-use-controllable-state': 1.1.0(@types/react@19.0.2)(react@19.0.0)
      '@radix-ui/react-use-layout-effect': 1.1.0(@types/react@19.0.2)(react@19.0.0)
      '@radix-ui/react-use-previous': 1.1.0(@types/react@19.0.2)(react@19.0.0)
      '@radix-ui/react-visually-hidden': 1.1.1(@types/react-dom@19.0.2(@types/react@19.0.2))(@types/react@19.0.2)(react-dom@19.0.0(react@19.0.0))(react@19.0.0)
      aria-hidden: 1.2.4
      react: 19.0.0
      react-dom: 19.0.0(react@19.0.0)
      react-remove-scroll: 2.6.2(@types/react@19.0.2)(react@19.0.0)
    optionalDependencies:
      '@types/react': 19.0.2
      '@types/react-dom': 19.0.2(@types/react@19.0.2)

  '@radix-ui/react-separator@1.1.1(@types/react-dom@19.0.2(@types/react@19.0.2))(@types/react@19.0.2)(react-dom@19.0.0(react@19.0.0))(react@19.0.0)':
    dependencies:
      '@radix-ui/react-primitive': 2.0.1(@types/react-dom@19.0.2(@types/react@19.0.2))(@types/react@19.0.2)(react-dom@19.0.0(react@19.0.0))(react@19.0.0)
      react: 19.0.0
      react-dom: 19.0.0(react@19.0.0)
    optionalDependencies:
      '@types/react': 19.0.2
      '@types/react-dom': 19.0.2(@types/react@19.0.2)

  '@radix-ui/react-slot@1.1.1(@types/react@19.0.2)(react@19.0.0)':
    dependencies:
      '@radix-ui/react-compose-refs': 1.1.1(@types/react@19.0.2)(react@19.0.0)
      react: 19.0.0
    optionalDependencies:
      '@types/react': 19.0.2

  '@radix-ui/react-tabs@1.1.2(@types/react-dom@19.0.2(@types/react@19.0.2))(@types/react@19.0.2)(react-dom@19.0.0(react@19.0.0))(react@19.0.0)':
    dependencies:
      '@radix-ui/primitive': 1.1.1
      '@radix-ui/react-context': 1.1.1(@types/react@19.0.2)(react@19.0.0)
      '@radix-ui/react-direction': 1.1.0(@types/react@19.0.2)(react@19.0.0)
      '@radix-ui/react-id': 1.1.0(@types/react@19.0.2)(react@19.0.0)
      '@radix-ui/react-presence': 1.1.2(@types/react-dom@19.0.2(@types/react@19.0.2))(@types/react@19.0.2)(react-dom@19.0.0(react@19.0.0))(react@19.0.0)
      '@radix-ui/react-primitive': 2.0.1(@types/react-dom@19.0.2(@types/react@19.0.2))(@types/react@19.0.2)(react-dom@19.0.0(react@19.0.0))(react@19.0.0)
      '@radix-ui/react-roving-focus': 1.1.1(@types/react-dom@19.0.2(@types/react@19.0.2))(@types/react@19.0.2)(react-dom@19.0.0(react@19.0.0))(react@19.0.0)
      '@radix-ui/react-use-controllable-state': 1.1.0(@types/react@19.0.2)(react@19.0.0)
      react: 19.0.0
      react-dom: 19.0.0(react@19.0.0)
    optionalDependencies:
      '@types/react': 19.0.2
      '@types/react-dom': 19.0.2(@types/react@19.0.2)

  '@radix-ui/react-tooltip@1.1.7(@types/react-dom@19.0.2(@types/react@19.0.2))(@types/react@19.0.2)(react-dom@19.0.0(react@19.0.0))(react@19.0.0)':
    dependencies:
      '@radix-ui/primitive': 1.1.1
      '@radix-ui/react-compose-refs': 1.1.1(@types/react@19.0.2)(react@19.0.0)
      '@radix-ui/react-context': 1.1.1(@types/react@19.0.2)(react@19.0.0)
      '@radix-ui/react-dismissable-layer': 1.1.4(@types/react-dom@19.0.2(@types/react@19.0.2))(@types/react@19.0.2)(react-dom@19.0.0(react@19.0.0))(react@19.0.0)
      '@radix-ui/react-id': 1.1.0(@types/react@19.0.2)(react@19.0.0)
      '@radix-ui/react-popper': 1.2.1(@types/react-dom@19.0.2(@types/react@19.0.2))(@types/react@19.0.2)(react-dom@19.0.0(react@19.0.0))(react@19.0.0)
      '@radix-ui/react-portal': 1.1.3(@types/react-dom@19.0.2(@types/react@19.0.2))(@types/react@19.0.2)(react-dom@19.0.0(react@19.0.0))(react@19.0.0)
      '@radix-ui/react-presence': 1.1.2(@types/react-dom@19.0.2(@types/react@19.0.2))(@types/react@19.0.2)(react-dom@19.0.0(react@19.0.0))(react@19.0.0)
      '@radix-ui/react-primitive': 2.0.1(@types/react-dom@19.0.2(@types/react@19.0.2))(@types/react@19.0.2)(react-dom@19.0.0(react@19.0.0))(react@19.0.0)
      '@radix-ui/react-slot': 1.1.1(@types/react@19.0.2)(react@19.0.0)
      '@radix-ui/react-use-controllable-state': 1.1.0(@types/react@19.0.2)(react@19.0.0)
      '@radix-ui/react-visually-hidden': 1.1.1(@types/react-dom@19.0.2(@types/react@19.0.2))(@types/react@19.0.2)(react-dom@19.0.0(react@19.0.0))(react@19.0.0)
      react: 19.0.0
      react-dom: 19.0.0(react@19.0.0)
    optionalDependencies:
      '@types/react': 19.0.2
      '@types/react-dom': 19.0.2(@types/react@19.0.2)

  '@radix-ui/react-use-callback-ref@1.1.0(@types/react@19.0.2)(react@19.0.0)':
    dependencies:
      react: 19.0.0
    optionalDependencies:
      '@types/react': 19.0.2

  '@radix-ui/react-use-controllable-state@1.1.0(@types/react@19.0.2)(react@19.0.0)':
    dependencies:
      '@radix-ui/react-use-callback-ref': 1.1.0(@types/react@19.0.2)(react@19.0.0)
      react: 19.0.0
    optionalDependencies:
      '@types/react': 19.0.2

  '@radix-ui/react-use-escape-keydown@1.1.0(@types/react@19.0.2)(react@19.0.0)':
    dependencies:
      '@radix-ui/react-use-callback-ref': 1.1.0(@types/react@19.0.2)(react@19.0.0)
      react: 19.0.0
    optionalDependencies:
      '@types/react': 19.0.2

  '@radix-ui/react-use-layout-effect@1.1.0(@types/react@19.0.2)(react@19.0.0)':
    dependencies:
      react: 19.0.0
    optionalDependencies:
      '@types/react': 19.0.2

  '@radix-ui/react-use-previous@1.1.0(@types/react@19.0.2)(react@19.0.0)':
    dependencies:
      react: 19.0.0
    optionalDependencies:
      '@types/react': 19.0.2

  '@radix-ui/react-use-rect@1.1.0(@types/react@19.0.2)(react@19.0.0)':
    dependencies:
      '@radix-ui/rect': 1.1.0
      react: 19.0.0
    optionalDependencies:
      '@types/react': 19.0.2

  '@radix-ui/react-use-size@1.1.0(@types/react@19.0.2)(react@19.0.0)':
    dependencies:
      '@radix-ui/react-use-layout-effect': 1.1.0(@types/react@19.0.2)(react@19.0.0)
      react: 19.0.0
    optionalDependencies:
      '@types/react': 19.0.2

  '@radix-ui/react-visually-hidden@1.1.1(@types/react-dom@19.0.2(@types/react@19.0.2))(@types/react@19.0.2)(react-dom@19.0.0(react@19.0.0))(react@19.0.0)':
    dependencies:
      '@radix-ui/react-primitive': 2.0.1(@types/react-dom@19.0.2(@types/react@19.0.2))(@types/react@19.0.2)(react-dom@19.0.0(react@19.0.0))(react@19.0.0)
      react: 19.0.0
      react-dom: 19.0.0(react@19.0.0)
    optionalDependencies:
      '@types/react': 19.0.2
      '@types/react-dom': 19.0.2(@types/react@19.0.2)

  '@radix-ui/rect@1.1.0': {}

  '@react-aria/focus@3.19.1(react-dom@19.0.0(react@19.0.0))(react@19.0.0)':
    dependencies:
      '@react-aria/interactions': 3.23.0(react-dom@19.0.0(react@19.0.0))(react@19.0.0)
      '@react-aria/utils': 3.27.0(react-dom@19.0.0(react@19.0.0))(react@19.0.0)
      '@react-types/shared': 3.27.0(react@19.0.0)
      '@swc/helpers': 0.5.15
      clsx: 2.1.1
      react: 19.0.0
      react-dom: 19.0.0(react@19.0.0)

  '@react-aria/interactions@3.23.0(react-dom@19.0.0(react@19.0.0))(react@19.0.0)':
    dependencies:
      '@react-aria/ssr': 3.9.7(react@19.0.0)
      '@react-aria/utils': 3.27.0(react-dom@19.0.0(react@19.0.0))(react@19.0.0)
      '@react-types/shared': 3.27.0(react@19.0.0)
      '@swc/helpers': 0.5.15
      react: 19.0.0
      react-dom: 19.0.0(react@19.0.0)

  '@react-aria/ssr@3.9.7(react@19.0.0)':
    dependencies:
      '@swc/helpers': 0.5.15
      react: 19.0.0

  '@react-aria/utils@3.27.0(react-dom@19.0.0(react@19.0.0))(react@19.0.0)':
    dependencies:
      '@react-aria/ssr': 3.9.7(react@19.0.0)
      '@react-stately/utils': 3.10.5(react@19.0.0)
      '@react-types/shared': 3.27.0(react@19.0.0)
      '@swc/helpers': 0.5.15
      clsx: 2.1.1
      react: 19.0.0
      react-dom: 19.0.0(react@19.0.0)

  '@react-email/body@0.0.11(react@19.0.0)':
    dependencies:
      react: 19.0.0

  '@react-email/button@0.0.19(react@19.0.0)':
    dependencies:
      react: 19.0.0

  '@react-email/code-block@0.0.11(react@19.0.0)':
    dependencies:
      prismjs: 1.29.0
      react: 19.0.0

  '@react-email/code-inline@0.0.5(react@19.0.0)':
    dependencies:
      react: 19.0.0

  '@react-email/column@0.0.13(react@19.0.0)':
    dependencies:
      react: 19.0.0

  '@react-email/components@0.0.32(react-dom@19.0.0(react@19.0.0))(react@19.0.0)':
    dependencies:
      '@react-email/body': 0.0.11(react@19.0.0)
      '@react-email/button': 0.0.19(react@19.0.0)
      '@react-email/code-block': 0.0.11(react@19.0.0)
      '@react-email/code-inline': 0.0.5(react@19.0.0)
      '@react-email/column': 0.0.13(react@19.0.0)
      '@react-email/container': 0.0.15(react@19.0.0)
      '@react-email/font': 0.0.9(react@19.0.0)
      '@react-email/head': 0.0.12(react@19.0.0)
      '@react-email/heading': 0.0.15(react@19.0.0)
      '@react-email/hr': 0.0.11(react@19.0.0)
      '@react-email/html': 0.0.11(react@19.0.0)
      '@react-email/img': 0.0.11(react@19.0.0)
      '@react-email/link': 0.0.12(react@19.0.0)
      '@react-email/markdown': 0.0.14(react@19.0.0)
      '@react-email/preview': 0.0.12(react@19.0.0)
      '@react-email/render': 1.0.4(react-dom@19.0.0(react@19.0.0))(react@19.0.0)
      '@react-email/row': 0.0.12(react@19.0.0)
      '@react-email/section': 0.0.16(react@19.0.0)
      '@react-email/tailwind': 1.0.4(react@19.0.0)
      '@react-email/text': 0.0.11(react@19.0.0)
      react: 19.0.0
    transitivePeerDependencies:
      - react-dom

  '@react-email/container@0.0.15(react@19.0.0)':
    dependencies:
      react: 19.0.0

  '@react-email/font@0.0.9(react@19.0.0)':
    dependencies:
      react: 19.0.0

  '@react-email/head@0.0.12(react@19.0.0)':
    dependencies:
      react: 19.0.0

  '@react-email/heading@0.0.15(react@19.0.0)':
    dependencies:
      react: 19.0.0

  '@react-email/hr@0.0.11(react@19.0.0)':
    dependencies:
      react: 19.0.0

  '@react-email/html@0.0.11(react@19.0.0)':
    dependencies:
      react: 19.0.0

  '@react-email/img@0.0.11(react@19.0.0)':
    dependencies:
      react: 19.0.0

  '@react-email/link@0.0.12(react@19.0.0)':
    dependencies:
      react: 19.0.0

  '@react-email/markdown@0.0.14(react@19.0.0)':
    dependencies:
      md-to-react-email: 5.0.5(react@19.0.0)
      react: 19.0.0

  '@react-email/preview@0.0.12(react@19.0.0)':
    dependencies:
      react: 19.0.0

  '@react-email/render@1.0.4(react-dom@19.0.0(react@19.0.0))(react@19.0.0)':
    dependencies:
      html-to-text: 9.0.5
      prettier: 3.4.2
      react: 19.0.0
      react-dom: 19.0.0(react@19.0.0)
      react-promise-suspense: 0.3.4

  '@react-email/row@0.0.12(react@19.0.0)':
    dependencies:
      react: 19.0.0

  '@react-email/section@0.0.16(react@19.0.0)':
    dependencies:
      react: 19.0.0

  '@react-email/tailwind@1.0.4(react@19.0.0)':
    dependencies:
      react: 19.0.0

  '@react-email/text@0.0.11(react@19.0.0)':
    dependencies:
      react: 19.0.0

  '@react-stately/utils@3.10.5(react@19.0.0)':
    dependencies:
      '@swc/helpers': 0.5.15
      react: 19.0.0

  '@react-types/shared@3.27.0(react@19.0.0)':
    dependencies:
      react: 19.0.0

  '@rtsao/scc@1.1.0': {}

  '@rushstack/eslint-patch@1.10.5': {}

  '@selderee/plugin-htmlparser2@0.11.0':
    dependencies:
      domhandler: 5.0.3
      selderee: 0.11.0

  '@smithy/abort-controller@4.0.1':
    dependencies:
      '@smithy/types': 4.1.0
      tslib: 2.8.1

  '@smithy/chunked-blob-reader-native@4.0.0':
    dependencies:
      '@smithy/util-base64': 4.0.0
      tslib: 2.8.1

  '@smithy/chunked-blob-reader@5.0.0':
    dependencies:
      tslib: 2.8.1

  '@smithy/config-resolver@4.0.1':
    dependencies:
      '@smithy/node-config-provider': 4.0.1
      '@smithy/types': 4.1.0
      '@smithy/util-config-provider': 4.0.0
      '@smithy/util-middleware': 4.0.1
      tslib: 2.8.1

  '@smithy/core@3.1.1':
    dependencies:
      '@smithy/middleware-serde': 4.0.1
      '@smithy/protocol-http': 5.0.1
      '@smithy/types': 4.1.0
      '@smithy/util-body-length-browser': 4.0.0
      '@smithy/util-middleware': 4.0.1
      '@smithy/util-stream': 4.0.2
      '@smithy/util-utf8': 4.0.0
      tslib: 2.8.1

  '@smithy/credential-provider-imds@4.0.1':
    dependencies:
      '@smithy/node-config-provider': 4.0.1
      '@smithy/property-provider': 4.0.1
      '@smithy/types': 4.1.0
      '@smithy/url-parser': 4.0.1
      tslib: 2.8.1

  '@smithy/eventstream-codec@4.0.1':
    dependencies:
      '@aws-crypto/crc32': 5.2.0
      '@smithy/types': 4.1.0
      '@smithy/util-hex-encoding': 4.0.0
      tslib: 2.8.1

  '@smithy/eventstream-serde-browser@4.0.1':
    dependencies:
      '@smithy/eventstream-serde-universal': 4.0.1
      '@smithy/types': 4.1.0
      tslib: 2.8.1

  '@smithy/eventstream-serde-config-resolver@4.0.1':
    dependencies:
      '@smithy/types': 4.1.0
      tslib: 2.8.1

  '@smithy/eventstream-serde-node@4.0.1':
    dependencies:
      '@smithy/eventstream-serde-universal': 4.0.1
      '@smithy/types': 4.1.0
      tslib: 2.8.1

  '@smithy/eventstream-serde-universal@4.0.1':
    dependencies:
      '@smithy/eventstream-codec': 4.0.1
      '@smithy/types': 4.1.0
      tslib: 2.8.1

  '@smithy/fetch-http-handler@5.0.1':
    dependencies:
      '@smithy/protocol-http': 5.0.1
      '@smithy/querystring-builder': 4.0.1
      '@smithy/types': 4.1.0
      '@smithy/util-base64': 4.0.0
      tslib: 2.8.1

  '@smithy/hash-blob-browser@4.0.1':
    dependencies:
      '@smithy/chunked-blob-reader': 5.0.0
      '@smithy/chunked-blob-reader-native': 4.0.0
      '@smithy/types': 4.1.0
      tslib: 2.8.1

  '@smithy/hash-node@4.0.1':
    dependencies:
      '@smithy/types': 4.1.0
      '@smithy/util-buffer-from': 4.0.0
      '@smithy/util-utf8': 4.0.0
      tslib: 2.8.1

  '@smithy/hash-stream-node@4.0.1':
    dependencies:
      '@smithy/types': 4.1.0
      '@smithy/util-utf8': 4.0.0
      tslib: 2.8.1

  '@smithy/invalid-dependency@4.0.1':
    dependencies:
      '@smithy/types': 4.1.0
      tslib: 2.8.1

  '@smithy/is-array-buffer@2.2.0':
    dependencies:
      tslib: 2.8.1

  '@smithy/is-array-buffer@4.0.0':
    dependencies:
      tslib: 2.8.1

  '@smithy/md5-js@4.0.1':
    dependencies:
      '@smithy/types': 4.1.0
      '@smithy/util-utf8': 4.0.0
      tslib: 2.8.1

  '@smithy/middleware-content-length@4.0.1':
    dependencies:
      '@smithy/protocol-http': 5.0.1
      '@smithy/types': 4.1.0
      tslib: 2.8.1

  '@smithy/middleware-endpoint@4.0.2':
    dependencies:
      '@smithy/core': 3.1.1
      '@smithy/middleware-serde': 4.0.1
      '@smithy/node-config-provider': 4.0.1
      '@smithy/shared-ini-file-loader': 4.0.1
      '@smithy/types': 4.1.0
      '@smithy/url-parser': 4.0.1
      '@smithy/util-middleware': 4.0.1
      tslib: 2.8.1

  '@smithy/middleware-retry@4.0.3':
    dependencies:
      '@smithy/node-config-provider': 4.0.1
      '@smithy/protocol-http': 5.0.1
      '@smithy/service-error-classification': 4.0.1
      '@smithy/smithy-client': 4.1.2
      '@smithy/types': 4.1.0
      '@smithy/util-middleware': 4.0.1
      '@smithy/util-retry': 4.0.1
      tslib: 2.8.1
      uuid: 9.0.1

  '@smithy/middleware-serde@4.0.1':
    dependencies:
      '@smithy/types': 4.1.0
      tslib: 2.8.1

  '@smithy/middleware-stack@4.0.1':
    dependencies:
      '@smithy/types': 4.1.0
      tslib: 2.8.1

  '@smithy/node-config-provider@4.0.1':
    dependencies:
      '@smithy/property-provider': 4.0.1
      '@smithy/shared-ini-file-loader': 4.0.1
      '@smithy/types': 4.1.0
      tslib: 2.8.1

  '@smithy/node-http-handler@4.0.2':
    dependencies:
      '@smithy/abort-controller': 4.0.1
      '@smithy/protocol-http': 5.0.1
      '@smithy/querystring-builder': 4.0.1
      '@smithy/types': 4.1.0
      tslib: 2.8.1

  '@smithy/property-provider@4.0.1':
    dependencies:
      '@smithy/types': 4.1.0
      tslib: 2.8.1

  '@smithy/protocol-http@5.0.1':
    dependencies:
      '@smithy/types': 4.1.0
      tslib: 2.8.1

  '@smithy/querystring-builder@4.0.1':
    dependencies:
      '@smithy/types': 4.1.0
      '@smithy/util-uri-escape': 4.0.0
      tslib: 2.8.1

  '@smithy/querystring-parser@4.0.1':
    dependencies:
      '@smithy/types': 4.1.0
      tslib: 2.8.1

  '@smithy/service-error-classification@4.0.1':
    dependencies:
      '@smithy/types': 4.1.0

  '@smithy/shared-ini-file-loader@4.0.1':
    dependencies:
      '@smithy/types': 4.1.0
      tslib: 2.8.1

  '@smithy/signature-v4@5.0.1':
    dependencies:
      '@smithy/is-array-buffer': 4.0.0
      '@smithy/protocol-http': 5.0.1
      '@smithy/types': 4.1.0
      '@smithy/util-hex-encoding': 4.0.0
      '@smithy/util-middleware': 4.0.1
      '@smithy/util-uri-escape': 4.0.0
      '@smithy/util-utf8': 4.0.0
      tslib: 2.8.1

  '@smithy/smithy-client@4.1.2':
    dependencies:
      '@smithy/core': 3.1.1
      '@smithy/middleware-endpoint': 4.0.2
      '@smithy/middleware-stack': 4.0.1
      '@smithy/protocol-http': 5.0.1
      '@smithy/types': 4.1.0
      '@smithy/util-stream': 4.0.2
      tslib: 2.8.1

  '@smithy/types@4.1.0':
    dependencies:
      tslib: 2.8.1

  '@smithy/url-parser@4.0.1':
    dependencies:
      '@smithy/querystring-parser': 4.0.1
      '@smithy/types': 4.1.0
      tslib: 2.8.1

  '@smithy/util-base64@4.0.0':
    dependencies:
      '@smithy/util-buffer-from': 4.0.0
      '@smithy/util-utf8': 4.0.0
      tslib: 2.8.1

  '@smithy/util-body-length-browser@4.0.0':
    dependencies:
      tslib: 2.8.1

  '@smithy/util-body-length-node@4.0.0':
    dependencies:
      tslib: 2.8.1

  '@smithy/util-buffer-from@2.2.0':
    dependencies:
      '@smithy/is-array-buffer': 2.2.0
      tslib: 2.8.1

  '@smithy/util-buffer-from@4.0.0':
    dependencies:
      '@smithy/is-array-buffer': 4.0.0
      tslib: 2.8.1

  '@smithy/util-config-provider@4.0.0':
    dependencies:
      tslib: 2.8.1

  '@smithy/util-defaults-mode-browser@4.0.3':
    dependencies:
      '@smithy/property-provider': 4.0.1
      '@smithy/smithy-client': 4.1.2
      '@smithy/types': 4.1.0
      bowser: 2.11.0
      tslib: 2.8.1

  '@smithy/util-defaults-mode-node@4.0.3':
    dependencies:
      '@smithy/config-resolver': 4.0.1
      '@smithy/credential-provider-imds': 4.0.1
      '@smithy/node-config-provider': 4.0.1
      '@smithy/property-provider': 4.0.1
      '@smithy/smithy-client': 4.1.2
      '@smithy/types': 4.1.0
      tslib: 2.8.1

  '@smithy/util-endpoints@3.0.1':
    dependencies:
      '@smithy/node-config-provider': 4.0.1
      '@smithy/types': 4.1.0
      tslib: 2.8.1

  '@smithy/util-hex-encoding@4.0.0':
    dependencies:
      tslib: 2.8.1

  '@smithy/util-middleware@4.0.1':
    dependencies:
      '@smithy/types': 4.1.0
      tslib: 2.8.1

  '@smithy/util-retry@4.0.1':
    dependencies:
      '@smithy/service-error-classification': 4.0.1
      '@smithy/types': 4.1.0
      tslib: 2.8.1

  '@smithy/util-stream@4.0.2':
    dependencies:
      '@smithy/fetch-http-handler': 5.0.1
      '@smithy/node-http-handler': 4.0.2
      '@smithy/types': 4.1.0
      '@smithy/util-base64': 4.0.0
      '@smithy/util-buffer-from': 4.0.0
      '@smithy/util-hex-encoding': 4.0.0
      '@smithy/util-utf8': 4.0.0
      tslib: 2.8.1

  '@smithy/util-uri-escape@4.0.0':
    dependencies:
      tslib: 2.8.1

  '@smithy/util-utf8@2.3.0':
    dependencies:
      '@smithy/util-buffer-from': 2.2.0
      tslib: 2.8.1

  '@smithy/util-utf8@4.0.0':
    dependencies:
      '@smithy/util-buffer-from': 4.0.0
      tslib: 2.8.1

  '@smithy/util-waiter@4.0.2':
    dependencies:
      '@smithy/abort-controller': 4.0.1
      '@smithy/types': 4.1.0
      tslib: 2.8.1

  '@socket.io/component-emitter@3.1.2': {}

  '@stripe/stripe-js@5.5.0': {}

  '@swc/counter@0.1.3': {}

  '@swc/helpers@0.5.15':
    dependencies:
      tslib: 2.8.1

  '@tailwindcss/typography@0.5.16(tailwindcss@3.4.17)':
    dependencies:
      lodash.castarray: 4.4.0
      lodash.isplainobject: 4.0.6
      lodash.merge: 4.6.2
      postcss-selector-parser: 6.0.10
      tailwindcss: 3.4.17

  '@tanstack/react-virtual@3.11.2(react-dom@19.0.0(react@19.0.0))(react@19.0.0)':
    dependencies:
      '@tanstack/virtual-core': 3.11.2
      react: 19.0.0
      react-dom: 19.0.0(react@19.0.0)

  '@tanstack/virtual-core@3.11.2': {}

  '@tokenizer/token@0.3.0': {}

  '@types/acorn@4.0.6':
    dependencies:
      '@types/estree': 1.0.6

  '@types/busboy@1.5.4':
    dependencies:
      '@types/node': 22.10.4

  '@types/cors@2.8.17':
    dependencies:
      '@types/node': 22.10.4

  '@types/debug@4.1.12':
    dependencies:
      '@types/ms': 0.7.34

  '@types/escape-html@1.0.4': {}

  '@types/estree-jsx@1.0.5':
    dependencies:
      '@types/estree': 1.0.6

  '@types/estree@1.0.6': {}

  '@types/hast@3.0.4':
    dependencies:
      '@types/unist': 3.0.3

  '@types/json-schema@7.0.15': {}

  '@types/json5@0.0.29': {}

  '@types/lodash.debounce@4.0.9':
    dependencies:
      '@types/lodash': 4.17.14

  '@types/lodash@4.17.14': {}

  '@types/mdast@4.0.4':
    dependencies:
      '@types/unist': 3.0.3

  '@types/ms@0.7.34': {}

  '@types/node@22.10.4':
    dependencies:
      undici-types: 6.20.0

  '@types/parse-json@4.0.2': {}

  '@types/prismjs@1.26.5': {}

  '@types/react-dom@19.0.2(@types/react@19.0.2)':
    dependencies:
      '@types/react': 19.0.2

  '@types/react-transition-group@4.4.12(@types/react@19.0.2)':
    dependencies:
      '@types/react': 19.0.2

  '@types/react@19.0.2':
    dependencies:
      csstype: 3.1.3

  '@types/unist@2.0.11': {}

  '@types/unist@3.0.3': {}

  '@types/uuid@10.0.0': {}

  '@types/webidl-conversions@7.0.3': {}

  '@types/whatwg-url@11.0.5':
    dependencies:
      '@types/webidl-conversions': 7.0.3

  '@typescript-eslint/eslint-plugin@8.21.0(@typescript-eslint/parser@8.21.0(eslint@9.18.0(jiti@1.21.7))(typescript@5.7.2))(eslint@9.18.0(jiti@1.21.7))(typescript@5.7.2)':
    dependencies:
      '@eslint-community/regexpp': 4.12.1
      '@typescript-eslint/parser': 8.21.0(eslint@9.18.0(jiti@1.21.7))(typescript@5.7.2)
      '@typescript-eslint/scope-manager': 8.21.0
      '@typescript-eslint/type-utils': 8.21.0(eslint@9.18.0(jiti@1.21.7))(typescript@5.7.2)
      '@typescript-eslint/utils': 8.21.0(eslint@9.18.0(jiti@1.21.7))(typescript@5.7.2)
      '@typescript-eslint/visitor-keys': 8.21.0
      eslint: 9.18.0(jiti@1.21.7)
      graphemer: 1.4.0
      ignore: 5.3.2
      natural-compare: 1.4.0
      ts-api-utils: 2.0.0(typescript@5.7.2)
      typescript: 5.7.2
    transitivePeerDependencies:
      - supports-color

  '@typescript-eslint/eslint-plugin@8.22.0(@typescript-eslint/parser@8.22.0(eslint@9.18.0(jiti@1.21.7))(typescript@5.7.2))(eslint@9.18.0(jiti@1.21.7))(typescript@5.7.2)':
    dependencies:
      '@eslint-community/regexpp': 4.12.1
      '@typescript-eslint/parser': 8.22.0(eslint@9.18.0(jiti@1.21.7))(typescript@5.7.2)
      '@typescript-eslint/scope-manager': 8.22.0
      '@typescript-eslint/type-utils': 8.22.0(eslint@9.18.0(jiti@1.21.7))(typescript@5.7.2)
      '@typescript-eslint/utils': 8.22.0(eslint@9.18.0(jiti@1.21.7))(typescript@5.7.2)
      '@typescript-eslint/visitor-keys': 8.22.0
      eslint: 9.18.0(jiti@1.21.7)
      graphemer: 1.4.0
      ignore: 5.3.2
      natural-compare: 1.4.0
      ts-api-utils: 2.0.0(typescript@5.7.2)
      typescript: 5.7.2
    transitivePeerDependencies:
      - supports-color

  '@typescript-eslint/parser@8.21.0(eslint@9.18.0(jiti@1.21.7))(typescript@5.7.2)':
    dependencies:
      '@typescript-eslint/scope-manager': 8.21.0
      '@typescript-eslint/types': 8.21.0
      '@typescript-eslint/typescript-estree': 8.21.0(typescript@5.7.2)
      '@typescript-eslint/visitor-keys': 8.21.0
      debug: 4.4.0
      eslint: 9.18.0(jiti@1.21.7)
      typescript: 5.7.2
    transitivePeerDependencies:
      - supports-color

  '@typescript-eslint/parser@8.22.0(eslint@9.18.0(jiti@1.21.7))(typescript@5.7.2)':
    dependencies:
      '@typescript-eslint/scope-manager': 8.22.0
      '@typescript-eslint/types': 8.22.0
      '@typescript-eslint/typescript-estree': 8.22.0(typescript@5.7.2)
      '@typescript-eslint/visitor-keys': 8.22.0
      debug: 4.4.0
      eslint: 9.18.0(jiti@1.21.7)
      typescript: 5.7.2
    transitivePeerDependencies:
      - supports-color

  '@typescript-eslint/scope-manager@8.21.0':
    dependencies:
      '@typescript-eslint/types': 8.21.0
      '@typescript-eslint/visitor-keys': 8.21.0

  '@typescript-eslint/scope-manager@8.22.0':
    dependencies:
      '@typescript-eslint/types': 8.22.0
      '@typescript-eslint/visitor-keys': 8.22.0

  '@typescript-eslint/type-utils@8.21.0(eslint@9.18.0(jiti@1.21.7))(typescript@5.7.2)':
    dependencies:
      '@typescript-eslint/typescript-estree': 8.21.0(typescript@5.7.2)
      '@typescript-eslint/utils': 8.21.0(eslint@9.18.0(jiti@1.21.7))(typescript@5.7.2)
      debug: 4.4.0
      eslint: 9.18.0(jiti@1.21.7)
      ts-api-utils: 2.0.0(typescript@5.7.2)
      typescript: 5.7.2
    transitivePeerDependencies:
      - supports-color

  '@typescript-eslint/type-utils@8.22.0(eslint@9.18.0(jiti@1.21.7))(typescript@5.7.2)':
    dependencies:
      '@typescript-eslint/typescript-estree': 8.22.0(typescript@5.7.2)
      '@typescript-eslint/utils': 8.22.0(eslint@9.18.0(jiti@1.21.7))(typescript@5.7.2)
      debug: 4.4.0
      eslint: 9.18.0(jiti@1.21.7)
      ts-api-utils: 2.0.0(typescript@5.7.2)
      typescript: 5.7.2
    transitivePeerDependencies:
      - supports-color

  '@typescript-eslint/types@8.21.0': {}

  '@typescript-eslint/types@8.22.0': {}

  '@typescript-eslint/typescript-estree@8.21.0(typescript@5.7.2)':
    dependencies:
      '@typescript-eslint/types': 8.21.0
      '@typescript-eslint/visitor-keys': 8.21.0
      debug: 4.4.0
      fast-glob: 3.3.3
      is-glob: 4.0.3
      minimatch: 9.0.5
      semver: 7.6.3
      ts-api-utils: 2.0.0(typescript@5.7.2)
      typescript: 5.7.2
    transitivePeerDependencies:
      - supports-color

  '@typescript-eslint/typescript-estree@8.22.0(typescript@5.7.2)':
    dependencies:
      '@typescript-eslint/types': 8.22.0
      '@typescript-eslint/visitor-keys': 8.22.0
      debug: 4.4.0
      fast-glob: 3.3.3
      is-glob: 4.0.3
      minimatch: 9.0.5
      semver: 7.6.3
      ts-api-utils: 2.0.0(typescript@5.7.2)
      typescript: 5.7.2
    transitivePeerDependencies:
      - supports-color

  '@typescript-eslint/utils@8.21.0(eslint@9.18.0(jiti@1.21.7))(typescript@5.7.2)':
    dependencies:
      '@eslint-community/eslint-utils': 4.4.1(eslint@9.18.0(jiti@1.21.7))
      '@typescript-eslint/scope-manager': 8.21.0
      '@typescript-eslint/types': 8.21.0
      '@typescript-eslint/typescript-estree': 8.21.0(typescript@5.7.2)
      eslint: 9.18.0(jiti@1.21.7)
      typescript: 5.7.2
    transitivePeerDependencies:
      - supports-color

  '@typescript-eslint/utils@8.22.0(eslint@9.18.0(jiti@1.21.7))(typescript@5.7.2)':
    dependencies:
      '@eslint-community/eslint-utils': 4.4.1(eslint@9.18.0(jiti@1.21.7))
      '@typescript-eslint/scope-manager': 8.22.0
      '@typescript-eslint/types': 8.22.0
      '@typescript-eslint/typescript-estree': 8.22.0(typescript@5.7.2)
      eslint: 9.18.0(jiti@1.21.7)
      typescript: 5.7.2
    transitivePeerDependencies:
      - supports-color

  '@typescript-eslint/visitor-keys@8.21.0':
    dependencies:
      '@typescript-eslint/types': 8.21.0
      eslint-visitor-keys: 4.2.0

  '@typescript-eslint/visitor-keys@8.22.0':
    dependencies:
      '@typescript-eslint/types': 8.22.0
      eslint-visitor-keys: 4.2.0

  accepts@1.3.8:
    dependencies:
      mime-types: 2.1.35
      negotiator: 0.6.3

  acorn-jsx@5.3.2(acorn@8.14.0):
    dependencies:
      acorn: 8.14.0

  acorn@8.12.1: {}

  acorn@8.14.0: {}

  ajv@6.12.6:
    dependencies:
      fast-deep-equal: 3.1.3
      fast-json-stable-stringify: 2.1.0
      json-schema-traverse: 0.4.1
      uri-js: 4.4.1

  ajv@8.17.1:
    dependencies:
      fast-deep-equal: 3.1.3
      fast-uri: 3.0.5
      json-schema-traverse: 1.0.0
      require-from-string: 2.0.2

  amazon-cognito-identity-js@6.3.12:
    dependencies:
      '@aws-crypto/sha256-js': 1.2.2
      buffer: 4.9.2
      fast-base64-decode: 1.0.0
      isomorphic-unfetch: 3.1.0
      js-cookie: 2.2.1
    transitivePeerDependencies:
      - encoding

  ansi-regex@5.0.1: {}

  ansi-regex@6.1.0: {}

  ansi-styles@4.3.0:
    dependencies:
      color-convert: 2.0.1

  ansi-styles@6.2.1: {}

  any-promise@1.3.0: {}

  anymatch@3.1.3:
    dependencies:
      normalize-path: 3.0.0
      picomatch: 2.3.1

  arg@5.0.2: {}

  argparse@2.0.1: {}

  aria-hidden@1.2.4:
    dependencies:
      tslib: 2.8.1

  aria-query@5.3.2: {}

  array-buffer-byte-length@1.0.2:
    dependencies:
      call-bound: 1.0.3
      is-array-buffer: 3.0.5

  array-includes@3.1.8:
    dependencies:
      call-bind: 1.0.8
      define-properties: 1.2.1
      es-abstract: 1.23.9
      es-object-atoms: 1.1.1
      get-intrinsic: 1.2.7
      is-string: 1.1.1

  array.prototype.findlast@1.2.5:
    dependencies:
      call-bind: 1.0.8
      define-properties: 1.2.1
      es-abstract: 1.23.9
      es-errors: 1.3.0
      es-object-atoms: 1.1.1
      es-shim-unscopables: 1.0.2

  array.prototype.findlastindex@1.2.5:
    dependencies:
      call-bind: 1.0.8
      define-properties: 1.2.1
      es-abstract: 1.23.9
      es-errors: 1.3.0
      es-object-atoms: 1.1.1
      es-shim-unscopables: 1.0.2

  array.prototype.flat@1.3.3:
    dependencies:
      call-bind: 1.0.8
      define-properties: 1.2.1
      es-abstract: 1.23.9
      es-shim-unscopables: 1.0.2

  array.prototype.flatmap@1.3.3:
    dependencies:
      call-bind: 1.0.8
      define-properties: 1.2.1
      es-abstract: 1.23.9
      es-shim-unscopables: 1.0.2

  array.prototype.tosorted@1.1.4:
    dependencies:
      call-bind: 1.0.8
      define-properties: 1.2.1
      es-abstract: 1.23.9
      es-errors: 1.3.0
      es-shim-unscopables: 1.0.2

  arraybuffer.prototype.slice@1.0.4:
    dependencies:
      array-buffer-byte-length: 1.0.2
      call-bind: 1.0.8
      define-properties: 1.2.1
      es-abstract: 1.23.9
      es-errors: 1.3.0
      get-intrinsic: 1.2.7
      is-array-buffer: 3.0.5

  ast-types-flow@0.0.8: {}

  asynckit@0.4.0: {}

  atomic-sleep@1.0.0: {}

  autoprefixer@10.4.20(postcss@8.5.1):
    dependencies:
      browserslist: 4.24.4
      caniuse-lite: 1.0.30001692
      fraction.js: 4.3.7
      normalize-range: 0.1.2
      picocolors: 1.1.1
      postcss: 8.5.1
      postcss-value-parser: 4.2.0

  available-typed-arrays@1.0.7:
    dependencies:
      possible-typed-array-names: 1.0.0

  axe-core@4.10.2: {}

  axios@1.7.9:
    dependencies:
      follow-redirects: 1.15.9
      form-data: 4.0.1
      proxy-from-env: 1.1.0
    transitivePeerDependencies:
      - debug

  axobject-query@4.1.0: {}

  babel-plugin-macros@3.1.0:
    dependencies:
      '@babel/runtime': 7.26.0
      cosmiconfig: 7.1.0
      resolve: 1.22.10

  babel-plugin-react-compiler@19.0.0-beta-55955c9-20241229:
    dependencies:
      '@babel/types': 7.26.5

  balanced-match@1.0.2: {}

  base64-js@1.5.1: {}

  base64id@2.0.0: {}

  binary-extensions@2.3.0: {}

  bl@4.1.0:
    dependencies:
      buffer: 5.6.0
      inherits: 2.0.4
      readable-stream: 3.6.2

  body-scroll-lock@4.0.0-beta.0: {}

  bowser@2.11.0: {}

  brace-expansion@1.1.11:
    dependencies:
      balanced-match: 1.0.2
      concat-map: 0.0.1

  brace-expansion@2.0.1:
    dependencies:
      balanced-match: 1.0.2

  braces@3.0.3:
    dependencies:
      fill-range: 7.1.1

  browserslist@4.24.4:
    dependencies:
      caniuse-lite: 1.0.30001692
      electron-to-chromium: 1.5.83
      node-releases: 2.0.19
      update-browserslist-db: 1.1.2(browserslist@4.24.4)

  bson-objectid@2.0.4: {}

  bson@6.10.1: {}

  buffer-equal-constant-time@1.0.1: {}

  buffer@4.9.2:
    dependencies:
      base64-js: 1.5.1
      ieee754: 1.2.1
      isarray: 1.0.0

  buffer@5.6.0:
    dependencies:
      base64-js: 1.5.1
      ieee754: 1.2.1

  busboy@1.6.0:
    dependencies:
      streamsearch: 1.1.0

  call-bind-apply-helpers@1.0.1:
    dependencies:
      es-errors: 1.3.0
      function-bind: 1.1.2

  call-bind@1.0.8:
    dependencies:
      call-bind-apply-helpers: 1.0.1
      es-define-property: 1.0.1
      get-intrinsic: 1.2.7
      set-function-length: 1.2.2

  call-bound@1.0.3:
    dependencies:
      call-bind-apply-helpers: 1.0.1
      get-intrinsic: 1.2.7

  callsites@3.1.0: {}

  camelcase-css@2.0.1: {}

  caniuse-lite@1.0.30001692: {}

  ccount@2.0.1: {}

  chalk@4.1.2:
    dependencies:
      ansi-styles: 4.3.0
      supports-color: 7.2.0

  character-entities-html4@2.1.0: {}

  character-entities-legacy@3.0.0: {}

  character-entities@2.0.2: {}

  character-reference-invalid@2.0.1: {}

  charenc@0.0.2: {}

  chokidar@3.6.0:
    dependencies:
      anymatch: 3.1.3
      braces: 3.0.3
      glob-parent: 5.1.2
      is-binary-path: 2.1.0
      is-glob: 4.0.3
      normalize-path: 3.0.0
      readdirp: 3.6.0
    optionalDependencies:
      fsevents: 2.3.3

  chokidar@4.0.3:
    dependencies:
      readdirp: 4.1.1

  ci-info@4.1.0: {}

  class-variance-authority@0.7.1:
    dependencies:
      clsx: 2.1.1

  classnames@2.5.1: {}

  cli-cursor@3.1.0:
    dependencies:
      restore-cursor: 3.1.0

  cli-spinners@2.9.2: {}

  client-only@0.0.1: {}

  cliui@7.0.4:
    dependencies:
      string-width: 4.2.3
      strip-ansi: 6.0.1
      wrap-ansi: 7.0.0

  clone@1.0.4: {}

  clsx@2.1.1: {}

  color-convert@2.0.1:
    dependencies:
      color-name: 1.1.4

  color-name@1.1.4: {}

  color-string@1.9.1:
    dependencies:
      color-name: 1.1.4
      simple-swizzle: 0.2.2

  color@4.2.3:
    dependencies:
      color-convert: 2.0.1
      color-string: 1.9.1

  colorette@2.0.20: {}

  combined-stream@1.0.8:
    dependencies:
      delayed-stream: 1.0.0

  commander@11.1.0: {}

  commander@2.20.3: {}

  commander@4.1.1: {}

  concat-map@0.0.1: {}

  console-table-printer@2.12.1:
    dependencies:
      simple-wcswidth: 1.0.1

  convert-source-map@1.9.0: {}

  convert-source-map@2.0.0: {}

  cookie@0.7.2: {}

  copyfiles@2.4.1:
    dependencies:
      glob: 7.2.3
      minimatch: 3.1.2
      mkdirp: 1.0.4
      noms: 0.0.0
      through2: 2.0.5
      untildify: 4.0.0
      yargs: 16.2.0

  core-util-is@1.0.3: {}

  cors@2.8.5:
    dependencies:
      object-assign: 4.1.1
      vary: 1.1.2

  cosmiconfig@7.1.0:
    dependencies:
      '@types/parse-json': 4.0.2
      import-fresh: 3.3.0
      parse-json: 5.2.0
      path-type: 4.0.0
      yaml: 1.10.2

  croner@9.0.0: {}

  cross-env@7.0.3:
    dependencies:
      cross-spawn: 7.0.6

  cross-spawn@7.0.6:
    dependencies:
      path-key: 3.1.1
      shebang-command: 2.0.0
      which: 2.0.2

  crypt@0.0.2: {}

  cssesc@3.0.0: {}

  cssfilter@0.0.10: {}

  csstype@3.1.3: {}

  damerau-levenshtein@1.0.8: {}

  data-view-buffer@1.0.2:
    dependencies:
      call-bound: 1.0.3
      es-errors: 1.3.0
      is-data-view: 1.0.2

  data-view-byte-length@1.0.2:
    dependencies:
      call-bound: 1.0.3
      es-errors: 1.3.0
      is-data-view: 1.0.2

  data-view-byte-offset@1.0.1:
    dependencies:
      call-bound: 1.0.3
      es-errors: 1.3.0
      is-data-view: 1.0.2

  dataloader@2.2.3: {}

  date-fns@3.6.0: {}

  date-fns@4.1.0: {}

  dateformat@4.6.3: {}

  debounce@2.0.0: {}

  debug@3.2.7:
    dependencies:
      ms: 2.1.3

  debug@4.3.7:
    dependencies:
      ms: 2.1.3

  debug@4.4.0:
    dependencies:
      ms: 2.1.3

  decimal.js@10.4.3: {}

  decode-named-character-reference@1.0.2:
    dependencies:
      character-entities: 2.0.2

  deep-is@0.1.4: {}

  deepmerge@4.3.1: {}

  defaults@1.0.4:
    dependencies:
      clone: 1.0.4

  define-data-property@1.1.4:
    dependencies:
      es-define-property: 1.0.1
      es-errors: 1.3.0
      gopd: 1.2.0

  define-properties@1.2.1:
    dependencies:
      define-data-property: 1.1.4
      has-property-descriptors: 1.0.2
      object-keys: 1.1.1

  delayed-stream@1.0.0: {}

  dequal@2.0.3: {}

  detect-file@1.0.0: {}

  detect-libc@2.0.3: {}

  detect-node-es@1.1.0: {}

  devlop@1.1.0:
    dependencies:
      dequal: 2.0.3

  didyoumean@1.2.2: {}

  diff@5.2.0: {}

  dlv@1.1.3: {}

  doctrine@2.1.0:
    dependencies:
      esutils: 2.0.3

  dom-helpers@5.2.1:
    dependencies:
      '@babel/runtime': 7.26.0
      csstype: 3.1.3

  dom-serializer@2.0.0:
    dependencies:
      domelementtype: 2.3.0
      domhandler: 5.0.3
      entities: 4.5.0

  domelementtype@2.3.0: {}

  domhandler@5.0.3:
    dependencies:
      domelementtype: 2.3.0

  domutils@3.2.2:
    dependencies:
      dom-serializer: 2.0.0
      domelementtype: 2.3.0
      domhandler: 5.0.3

  dunder-proto@1.0.1:
    dependencies:
      call-bind-apply-helpers: 1.0.1
      es-errors: 1.3.0
      gopd: 1.2.0

  eastasianwidth@0.2.0: {}

  ecdsa-sig-formatter@1.0.11:
    dependencies:
      safe-buffer: 5.2.1

  electron-to-chromium@1.5.83: {}

  embla-carousel-auto-scroll@8.5.2(embla-carousel@8.5.2):
    dependencies:
      embla-carousel: 8.5.2

  embla-carousel-autoplay@8.5.2(embla-carousel@8.5.2):
    dependencies:
      embla-carousel: 8.5.2

  embla-carousel-react@8.5.2(react@19.0.0):
    dependencies:
      embla-carousel: 8.5.2
      embla-carousel-reactive-utils: 8.5.2(embla-carousel@8.5.2)
      react: 19.0.0

  embla-carousel-reactive-utils@8.5.2(embla-carousel@8.5.2):
    dependencies:
      embla-carousel: 8.5.2

  embla-carousel@8.5.2: {}

  emoji-regex@8.0.0: {}

  emoji-regex@9.2.2: {}

  end-of-stream@1.4.4:
    dependencies:
      once: 1.4.0

  engine.io-parser@5.2.3: {}

  engine.io@6.6.4:
    dependencies:
      '@types/cors': 2.8.17
      '@types/node': 22.10.4
      accepts: 1.3.8
      base64id: 2.0.0
      cookie: 0.7.2
      cors: 2.8.5
      debug: 4.3.7
      engine.io-parser: 5.2.3
      ws: 8.17.1
    transitivePeerDependencies:
      - bufferutil
      - supports-color
      - utf-8-validate

  enhanced-resolve@5.18.0:
    dependencies:
      graceful-fs: 4.2.11
      tapable: 2.2.1

  entities@4.5.0: {}

  error-ex@1.3.2:
    dependencies:
      is-arrayish: 0.2.1

  es-abstract@1.23.9:
    dependencies:
      array-buffer-byte-length: 1.0.2
      arraybuffer.prototype.slice: 1.0.4
      available-typed-arrays: 1.0.7
      call-bind: 1.0.8
      call-bound: 1.0.3
      data-view-buffer: 1.0.2
      data-view-byte-length: 1.0.2
      data-view-byte-offset: 1.0.1
      es-define-property: 1.0.1
      es-errors: 1.3.0
      es-object-atoms: 1.1.1
      es-set-tostringtag: 2.1.0
      es-to-primitive: 1.3.0
      function.prototype.name: 1.1.8
      get-intrinsic: 1.2.7
      get-proto: 1.0.1
      get-symbol-description: 1.1.0
      globalthis: 1.0.4
      gopd: 1.2.0
      has-property-descriptors: 1.0.2
      has-proto: 1.2.0
      has-symbols: 1.1.0
      hasown: 2.0.2
      internal-slot: 1.1.0
      is-array-buffer: 3.0.5
      is-callable: 1.2.7
      is-data-view: 1.0.2
      is-regex: 1.2.1
      is-shared-array-buffer: 1.0.4
      is-string: 1.1.1
      is-typed-array: 1.1.15
      is-weakref: 1.1.0
      math-intrinsics: 1.1.0
      object-inspect: 1.13.3
      object-keys: 1.1.1
      object.assign: 4.1.7
      own-keys: 1.0.1
      regexp.prototype.flags: 1.5.4
      safe-array-concat: 1.1.3
      safe-push-apply: 1.0.0
      safe-regex-test: 1.1.0
      set-proto: 1.0.0
      string.prototype.trim: 1.2.10
      string.prototype.trimend: 1.0.9
      string.prototype.trimstart: 1.0.8
      typed-array-buffer: 1.0.3
      typed-array-byte-length: 1.0.3
      typed-array-byte-offset: 1.0.4
      typed-array-length: 1.0.7
      unbox-primitive: 1.1.0
      which-typed-array: 1.1.18

  es-define-property@1.0.1: {}

  es-errors@1.3.0: {}

  es-iterator-helpers@1.2.1:
    dependencies:
      call-bind: 1.0.8
      call-bound: 1.0.3
      define-properties: 1.2.1
      es-abstract: 1.23.9
      es-errors: 1.3.0
      es-set-tostringtag: 2.1.0
      function-bind: 1.1.2
      get-intrinsic: 1.2.7
      globalthis: 1.0.4
      gopd: 1.2.0
      has-property-descriptors: 1.0.2
      has-proto: 1.2.0
      has-symbols: 1.1.0
      internal-slot: 1.1.0
      iterator.prototype: 1.1.5
      safe-array-concat: 1.1.3

  es-object-atoms@1.1.1:
    dependencies:
      es-errors: 1.3.0

  es-set-tostringtag@2.1.0:
    dependencies:
      es-errors: 1.3.0
      get-intrinsic: 1.2.7
      has-tostringtag: 1.0.2
      hasown: 2.0.2

  es-shim-unscopables@1.0.2:
    dependencies:
      hasown: 2.0.2

  es-to-primitive@1.3.0:
    dependencies:
      is-callable: 1.2.7
      is-date-object: 1.1.0
      is-symbol: 1.1.1

  esbuild@0.19.11:
    optionalDependencies:
      '@esbuild/aix-ppc64': 0.19.11
      '@esbuild/android-arm': 0.19.11
      '@esbuild/android-arm64': 0.19.11
      '@esbuild/android-x64': 0.19.11
      '@esbuild/darwin-arm64': 0.19.11
      '@esbuild/darwin-x64': 0.19.11
      '@esbuild/freebsd-arm64': 0.19.11
      '@esbuild/freebsd-x64': 0.19.11
      '@esbuild/linux-arm': 0.19.11
      '@esbuild/linux-arm64': 0.19.11
      '@esbuild/linux-ia32': 0.19.11
      '@esbuild/linux-loong64': 0.19.11
      '@esbuild/linux-mips64el': 0.19.11
      '@esbuild/linux-ppc64': 0.19.11
      '@esbuild/linux-riscv64': 0.19.11
      '@esbuild/linux-s390x': 0.19.11
      '@esbuild/linux-x64': 0.19.11
      '@esbuild/netbsd-x64': 0.19.11
      '@esbuild/openbsd-x64': 0.19.11
      '@esbuild/sunos-x64': 0.19.11
      '@esbuild/win32-arm64': 0.19.11
      '@esbuild/win32-ia32': 0.19.11
      '@esbuild/win32-x64': 0.19.11

  esbuild@0.23.1:
    optionalDependencies:
      '@esbuild/aix-ppc64': 0.23.1
      '@esbuild/android-arm': 0.23.1
      '@esbuild/android-arm64': 0.23.1
      '@esbuild/android-x64': 0.23.1
      '@esbuild/darwin-arm64': 0.23.1
      '@esbuild/darwin-x64': 0.23.1
      '@esbuild/freebsd-arm64': 0.23.1
      '@esbuild/freebsd-x64': 0.23.1
      '@esbuild/linux-arm': 0.23.1
      '@esbuild/linux-arm64': 0.23.1
      '@esbuild/linux-ia32': 0.23.1
      '@esbuild/linux-loong64': 0.23.1
      '@esbuild/linux-mips64el': 0.23.1
      '@esbuild/linux-ppc64': 0.23.1
      '@esbuild/linux-riscv64': 0.23.1
      '@esbuild/linux-s390x': 0.23.1
      '@esbuild/linux-x64': 0.23.1
      '@esbuild/netbsd-x64': 0.23.1
      '@esbuild/openbsd-arm64': 0.23.1
      '@esbuild/openbsd-x64': 0.23.1
      '@esbuild/sunos-x64': 0.23.1
      '@esbuild/win32-arm64': 0.23.1
      '@esbuild/win32-ia32': 0.23.1
      '@esbuild/win32-x64': 0.23.1

  escalade@3.2.0: {}

  escape-html@1.0.3: {}

  escape-string-regexp@4.0.0: {}

  eslint-config-next@15.1.3(eslint@9.18.0(jiti@1.21.7))(typescript@5.7.2):
    dependencies:
      '@next/eslint-plugin-next': 15.1.3
      '@rushstack/eslint-patch': 1.10.5
      '@typescript-eslint/eslint-plugin': 8.21.0(@typescript-eslint/parser@8.21.0(eslint@9.18.0(jiti@1.21.7))(typescript@5.7.2))(eslint@9.18.0(jiti@1.21.7))(typescript@5.7.2)
      '@typescript-eslint/parser': 8.21.0(eslint@9.18.0(jiti@1.21.7))(typescript@5.7.2)
      eslint: 9.18.0(jiti@1.21.7)
      eslint-import-resolver-node: 0.3.9
      eslint-import-resolver-typescript: 3.7.0(eslint-plugin-import@2.31.0)(eslint@9.18.0(jiti@1.21.7))
      eslint-plugin-import: 2.31.0(@typescript-eslint/parser@8.21.0(eslint@9.18.0(jiti@1.21.7))(typescript@5.7.2))(eslint-import-resolver-typescript@3.7.0)(eslint@9.18.0(jiti@1.21.7))
      eslint-plugin-jsx-a11y: 6.10.2(eslint@9.18.0(jiti@1.21.7))
      eslint-plugin-react: 7.37.4(eslint@9.18.0(jiti@1.21.7))
      eslint-plugin-react-hooks: 5.1.0(eslint@9.18.0(jiti@1.21.7))
    optionalDependencies:
      typescript: 5.7.2
    transitivePeerDependencies:
      - eslint-import-resolver-webpack
      - eslint-plugin-import-x
      - supports-color

  eslint-config-prettier@10.0.1(eslint@9.18.0(jiti@1.21.7)):
    dependencies:
      eslint: 9.18.0(jiti@1.21.7)

  eslint-import-resolver-node@0.3.9:
    dependencies:
      debug: 3.2.7
      is-core-module: 2.16.1
      resolve: 1.22.10
    transitivePeerDependencies:
      - supports-color

  eslint-import-resolver-typescript@3.7.0(eslint-plugin-import@2.31.0)(eslint@9.18.0(jiti@1.21.7)):
    dependencies:
      '@nolyfill/is-core-module': 1.0.39
      debug: 4.4.0
      enhanced-resolve: 5.18.0
      eslint: 9.18.0(jiti@1.21.7)
      fast-glob: 3.3.3
      get-tsconfig: 4.8.1
      is-bun-module: 1.3.0
      is-glob: 4.0.3
      stable-hash: 0.0.4
    optionalDependencies:
      eslint-plugin-import: 2.31.0(@typescript-eslint/parser@8.21.0(eslint@9.18.0(jiti@1.21.7))(typescript@5.7.2))(eslint-import-resolver-typescript@3.7.0)(eslint@9.18.0(jiti@1.21.7))
    transitivePeerDependencies:
      - supports-color

  eslint-module-utils@2.12.0(@typescript-eslint/parser@8.21.0(eslint@9.18.0(jiti@1.21.7))(typescript@5.7.2))(eslint-import-resolver-node@0.3.9)(eslint-import-resolver-typescript@3.7.0)(eslint@9.18.0(jiti@1.21.7)):
    dependencies:
      debug: 3.2.7
    optionalDependencies:
      '@typescript-eslint/parser': 8.21.0(eslint@9.18.0(jiti@1.21.7))(typescript@5.7.2)
      eslint: 9.18.0(jiti@1.21.7)
      eslint-import-resolver-node: 0.3.9
      eslint-import-resolver-typescript: 3.7.0(eslint-plugin-import@2.31.0)(eslint@9.18.0(jiti@1.21.7))
    transitivePeerDependencies:
      - supports-color

  eslint-plugin-import@2.31.0(@typescript-eslint/parser@8.21.0(eslint@9.18.0(jiti@1.21.7))(typescript@5.7.2))(eslint-import-resolver-typescript@3.7.0)(eslint@9.18.0(jiti@1.21.7)):
    dependencies:
      '@rtsao/scc': 1.1.0
      array-includes: 3.1.8
      array.prototype.findlastindex: 1.2.5
      array.prototype.flat: 1.3.3
      array.prototype.flatmap: 1.3.3
      debug: 3.2.7
      doctrine: 2.1.0
      eslint: 9.18.0(jiti@1.21.7)
      eslint-import-resolver-node: 0.3.9
      eslint-module-utils: 2.12.0(@typescript-eslint/parser@8.21.0(eslint@9.18.0(jiti@1.21.7))(typescript@5.7.2))(eslint-import-resolver-node@0.3.9)(eslint-import-resolver-typescript@3.7.0)(eslint@9.18.0(jiti@1.21.7))
      hasown: 2.0.2
      is-core-module: 2.16.1
      is-glob: 4.0.3
      minimatch: 3.1.2
      object.fromentries: 2.0.8
      object.groupby: 1.0.3
      object.values: 1.2.1
      semver: 6.3.1
      string.prototype.trimend: 1.0.9
      tsconfig-paths: 3.15.0
    optionalDependencies:
      '@typescript-eslint/parser': 8.21.0(eslint@9.18.0(jiti@1.21.7))(typescript@5.7.2)
    transitivePeerDependencies:
      - eslint-import-resolver-typescript
      - eslint-import-resolver-webpack
      - supports-color

  eslint-plugin-jsx-a11y@6.10.2(eslint@9.18.0(jiti@1.21.7)):
    dependencies:
      aria-query: 5.3.2
      array-includes: 3.1.8
      array.prototype.flatmap: 1.3.3
      ast-types-flow: 0.0.8
      axe-core: 4.10.2
      axobject-query: 4.1.0
      damerau-levenshtein: 1.0.8
      emoji-regex: 9.2.2
      eslint: 9.18.0(jiti@1.21.7)
      hasown: 2.0.2
      jsx-ast-utils: 3.3.5
      language-tags: 1.0.9
      minimatch: 3.1.2
      object.fromentries: 2.0.8
      safe-regex-test: 1.1.0
      string.prototype.includes: 2.0.1

  eslint-plugin-react-hooks@5.1.0(eslint@9.18.0(jiti@1.21.7)):
    dependencies:
      eslint: 9.18.0(jiti@1.21.7)

  eslint-plugin-react@7.37.4(eslint@9.18.0(jiti@1.21.7)):
    dependencies:
      array-includes: 3.1.8
      array.prototype.findlast: 1.2.5
      array.prototype.flatmap: 1.3.3
      array.prototype.tosorted: 1.1.4
      doctrine: 2.1.0
      es-iterator-helpers: 1.2.1
      eslint: 9.18.0(jiti@1.21.7)
      estraverse: 5.3.0
      hasown: 2.0.2
      jsx-ast-utils: 3.3.5
      minimatch: 3.1.2
      object.entries: 1.1.8
      object.fromentries: 2.0.8
      object.values: 1.2.1
      prop-types: 15.8.1
      resolve: 2.0.0-next.5
      semver: 6.3.1
      string.prototype.matchall: 4.0.12
      string.prototype.repeat: 1.0.0

  eslint-scope@8.2.0:
    dependencies:
      esrecurse: 4.3.0
      estraverse: 5.3.0

  eslint-visitor-keys@3.4.3: {}

  eslint-visitor-keys@4.2.0: {}

  eslint@9.18.0(jiti@1.21.7):
    dependencies:
      '@eslint-community/eslint-utils': 4.4.1(eslint@9.18.0(jiti@1.21.7))
      '@eslint-community/regexpp': 4.12.1
      '@eslint/config-array': 0.19.1
      '@eslint/core': 0.10.0
      '@eslint/eslintrc': 3.2.0
      '@eslint/js': 9.18.0
      '@eslint/plugin-kit': 0.2.5
      '@humanfs/node': 0.16.6
      '@humanwhocodes/module-importer': 1.0.1
      '@humanwhocodes/retry': 0.4.1
      '@types/estree': 1.0.6
      '@types/json-schema': 7.0.15
      ajv: 6.12.6
      chalk: 4.1.2
      cross-spawn: 7.0.6
      debug: 4.4.0
      escape-string-regexp: 4.0.0
      eslint-scope: 8.2.0
      eslint-visitor-keys: 4.2.0
      espree: 10.3.0
      esquery: 1.6.0
      esutils: 2.0.3
      fast-deep-equal: 3.1.3
      file-entry-cache: 8.0.0
      find-up: 5.0.0
      glob-parent: 6.0.2
      ignore: 5.3.2
      imurmurhash: 0.1.4
      is-glob: 4.0.3
      json-stable-stringify-without-jsonify: 1.0.1
      lodash.merge: 4.6.2
      minimatch: 3.1.2
      natural-compare: 1.4.0
      optionator: 0.9.4
    optionalDependencies:
      jiti: 1.21.7
    transitivePeerDependencies:
      - supports-color

  espree@10.3.0:
    dependencies:
      acorn: 8.14.0
      acorn-jsx: 5.3.2(acorn@8.14.0)
      eslint-visitor-keys: 4.2.0

  esquery@1.6.0:
    dependencies:
      estraverse: 5.3.0

  esrecurse@4.3.0:
    dependencies:
      estraverse: 5.3.0

  estraverse@5.3.0: {}

  estree-util-is-identifier-name@3.0.0: {}

  estree-util-visit@2.0.0:
    dependencies:
      '@types/estree-jsx': 1.0.5
      '@types/unist': 3.0.3

  esutils@2.0.3: {}

  events@3.3.0: {}

  expand-tilde@2.0.2:
    dependencies:
      homedir-polyfill: 1.0.3

  fast-base64-decode@1.0.0: {}

  fast-copy@3.0.2: {}

  fast-deep-equal@2.0.1: {}

  fast-deep-equal@3.1.3: {}

  fast-glob@3.3.1:
    dependencies:
      '@nodelib/fs.stat': 2.0.5
      '@nodelib/fs.walk': 1.2.8
      glob-parent: 5.1.2
      merge2: 1.4.1
      micromatch: 4.0.8

  fast-glob@3.3.3:
    dependencies:
      '@nodelib/fs.stat': 2.0.5
      '@nodelib/fs.walk': 1.2.8
      glob-parent: 5.1.2
      merge2: 1.4.1
      micromatch: 4.0.8

  fast-json-stable-stringify@2.1.0: {}

  fast-levenshtein@2.0.6: {}

  fast-redact@3.5.0: {}

  fast-safe-stringify@2.1.1: {}

  fast-uri@3.0.5: {}

  fast-xml-parser@4.4.1:
    dependencies:
      strnum: 1.0.5

  fastq@1.18.0:
    dependencies:
      reusify: 1.0.4

  fdir@6.4.2(picomatch@4.0.2):
    optionalDependencies:
      picomatch: 4.0.2

  file-entry-cache@8.0.0:
    dependencies:
      flat-cache: 4.0.1

  file-type@19.3.0:
    dependencies:
      strtok3: 8.1.0
      token-types: 6.0.0
      uint8array-extras: 1.4.0

  fill-range@7.1.1:
    dependencies:
      to-regex-range: 5.0.1

  find-node-modules@2.1.3:
    dependencies:
      findup-sync: 4.0.0
      merge: 2.1.1

  find-root@1.1.0: {}

  find-up@5.0.0:
    dependencies:
      locate-path: 6.0.0
      path-exists: 4.0.0

  findup-sync@4.0.0:
    dependencies:
      detect-file: 1.0.0
      is-glob: 4.0.3
      micromatch: 4.0.8
      resolve-dir: 1.0.1

  flat-cache@4.0.1:
    dependencies:
      flatted: 3.3.2
      keyv: 4.5.4

  flatted@3.3.2: {}

  focus-trap@7.5.4:
    dependencies:
      tabbable: 6.2.0

  follow-redirects@1.15.9: {}

  for-each@0.3.3:
    dependencies:
      is-callable: 1.2.7

  foreground-child@3.3.0:
    dependencies:
      cross-spawn: 7.0.6
      signal-exit: 4.1.0

  form-data@4.0.1:
    dependencies:
      asynckit: 0.4.0
      combined-stream: 1.0.8
      mime-types: 2.1.35

  fraction.js@4.3.7: {}

  fs.realpath@1.0.0: {}

  fsevents@2.3.3:
    optional: true

  function-bind@1.1.2: {}

  function.prototype.name@1.1.8:
    dependencies:
      call-bind: 1.0.8
      call-bound: 1.0.3
      define-properties: 1.2.1
      functions-have-names: 1.2.3
      hasown: 2.0.2
      is-callable: 1.2.7

  functions-have-names@1.2.3: {}

  geist@1.3.1(next@15.1.4(@babel/core@7.24.5)(babel-plugin-react-compiler@19.0.0-beta-55955c9-20241229)(react-dom@19.0.0(react@19.0.0))(react@19.0.0)(sass@1.77.4)):
    dependencies:
      next: 15.1.4(@babel/core@7.24.5)(babel-plugin-react-compiler@19.0.0-beta-55955c9-20241229)(react-dom@19.0.0(react@19.0.0))(react@19.0.0)(sass@1.77.4)

  gensync@1.0.0-beta.2: {}

  get-caller-file@2.0.5: {}

  get-intrinsic@1.2.7:
    dependencies:
      call-bind-apply-helpers: 1.0.1
      es-define-property: 1.0.1
      es-errors: 1.3.0
      es-object-atoms: 1.1.1
      function-bind: 1.1.2
      get-proto: 1.0.1
      gopd: 1.2.0
      has-symbols: 1.1.0
      hasown: 2.0.2
      math-intrinsics: 1.1.0

  get-nonce@1.0.1: {}

  get-proto@1.0.1:
    dependencies:
      dunder-proto: 1.0.1
      es-object-atoms: 1.1.1

  get-symbol-description@1.1.0:
    dependencies:
      call-bound: 1.0.3
      es-errors: 1.3.0
      get-intrinsic: 1.2.7

  get-tsconfig@4.8.1:
    dependencies:
      resolve-pkg-maps: 1.0.0

  glob-parent@5.1.2:
    dependencies:
      is-glob: 4.0.3

  glob-parent@6.0.2:
    dependencies:
      is-glob: 4.0.3

  glob@10.3.4:
    dependencies:
      foreground-child: 3.3.0
      jackspeak: 2.3.6
      minimatch: 9.0.5
      minipass: 7.1.2
      path-scurry: 1.11.1

  glob@10.4.5:
    dependencies:
      foreground-child: 3.3.0
      jackspeak: 3.4.3
      minimatch: 9.0.5
      minipass: 7.1.2
      package-json-from-dist: 1.0.1
      path-scurry: 1.11.1

  glob@7.2.3:
    dependencies:
      fs.realpath: 1.0.0
      inflight: 1.0.6
      inherits: 2.0.4
      minimatch: 3.1.2
      once: 1.4.0
      path-is-absolute: 1.0.1

  global-modules@1.0.0:
    dependencies:
      global-prefix: 1.0.2
      is-windows: 1.0.2
      resolve-dir: 1.0.1

  global-prefix@1.0.2:
    dependencies:
      expand-tilde: 2.0.2
      homedir-polyfill: 1.0.3
      ini: 1.3.8
      is-windows: 1.0.2
      which: 1.3.1

  globals@11.12.0: {}

  globals@14.0.0: {}

  globalthis@1.0.4:
    dependencies:
      define-properties: 1.2.1
      gopd: 1.2.0

  gopd@1.2.0: {}

  graceful-fs@4.2.11: {}

  graphemer@1.4.0: {}

  graphql-http@1.22.3(graphql@16.10.0):
    dependencies:
      graphql: 16.10.0

  graphql-playground-html@1.6.30:
    dependencies:
      xss: 1.0.15

  graphql-scalars@1.22.2(graphql@16.10.0):
    dependencies:
      graphql: 16.10.0
      tslib: 2.8.1

  graphql@16.10.0: {}

  has-bigints@1.1.0: {}

  has-flag@4.0.0: {}

  has-property-descriptors@1.0.2:
    dependencies:
      es-define-property: 1.0.1

  has-proto@1.2.0:
    dependencies:
      dunder-proto: 1.0.1

  has-symbols@1.1.0: {}

  has-tostringtag@1.0.2:
    dependencies:
      has-symbols: 1.1.0

  hasown@2.0.2:
    dependencies:
      function-bind: 1.1.2

  help-me@5.0.0: {}

  hoist-non-react-statics@3.3.2:
    dependencies:
      react-is: 16.13.1

  homedir-polyfill@1.0.3:
    dependencies:
      parse-passwd: 1.0.0

  html-to-text@9.0.5:
    dependencies:
      '@selderee/plugin-htmlparser2': 0.11.0
      deepmerge: 4.3.1
      dom-serializer: 2.0.0
      htmlparser2: 8.0.2
      selderee: 0.11.0

  htmlparser2@8.0.2:
    dependencies:
      domelementtype: 2.3.0
      domhandler: 5.0.3
      domutils: 3.2.2
      entities: 4.5.0

  http-status@2.1.0: {}

  ieee754@1.2.1: {}

  ignore@5.3.2: {}

  image-size@1.2.0:
    dependencies:
      queue: 6.0.2

  immutable@4.3.7: {}

  import-fresh@3.3.0:
    dependencies:
      parent-module: 1.0.1
      resolve-from: 4.0.0

  imurmurhash@0.1.4: {}

  inflight@1.0.6:
    dependencies:
      once: 1.4.0
      wrappy: 1.0.2

  inherits@2.0.4: {}

  ini@1.3.8: {}

  internal-slot@1.1.0:
    dependencies:
      es-errors: 1.3.0
      hasown: 2.0.2
      side-channel: 1.1.0

  intl-messageformat@10.7.11:
    dependencies:
      '@formatjs/ecma402-abstract': 2.3.2
      '@formatjs/fast-memoize': 2.2.6
      '@formatjs/icu-messageformat-parser': 2.9.8
      tslib: 2.8.1

  is-alphabetical@2.0.1: {}

  is-alphanumerical@2.0.1:
    dependencies:
      is-alphabetical: 2.0.1
      is-decimal: 2.0.1

  is-array-buffer@3.0.5:
    dependencies:
      call-bind: 1.0.8
      call-bound: 1.0.3
      get-intrinsic: 1.2.7

  is-arrayish@0.2.1: {}

  is-arrayish@0.3.2: {}

  is-async-function@2.1.0:
    dependencies:
      call-bound: 1.0.3
      get-proto: 1.0.1
      has-tostringtag: 1.0.2
      safe-regex-test: 1.1.0

  is-bigint@1.1.0:
    dependencies:
      has-bigints: 1.1.0

  is-binary-path@2.1.0:
    dependencies:
      binary-extensions: 2.3.0

  is-boolean-object@1.2.1:
    dependencies:
      call-bound: 1.0.3
      has-tostringtag: 1.0.2

  is-buffer@1.1.6: {}

  is-bun-module@1.3.0:
    dependencies:
      semver: 7.6.3

  is-callable@1.2.7: {}

  is-core-module@2.16.1:
    dependencies:
      hasown: 2.0.2

  is-data-view@1.0.2:
    dependencies:
      call-bound: 1.0.3
      get-intrinsic: 1.2.7
      is-typed-array: 1.1.15

  is-date-object@1.1.0:
    dependencies:
      call-bound: 1.0.3
      has-tostringtag: 1.0.2

  is-decimal@2.0.1: {}

  is-extglob@2.1.1: {}

  is-finalizationregistry@1.1.1:
    dependencies:
      call-bound: 1.0.3

  is-fullwidth-code-point@3.0.0: {}

  is-generator-function@1.1.0:
    dependencies:
      call-bound: 1.0.3
      get-proto: 1.0.1
      has-tostringtag: 1.0.2
      safe-regex-test: 1.1.0

  is-glob@4.0.3:
    dependencies:
      is-extglob: 2.1.1

  is-hexadecimal@2.0.1: {}

  is-interactive@1.0.0: {}

  is-map@2.0.3: {}

  is-number-object@1.1.1:
    dependencies:
      call-bound: 1.0.3
      has-tostringtag: 1.0.2

  is-number@7.0.0: {}

  is-regex@1.2.1:
    dependencies:
      call-bound: 1.0.3
      gopd: 1.2.0
      has-tostringtag: 1.0.2
      hasown: 2.0.2

  is-set@2.0.3: {}

  is-shared-array-buffer@1.0.4:
    dependencies:
      call-bound: 1.0.3

  is-string@1.1.1:
    dependencies:
      call-bound: 1.0.3
      has-tostringtag: 1.0.2

  is-symbol@1.1.1:
    dependencies:
      call-bound: 1.0.3
      has-symbols: 1.1.0
      safe-regex-test: 1.1.0

  is-typed-array@1.1.15:
    dependencies:
      which-typed-array: 1.1.18

  is-unicode-supported@0.1.0: {}

  is-weakmap@2.0.2: {}

  is-weakref@1.1.0:
    dependencies:
      call-bound: 1.0.3

  is-weakset@2.0.4:
    dependencies:
      call-bound: 1.0.3
      get-intrinsic: 1.2.7

  is-windows@1.0.2: {}

  isarray@0.0.1: {}

  isarray@1.0.0: {}

  isarray@2.0.5: {}

  isexe@2.0.0: {}

  isomorphic-unfetch@3.1.0:
    dependencies:
      node-fetch: 2.7.0
      unfetch: 4.2.0
    transitivePeerDependencies:
      - encoding

  isomorphic.js@0.2.5: {}

  iterator.prototype@1.1.5:
    dependencies:
      define-data-property: 1.1.4
      es-object-atoms: 1.1.1
      get-intrinsic: 1.2.7
      get-proto: 1.0.1
      has-symbols: 1.1.0
      set-function-name: 2.0.2

  jackspeak@2.3.6:
    dependencies:
      '@isaacs/cliui': 8.0.2
    optionalDependencies:
      '@pkgjs/parseargs': 0.11.0

  jackspeak@3.4.3:
    dependencies:
      '@isaacs/cliui': 8.0.2
    optionalDependencies:
      '@pkgjs/parseargs': 0.11.0

  jiti@1.21.7: {}

  jose@5.9.6: {}

  joycon@3.1.1: {}

  js-cookie@2.2.1: {}

  js-tokens@4.0.0: {}

  js-yaml@4.1.0:
    dependencies:
      argparse: 2.0.1

  jsesc@3.1.0: {}

  json-buffer@3.0.1: {}

  json-parse-even-better-errors@2.3.1: {}

  json-schema-to-typescript@15.0.3:
    dependencies:
      '@apidevtools/json-schema-ref-parser': 11.7.3
      '@types/json-schema': 7.0.15
      '@types/lodash': 4.17.14
      is-glob: 4.0.3
      js-yaml: 4.1.0
      lodash: 4.17.21
      minimist: 1.2.8
      prettier: 3.4.2
      tinyglobby: 0.2.10

  json-schema-traverse@0.4.1: {}

  json-schema-traverse@1.0.0: {}

  json-stable-stringify-without-jsonify@1.0.1: {}

  json5@1.0.2:
    dependencies:
      minimist: 1.2.8

  json5@2.2.3: {}

  jsonwebtoken@9.0.2:
    dependencies:
      jws: 3.2.2
      lodash.includes: 4.3.0
      lodash.isboolean: 3.0.3
      lodash.isinteger: 4.0.4
      lodash.isnumber: 3.0.3
      lodash.isplainobject: 4.0.6
      lodash.isstring: 4.0.1
      lodash.once: 4.1.1
      ms: 2.1.3
      semver: 7.6.3

  jsox@1.2.121: {}

  jsx-ast-utils@3.3.5:
    dependencies:
      array-includes: 3.1.8
      array.prototype.flat: 1.3.3
      object.assign: 4.1.7
      object.values: 1.2.1

  jwa@1.4.1:
    dependencies:
      buffer-equal-constant-time: 1.0.1
      ecdsa-sig-formatter: 1.0.11
      safe-buffer: 5.2.1

  jws@3.2.2:
    dependencies:
      jwa: 1.4.1
      safe-buffer: 5.2.1

  kareem@2.6.3: {}

  keyv@4.5.4:
    dependencies:
      json-buffer: 3.0.1

  kleur@3.0.3: {}

  language-subtag-registry@0.3.23: {}

  language-tags@1.0.9:
    dependencies:
      language-subtag-registry: 0.3.23

  leac@0.6.0: {}

  levn@0.4.1:
    dependencies:
      prelude-ls: 1.2.1
      type-check: 0.4.0

  lexical@0.21.0: {}

  lib0@0.2.99:
    dependencies:
      isomorphic.js: 0.2.5

  lilconfig@3.1.3: {}

  lines-and-columns@1.2.4: {}

  locate-path@6.0.0:
    dependencies:
      p-locate: 5.0.0

  lodash.castarray@4.4.0: {}

  lodash.debounce@4.0.8: {}

  lodash.includes@4.3.0: {}

  lodash.isboolean@3.0.3: {}

  lodash.isinteger@4.0.4: {}

  lodash.isnumber@3.0.3: {}

  lodash.isplainobject@4.0.6: {}

  lodash.isstring@4.0.1: {}

  lodash.merge@4.6.2: {}

  lodash.once@4.1.1: {}

  lodash@4.17.21: {}

  log-symbols@4.1.0:
    dependencies:
      chalk: 4.1.2
      is-unicode-supported: 0.1.0

  longest-streak@3.1.0: {}

  loose-envify@1.4.0:
    dependencies:
      js-tokens: 4.0.0

  lru-cache@10.4.3: {}

  lru-cache@5.1.1:
    dependencies:
      yallist: 3.1.1

  lucide-react@0.469.0(react@19.0.0):
    dependencies:
      react: 19.0.0

  marked@7.0.4: {}

  math-intrinsics@1.1.0: {}

  md-to-react-email@5.0.5(react@19.0.0):
    dependencies:
      marked: 7.0.4
      react: 19.0.0

  md5@2.3.0:
    dependencies:
      charenc: 0.0.2
      crypt: 0.0.2
      is-buffer: 1.1.6

  mdast-util-from-markdown@2.0.2:
    dependencies:
      '@types/mdast': 4.0.4
      '@types/unist': 3.0.3
      decode-named-character-reference: 1.0.2
      devlop: 1.1.0
      mdast-util-to-string: 4.0.0
      micromark: 4.0.1
      micromark-util-decode-numeric-character-reference: 2.0.2
      micromark-util-decode-string: 2.0.1
      micromark-util-normalize-identifier: 2.0.1
      micromark-util-symbol: 2.0.1
      micromark-util-types: 2.0.1
      unist-util-stringify-position: 4.0.0
    transitivePeerDependencies:
      - supports-color

  mdast-util-mdx-jsx@3.1.3:
    dependencies:
      '@types/estree-jsx': 1.0.5
      '@types/hast': 3.0.4
      '@types/mdast': 4.0.4
      '@types/unist': 3.0.3
      ccount: 2.0.1
      devlop: 1.1.0
      mdast-util-from-markdown: 2.0.2
      mdast-util-to-markdown: 2.1.2
      parse-entities: 4.0.2
      stringify-entities: 4.0.4
      unist-util-stringify-position: 4.0.0
      vfile-message: 4.0.2
    transitivePeerDependencies:
      - supports-color

  mdast-util-phrasing@4.1.0:
    dependencies:
      '@types/mdast': 4.0.4
      unist-util-is: 6.0.0

  mdast-util-to-markdown@2.1.2:
    dependencies:
      '@types/mdast': 4.0.4
      '@types/unist': 3.0.3
      longest-streak: 3.1.0
      mdast-util-phrasing: 4.1.0
      mdast-util-to-string: 4.0.0
      micromark-util-classify-character: 2.0.1
      micromark-util-decode-string: 2.0.1
      unist-util-visit: 5.0.0
      zwitch: 2.0.4

  mdast-util-to-string@4.0.0:
    dependencies:
      '@types/mdast': 4.0.4

  memoize-one@6.0.0: {}

  memory-pager@1.5.0: {}

  merge2@1.4.1: {}

  merge@2.1.1: {}

  micromark-core-commonmark@2.0.2:
    dependencies:
      decode-named-character-reference: 1.0.2
      devlop: 1.1.0
      micromark-factory-destination: 2.0.1
      micromark-factory-label: 2.0.1
      micromark-factory-space: 2.0.1
      micromark-factory-title: 2.0.1
      micromark-factory-whitespace: 2.0.1
      micromark-util-character: 2.1.1
      micromark-util-chunked: 2.0.1
      micromark-util-classify-character: 2.0.1
      micromark-util-html-tag-name: 2.0.1
      micromark-util-normalize-identifier: 2.0.1
      micromark-util-resolve-all: 2.0.1
      micromark-util-subtokenize: 2.0.3
      micromark-util-symbol: 2.0.1
      micromark-util-types: 2.0.1

  micromark-extension-mdx-jsx@3.0.1:
    dependencies:
      '@types/acorn': 4.0.6
      '@types/estree': 1.0.6
      devlop: 1.1.0
      estree-util-is-identifier-name: 3.0.0
      micromark-factory-mdx-expression: 2.0.2
      micromark-factory-space: 2.0.1
      micromark-util-character: 2.1.1
      micromark-util-events-to-acorn: 2.0.2
      micromark-util-symbol: 2.0.1
      micromark-util-types: 2.0.1
      vfile-message: 4.0.2

  micromark-factory-destination@2.0.1:
    dependencies:
      micromark-util-character: 2.1.1
      micromark-util-symbol: 2.0.1
      micromark-util-types: 2.0.1

  micromark-factory-label@2.0.1:
    dependencies:
      devlop: 1.1.0
      micromark-util-character: 2.1.1
      micromark-util-symbol: 2.0.1
      micromark-util-types: 2.0.1

  micromark-factory-mdx-expression@2.0.2:
    dependencies:
      '@types/estree': 1.0.6
      devlop: 1.1.0
      micromark-factory-space: 2.0.1
      micromark-util-character: 2.1.1
      micromark-util-events-to-acorn: 2.0.2
      micromark-util-symbol: 2.0.1
      micromark-util-types: 2.0.1
      unist-util-position-from-estree: 2.0.0
      vfile-message: 4.0.2

  micromark-factory-space@2.0.1:
    dependencies:
      micromark-util-character: 2.1.1
      micromark-util-types: 2.0.1

  micromark-factory-title@2.0.1:
    dependencies:
      micromark-factory-space: 2.0.1
      micromark-util-character: 2.1.1
      micromark-util-symbol: 2.0.1
      micromark-util-types: 2.0.1

  micromark-factory-whitespace@2.0.1:
    dependencies:
      micromark-factory-space: 2.0.1
      micromark-util-character: 2.1.1
      micromark-util-symbol: 2.0.1
      micromark-util-types: 2.0.1

  micromark-util-character@2.1.1:
    dependencies:
      micromark-util-symbol: 2.0.1
      micromark-util-types: 2.0.1

  micromark-util-chunked@2.0.1:
    dependencies:
      micromark-util-symbol: 2.0.1

  micromark-util-classify-character@2.0.1:
    dependencies:
      micromark-util-character: 2.1.1
      micromark-util-symbol: 2.0.1
      micromark-util-types: 2.0.1

  micromark-util-combine-extensions@2.0.1:
    dependencies:
      micromark-util-chunked: 2.0.1
      micromark-util-types: 2.0.1

  micromark-util-decode-numeric-character-reference@2.0.2:
    dependencies:
      micromark-util-symbol: 2.0.1

  micromark-util-decode-string@2.0.1:
    dependencies:
      decode-named-character-reference: 1.0.2
      micromark-util-character: 2.1.1
      micromark-util-decode-numeric-character-reference: 2.0.2
      micromark-util-symbol: 2.0.1

  micromark-util-encode@2.0.1: {}

  micromark-util-events-to-acorn@2.0.2:
    dependencies:
      '@types/acorn': 4.0.6
      '@types/estree': 1.0.6
      '@types/unist': 3.0.3
      devlop: 1.1.0
      estree-util-visit: 2.0.0
      micromark-util-symbol: 2.0.1
      micromark-util-types: 2.0.1
      vfile-message: 4.0.2

  micromark-util-html-tag-name@2.0.1: {}

  micromark-util-normalize-identifier@2.0.1:
    dependencies:
      micromark-util-symbol: 2.0.1

  micromark-util-resolve-all@2.0.1:
    dependencies:
      micromark-util-types: 2.0.1

  micromark-util-sanitize-uri@2.0.1:
    dependencies:
      micromark-util-character: 2.1.1
      micromark-util-encode: 2.0.1
      micromark-util-symbol: 2.0.1

  micromark-util-subtokenize@2.0.3:
    dependencies:
      devlop: 1.1.0
      micromark-util-chunked: 2.0.1
      micromark-util-symbol: 2.0.1
      micromark-util-types: 2.0.1

  micromark-util-symbol@2.0.1: {}

  micromark-util-types@2.0.1: {}

  micromark@4.0.1:
    dependencies:
      '@types/debug': 4.1.12
      debug: 4.4.0
      decode-named-character-reference: 1.0.2
      devlop: 1.1.0
      micromark-core-commonmark: 2.0.2
      micromark-factory-space: 2.0.1
      micromark-util-character: 2.1.1
      micromark-util-chunked: 2.0.1
      micromark-util-combine-extensions: 2.0.1
      micromark-util-decode-numeric-character-reference: 2.0.2
      micromark-util-encode: 2.0.1
      micromark-util-normalize-identifier: 2.0.1
      micromark-util-resolve-all: 2.0.1
      micromark-util-sanitize-uri: 2.0.1
      micromark-util-subtokenize: 2.0.3
      micromark-util-symbol: 2.0.1
      micromark-util-types: 2.0.1
    transitivePeerDependencies:
      - supports-color

  micromatch@4.0.8:
    dependencies:
      braces: 3.0.3
      picomatch: 2.3.1

  mime-db@1.52.0: {}

  mime-types@2.1.35:
    dependencies:
      mime-db: 1.52.0

  mimic-fn@2.1.0: {}

  minimatch@3.1.2:
    dependencies:
      brace-expansion: 1.1.11

  minimatch@9.0.5:
    dependencies:
      brace-expansion: 2.0.1

  minimist@1.2.8: {}

  minipass@7.1.2: {}

  mkdirp@1.0.4: {}

  monaco-editor@0.52.2: {}

  mongodb-connection-string-url@3.0.2:
    dependencies:
      '@types/whatwg-url': 11.0.5
      whatwg-url: 14.1.0

  mongodb@6.12.0(@aws-sdk/credential-providers@3.729.0(@aws-sdk/client-sso-oidc@3.726.0(@aws-sdk/client-sts@3.726.1))):
    dependencies:
      '@mongodb-js/saslprep': 1.1.9
      bson: 6.10.1
      mongodb-connection-string-url: 3.0.2
    optionalDependencies:
      '@aws-sdk/credential-providers': 3.729.0(@aws-sdk/client-sso-oidc@3.726.0(@aws-sdk/client-sts@3.726.1))

  mongoose-aggregate-paginate-v2@1.1.2: {}

  mongoose-paginate-v2@1.8.5: {}

  mongoose@8.9.5(@aws-sdk/credential-providers@3.729.0(@aws-sdk/client-sso-oidc@3.726.0(@aws-sdk/client-sts@3.726.1))):
    dependencies:
      bson: 6.10.1
      kareem: 2.6.3
      mongodb: 6.12.0(@aws-sdk/credential-providers@3.729.0(@aws-sdk/client-sso-oidc@3.726.0(@aws-sdk/client-sts@3.726.1)))
      mpath: 0.9.0
      mquery: 5.0.0
      ms: 2.1.3
      sift: 17.1.3
    transitivePeerDependencies:
      - '@aws-sdk/credential-providers'
      - '@mongodb-js/zstd'
      - gcp-metadata
      - kerberos
      - mongodb-client-encryption
      - snappy
      - socks
      - supports-color

  mpath@0.9.0: {}

  mquery@5.0.0:
    dependencies:
      debug: 4.4.0
    transitivePeerDependencies:
      - supports-color

  ms@2.1.3: {}

  mz@2.7.0:
    dependencies:
      any-promise: 1.3.0
      object-assign: 4.1.1
      thenify-all: 1.6.0

  nanoid@3.3.8: {}

  natural-compare@1.4.0: {}

  negotiator@0.6.3: {}

  negotiator@1.0.0: {}

  next-intl@3.26.3(next@15.1.4(@babel/core@7.24.5)(babel-plugin-react-compiler@19.0.0-beta-55955c9-20241229)(react-dom@19.0.0(react@19.0.0))(react@19.0.0)(sass@1.77.4))(react@19.0.0):
    dependencies:
      '@formatjs/intl-localematcher': 0.5.10
      negotiator: 1.0.0
      next: 15.1.4(@babel/core@7.24.5)(babel-plugin-react-compiler@19.0.0-beta-55955c9-20241229)(react-dom@19.0.0(react@19.0.0))(react@19.0.0)(sass@1.77.4)
      react: 19.0.0
      use-intl: 3.26.3(react@19.0.0)

  next-sitemap@4.2.3(next@15.1.4(@babel/core@7.24.5)(babel-plugin-react-compiler@19.0.0-beta-55955c9-20241229)(react-dom@19.0.0(react@19.0.0))(react@19.0.0)(sass@1.77.4)):
    dependencies:
      '@corex/deepmerge': 4.0.43
      '@next/env': 13.5.8
      fast-glob: 3.3.3
      minimist: 1.2.8
      next: 15.1.4(@babel/core@7.24.5)(babel-plugin-react-compiler@19.0.0-beta-55955c9-20241229)(react-dom@19.0.0(react@19.0.0))(react@19.0.0)(sass@1.77.4)

  next@15.1.2(@babel/core@7.24.5)(babel-plugin-react-compiler@19.0.0-beta-55955c9-20241229)(react-dom@19.0.0(react@19.0.0))(react@19.0.0)(sass@1.77.4):
    dependencies:
      '@next/env': 15.1.2
      '@swc/counter': 0.1.3
      '@swc/helpers': 0.5.15
      busboy: 1.6.0
      caniuse-lite: 1.0.30001692
      postcss: 8.4.31
      react: 19.0.0
      react-dom: 19.0.0(react@19.0.0)
      styled-jsx: 5.1.6(@babel/core@7.24.5)(react@19.0.0)
    optionalDependencies:
      '@next/swc-darwin-arm64': 15.1.2
      '@next/swc-darwin-x64': 15.1.2
      '@next/swc-linux-arm64-gnu': 15.1.2
      '@next/swc-linux-arm64-musl': 15.1.2
      '@next/swc-linux-x64-gnu': 15.1.2
      '@next/swc-linux-x64-musl': 15.1.2
      '@next/swc-win32-arm64-msvc': 15.1.2
      '@next/swc-win32-x64-msvc': 15.1.2
      babel-plugin-react-compiler: 19.0.0-beta-55955c9-20241229
      sass: 1.77.4
      sharp: 0.33.5
    transitivePeerDependencies:
      - '@babel/core'
      - babel-plugin-macros

  next@15.1.4(@babel/core@7.24.5)(babel-plugin-react-compiler@19.0.0-beta-55955c9-20241229)(react-dom@19.0.0(react@19.0.0))(react@19.0.0)(sass@1.77.4):
    dependencies:
      '@next/env': 15.1.4
      '@swc/counter': 0.1.3
      '@swc/helpers': 0.5.15
      busboy: 1.6.0
      caniuse-lite: 1.0.30001692
      postcss: 8.4.31
      react: 19.0.0
      react-dom: 19.0.0(react@19.0.0)
      styled-jsx: 5.1.6(@babel/core@7.24.5)(react@19.0.0)
    optionalDependencies:
      '@next/swc-darwin-arm64': 15.1.4
      '@next/swc-darwin-x64': 15.1.4
      '@next/swc-linux-arm64-gnu': 15.1.4
      '@next/swc-linux-arm64-musl': 15.1.4
      '@next/swc-linux-x64-gnu': 15.1.4
      '@next/swc-linux-x64-musl': 15.1.4
      '@next/swc-win32-arm64-msvc': 15.1.4
      '@next/swc-win32-x64-msvc': 15.1.4
      babel-plugin-react-compiler: 19.0.0-beta-55955c9-20241229
      sass: 1.77.4
      sharp: 0.33.5
    transitivePeerDependencies:
      - '@babel/core'
      - babel-plugin-macros

  node-fetch@2.7.0:
    dependencies:
      whatwg-url: 5.0.0

  node-releases@2.0.19: {}

  nodemailer@6.10.0: {}

  nodemailer@6.9.16: {}

  noms@0.0.0:
    dependencies:
      inherits: 2.0.4
      readable-stream: 1.0.34

  normalize-path@3.0.0: {}

  normalize-range@0.1.2: {}

  object-assign@4.1.1: {}

  object-hash@3.0.0: {}

  object-inspect@1.13.3: {}

  object-keys@1.1.1: {}

  object-to-formdata@4.5.1: {}

  object.assign@4.1.7:
    dependencies:
      call-bind: 1.0.8
      call-bound: 1.0.3
      define-properties: 1.2.1
      es-object-atoms: 1.1.1
      has-symbols: 1.1.0
      object-keys: 1.1.1

  object.entries@1.1.8:
    dependencies:
      call-bind: 1.0.8
      define-properties: 1.2.1
      es-object-atoms: 1.1.1

  object.fromentries@2.0.8:
    dependencies:
      call-bind: 1.0.8
      define-properties: 1.2.1
      es-abstract: 1.23.9
      es-object-atoms: 1.1.1

  object.groupby@1.0.3:
    dependencies:
      call-bind: 1.0.8
      define-properties: 1.2.1
      es-abstract: 1.23.9

  object.values@1.2.1:
    dependencies:
      call-bind: 1.0.8
      call-bound: 1.0.3
      define-properties: 1.2.1
      es-object-atoms: 1.1.1

  on-exit-leak-free@2.1.2: {}

  once@1.4.0:
    dependencies:
      wrappy: 1.0.2

  onetime@5.1.2:
    dependencies:
      mimic-fn: 2.1.0

  optionator@0.9.4:
    dependencies:
      deep-is: 0.1.4
      fast-levenshtein: 2.0.6
      levn: 0.4.1
      prelude-ls: 1.2.1
      type-check: 0.4.0
      word-wrap: 1.2.5

  ora@5.4.1:
    dependencies:
      bl: 4.1.0
      chalk: 4.1.2
      cli-cursor: 3.1.0
      cli-spinners: 2.9.2
      is-interactive: 1.0.0
      is-unicode-supported: 0.1.0
      log-symbols: 4.1.0
      strip-ansi: 6.0.1
      wcwidth: 1.0.1

  own-keys@1.0.1:
    dependencies:
      get-intrinsic: 1.2.7
      object-keys: 1.1.1
      safe-push-apply: 1.0.0

  p-limit@3.1.0:
    dependencies:
      yocto-queue: 0.1.0

  p-locate@5.0.0:
    dependencies:
      p-limit: 3.1.0

  package-json-from-dist@1.0.1: {}

  parent-module@1.0.1:
    dependencies:
      callsites: 3.1.0

  parse-entities@4.0.2:
    dependencies:
      '@types/unist': 2.0.11
      character-entities-legacy: 3.0.0
      character-reference-invalid: 2.0.1
      decode-named-character-reference: 1.0.2
      is-alphanumerical: 2.0.1
      is-decimal: 2.0.1
      is-hexadecimal: 2.0.1

  parse-json@5.2.0:
    dependencies:
      '@babel/code-frame': 7.26.2
      error-ex: 1.3.2
      json-parse-even-better-errors: 2.3.1
      lines-and-columns: 1.2.4

  parse-passwd@1.0.0: {}

  parseley@0.12.1:
    dependencies:
      leac: 0.6.0
      peberminta: 0.9.0

  path-exists@4.0.0: {}

  path-is-absolute@1.0.1: {}

  path-key@3.1.1: {}

  path-parse@1.0.7: {}

  path-scurry@1.11.1:
    dependencies:
      lru-cache: 10.4.3
      minipass: 7.1.2

  path-to-regexp@6.3.0: {}

  path-type@4.0.0: {}

  payload-admin-bar@1.0.6(react-dom@19.0.0(react@19.0.0))(react@19.0.0):
    dependencies:
      react: 19.0.0
      react-dom: 19.0.0(react@19.0.0)

  payload@3.19.0(graphql@16.10.0)(monaco-editor@0.52.2)(react-dom@19.0.0(react@19.0.0))(react@19.0.0)(typescript@5.7.2):
    dependencies:
      '@monaco-editor/react': 4.6.0(monaco-editor@0.52.2)(react-dom@19.0.0(react@19.0.0))(react@19.0.0)
      '@next/env': 15.1.6
      '@payloadcms/translations': 3.19.0
      '@types/busboy': 1.5.4
      ajv: 8.17.1
      bson-objectid: 2.0.4
      busboy: 1.6.0
      ci-info: 4.1.0
      console-table-printer: 2.12.1
      croner: 9.0.0
      dataloader: 2.2.3
      deepmerge: 4.3.1
      file-type: 19.3.0
      get-tsconfig: 4.8.1
      graphql: 16.10.0
      http-status: 2.1.0
      image-size: 1.2.0
      jose: 5.9.6
      json-schema-to-typescript: 15.0.3
      minimist: 1.2.8
      path-to-regexp: 6.3.0
      pino: 9.5.0
      pino-pretty: 13.0.0
      pluralize: 8.0.0
      qs-esm: 7.0.2
      sanitize-filename: 1.6.3
      scmp: 2.1.0
      ts-essentials: 10.0.3(typescript@5.7.2)
      tsx: 4.19.2
      uuid: 10.0.0
      ws: 8.18.0
    transitivePeerDependencies:
      - bufferutil
      - monaco-editor
      - react
      - react-dom
      - typescript
      - utf-8-validate

  peberminta@0.9.0: {}

  peek-readable@5.3.1: {}

  picocolors@1.1.1: {}

  picomatch@2.3.1: {}

  picomatch@4.0.2: {}

  pify@2.3.0: {}

  pino-abstract-transport@2.0.0:
    dependencies:
      split2: 4.2.0

  pino-pretty@13.0.0:
    dependencies:
      colorette: 2.0.20
      dateformat: 4.6.3
      fast-copy: 3.0.2
      fast-safe-stringify: 2.1.1
      help-me: 5.0.0
      joycon: 3.1.1
      minimist: 1.2.8
      on-exit-leak-free: 2.1.2
      pino-abstract-transport: 2.0.0
      pump: 3.0.2
      secure-json-parse: 2.7.0
      sonic-boom: 4.2.0
      strip-json-comments: 3.1.1

  pino-std-serializers@7.0.0: {}

  pino@9.5.0:
    dependencies:
      atomic-sleep: 1.0.0
      fast-redact: 3.5.0
      on-exit-leak-free: 2.1.2
      pino-abstract-transport: 2.0.0
      pino-std-serializers: 7.0.0
      process-warning: 4.0.1
      quick-format-unescaped: 4.0.4
      real-require: 0.2.0
      safe-stable-stringify: 2.5.0
      sonic-boom: 4.2.0
      thread-stream: 3.1.0

  pirates@4.0.6: {}

  pluralize@8.0.0: {}

  possible-typed-array-names@1.0.0: {}

  postcss-import@15.1.0(postcss@8.5.1):
    dependencies:
      postcss: 8.5.1
      postcss-value-parser: 4.2.0
      read-cache: 1.0.0
      resolve: 1.22.10

  postcss-js@4.0.1(postcss@8.5.1):
    dependencies:
      camelcase-css: 2.0.1
      postcss: 8.5.1

  postcss-load-config@4.0.2(postcss@8.5.1):
    dependencies:
      lilconfig: 3.1.3
      yaml: 2.7.0
    optionalDependencies:
      postcss: 8.5.1

  postcss-nested@6.2.0(postcss@8.5.1):
    dependencies:
      postcss: 8.5.1
      postcss-selector-parser: 6.1.2

  postcss-selector-parser@6.0.10:
    dependencies:
      cssesc: 3.0.0
      util-deprecate: 1.0.2

  postcss-selector-parser@6.1.2:
    dependencies:
      cssesc: 3.0.0
      util-deprecate: 1.0.2

  postcss-value-parser@4.2.0: {}

  postcss@8.4.31:
    dependencies:
      nanoid: 3.3.8
      picocolors: 1.1.1
      source-map-js: 1.2.1

  postcss@8.5.1:
    dependencies:
      nanoid: 3.3.8
      picocolors: 1.1.1
      source-map-js: 1.2.1

  prelude-ls@1.2.1: {}

  prettier-plugin-tailwindcss@0.6.10(prettier@3.4.2):
    dependencies:
      prettier: 3.4.2

  prettier@3.4.2: {}

  prism-react-renderer@2.4.1(react@19.0.0):
    dependencies:
      '@types/prismjs': 1.26.5
      clsx: 2.1.1
      react: 19.0.0

  prismjs@1.29.0: {}

  process-nextick-args@2.0.1: {}

  process-warning@4.0.1: {}

  prompts@2.4.2:
    dependencies:
      kleur: 3.0.3
      sisteransi: 1.0.5

  prop-types@15.8.1:
    dependencies:
      loose-envify: 1.4.0
      object-assign: 4.1.1
      react-is: 16.13.1

  proxy-from-env@1.1.0: {}

  pump@3.0.2:
    dependencies:
      end-of-stream: 1.4.4
      once: 1.4.0

  punycode@2.3.1: {}

  qs-esm@7.0.2: {}

  qs@6.14.0:
    dependencies:
      side-channel: 1.1.0

  queue-microtask@1.2.3: {}

  queue@6.0.2:
    dependencies:
      inherits: 2.0.4

  quick-format-unescaped@4.0.4: {}

  range-parser@1.2.1: {}

  react-datepicker@7.6.0(react-dom@19.0.0(react@19.0.0))(react@19.0.0):
    dependencies:
      '@floating-ui/react': 0.27.3(react-dom@19.0.0(react@19.0.0))(react@19.0.0)
      clsx: 2.1.1
      date-fns: 3.6.0
      react: 19.0.0
      react-dom: 19.0.0(react@19.0.0)

  react-diff-viewer-continued@3.2.6(react-dom@19.0.0(react@19.0.0))(react@19.0.0):
    dependencies:
      '@emotion/css': 11.13.5
      classnames: 2.5.1
      diff: 5.2.0
      memoize-one: 6.0.0
      prop-types: 15.8.1
      react: 19.0.0
      react-dom: 19.0.0(react@19.0.0)
    transitivePeerDependencies:
      - supports-color

  react-dom@19.0.0(react@19.0.0):
    dependencies:
      react: 19.0.0
      scheduler: 0.25.0

  react-email@3.0.6(babel-plugin-react-compiler@19.0.0-beta-55955c9-20241229)(react-dom@19.0.0(react@19.0.0))(react@19.0.0)(sass@1.77.4):
    dependencies:
      '@babel/core': 7.24.5
      '@babel/parser': 7.24.5
      chalk: 4.1.2
      chokidar: 4.0.3
      commander: 11.1.0
      debounce: 2.0.0
      esbuild: 0.19.11
      glob: 10.3.4
      log-symbols: 4.1.0
      mime-types: 2.1.35
      next: 15.1.2(@babel/core@7.24.5)(babel-plugin-react-compiler@19.0.0-beta-55955c9-20241229)(react-dom@19.0.0(react@19.0.0))(react@19.0.0)(sass@1.77.4)
      normalize-path: 3.0.0
      ora: 5.4.1
      socket.io: 4.8.0
    transitivePeerDependencies:
      - '@opentelemetry/api'
      - '@playwright/test'
      - babel-plugin-macros
      - babel-plugin-react-compiler
      - bufferutil
      - react
      - react-dom
      - sass
      - supports-color
      - utf-8-validate

  react-error-boundary@3.1.4(react@19.0.0):
    dependencies:
      '@babel/runtime': 7.26.0
      react: 19.0.0

  react-error-boundary@4.1.2(react@19.0.0):
    dependencies:
      '@babel/runtime': 7.26.0
      react: 19.0.0

  react-hook-form@7.54.2(react@19.0.0):
    dependencies:
      react: 19.0.0

  react-image-crop@10.1.8(react@19.0.0):
    dependencies:
      react: 19.0.0

  react-is@16.13.1: {}

  react-promise-suspense@0.3.4:
    dependencies:
      fast-deep-equal: 2.0.1

  react-remove-scroll-bar@2.3.8(@types/react@19.0.2)(react@19.0.0):
    dependencies:
      react: 19.0.0
      react-style-singleton: 2.2.3(@types/react@19.0.2)(react@19.0.0)
      tslib: 2.8.1
    optionalDependencies:
      '@types/react': 19.0.2

  react-remove-scroll@2.6.2(@types/react@19.0.2)(react@19.0.0):
    dependencies:
      react: 19.0.0
      react-remove-scroll-bar: 2.3.8(@types/react@19.0.2)(react@19.0.0)
      react-style-singleton: 2.2.3(@types/react@19.0.2)(react@19.0.0)
      tslib: 2.8.1
      use-callback-ref: 1.3.3(@types/react@19.0.2)(react@19.0.0)
      use-sidecar: 1.1.3(@types/react@19.0.2)(react@19.0.0)
    optionalDependencies:
      '@types/react': 19.0.2

  react-select@5.9.0(@types/react@19.0.2)(react-dom@19.0.0(react@19.0.0))(react@19.0.0):
    dependencies:
      '@babel/runtime': 7.26.0
      '@emotion/cache': 11.14.0
      '@emotion/react': 11.14.0(@types/react@19.0.2)(react@19.0.0)
      '@floating-ui/dom': 1.6.13
      '@types/react-transition-group': 4.4.12(@types/react@19.0.2)
      memoize-one: 6.0.0
      prop-types: 15.8.1
      react: 19.0.0
      react-dom: 19.0.0(react@19.0.0)
      react-transition-group: 4.4.5(react-dom@19.0.0(react@19.0.0))(react@19.0.0)
      use-isomorphic-layout-effect: 1.2.0(@types/react@19.0.2)(react@19.0.0)
    transitivePeerDependencies:
      - '@types/react'
      - supports-color

  react-style-singleton@2.2.3(@types/react@19.0.2)(react@19.0.0):
    dependencies:
      get-nonce: 1.0.1
      react: 19.0.0
      tslib: 2.8.1
    optionalDependencies:
      '@types/react': 19.0.2

  react-transition-group@4.4.5(react-dom@19.0.0(react@19.0.0))(react@19.0.0):
    dependencies:
      '@babel/runtime': 7.26.0
      dom-helpers: 5.2.1
      loose-envify: 1.4.0
      prop-types: 15.8.1
      react: 19.0.0
      react-dom: 19.0.0(react@19.0.0)

  react@19.0.0: {}

  read-cache@1.0.0:
    dependencies:
      pify: 2.3.0

  readable-stream@1.0.34:
    dependencies:
      core-util-is: 1.0.3
      inherits: 2.0.4
      isarray: 0.0.1
      string_decoder: 0.10.31

  readable-stream@2.3.8:
    dependencies:
      core-util-is: 1.0.3
      inherits: 2.0.4
      isarray: 1.0.0
      process-nextick-args: 2.0.1
      safe-buffer: 5.1.2
      string_decoder: 1.1.1
      util-deprecate: 1.0.2

  readable-stream@3.6.2:
    dependencies:
      inherits: 2.0.4
      string_decoder: 1.3.0
      util-deprecate: 1.0.2

  readdirp@3.6.0:
    dependencies:
      picomatch: 2.3.1

  readdirp@4.1.1: {}

  real-require@0.2.0: {}

  reflect.getprototypeof@1.0.10:
    dependencies:
      call-bind: 1.0.8
      define-properties: 1.2.1
      es-abstract: 1.23.9
      es-errors: 1.3.0
      es-object-atoms: 1.1.1
      get-intrinsic: 1.2.7
      get-proto: 1.0.1
      which-builtin-type: 1.2.1

  regenerator-runtime@0.14.1: {}

  regexp.prototype.flags@1.5.4:
    dependencies:
      call-bind: 1.0.8
      define-properties: 1.2.1
      es-errors: 1.3.0
      get-proto: 1.0.1
      gopd: 1.2.0
      set-function-name: 2.0.2

  require-directory@2.1.1: {}

  require-from-string@2.0.2: {}

  resolve-dir@1.0.1:
    dependencies:
      expand-tilde: 2.0.2
      global-modules: 1.0.0

  resolve-from@4.0.0: {}

  resolve-pkg-maps@1.0.0: {}

  resolve@1.22.10:
    dependencies:
      is-core-module: 2.16.1
      path-parse: 1.0.7
      supports-preserve-symlinks-flag: 1.0.0

  resolve@2.0.0-next.5:
    dependencies:
      is-core-module: 2.16.1
      path-parse: 1.0.7
      supports-preserve-symlinks-flag: 1.0.0

  restore-cursor@3.1.0:
    dependencies:
      onetime: 5.1.2
      signal-exit: 3.0.7

  reusify@1.0.4: {}

  run-parallel@1.2.0:
    dependencies:
      queue-microtask: 1.2.3

  safe-array-concat@1.1.3:
    dependencies:
      call-bind: 1.0.8
      call-bound: 1.0.3
      get-intrinsic: 1.2.7
      has-symbols: 1.1.0
      isarray: 2.0.5

  safe-buffer@5.1.2: {}

  safe-buffer@5.2.1: {}

  safe-push-apply@1.0.0:
    dependencies:
      es-errors: 1.3.0
      isarray: 2.0.5

  safe-regex-test@1.1.0:
    dependencies:
      call-bound: 1.0.3
      es-errors: 1.3.0
      is-regex: 1.2.1

  safe-stable-stringify@2.5.0: {}

  sanitize-filename@1.6.3:
    dependencies:
      truncate-utf8-bytes: 1.0.2

  sass@1.77.4:
    dependencies:
      chokidar: 3.6.0
      immutable: 4.3.7
      source-map-js: 1.2.1

  scheduler@0.25.0: {}

  scmp@2.1.0: {}

  secure-json-parse@2.7.0: {}

  selderee@0.11.0:
    dependencies:
      parseley: 0.12.1

  semver@6.3.1: {}

  semver@7.6.3: {}

  server-only@0.0.1: {}

  set-function-length@1.2.2:
    dependencies:
      define-data-property: 1.1.4
      es-errors: 1.3.0
      function-bind: 1.1.2
      get-intrinsic: 1.2.7
      gopd: 1.2.0
      has-property-descriptors: 1.0.2

  set-function-name@2.0.2:
    dependencies:
      define-data-property: 1.1.4
      es-errors: 1.3.0
      functions-have-names: 1.2.3
      has-property-descriptors: 1.0.2

  set-proto@1.0.0:
    dependencies:
      dunder-proto: 1.0.1
      es-errors: 1.3.0
      es-object-atoms: 1.1.1

  sharp@0.33.5:
    dependencies:
      color: 4.2.3
      detect-libc: 2.0.3
      semver: 7.6.3
    optionalDependencies:
      '@img/sharp-darwin-arm64': 0.33.5
      '@img/sharp-darwin-x64': 0.33.5
      '@img/sharp-libvips-darwin-arm64': 1.0.4
      '@img/sharp-libvips-darwin-x64': 1.0.4
      '@img/sharp-libvips-linux-arm': 1.0.5
      '@img/sharp-libvips-linux-arm64': 1.0.4
      '@img/sharp-libvips-linux-s390x': 1.0.4
      '@img/sharp-libvips-linux-x64': 1.0.4
      '@img/sharp-libvips-linuxmusl-arm64': 1.0.4
      '@img/sharp-libvips-linuxmusl-x64': 1.0.4
      '@img/sharp-linux-arm': 0.33.5
      '@img/sharp-linux-arm64': 0.33.5
      '@img/sharp-linux-s390x': 0.33.5
      '@img/sharp-linux-x64': 0.33.5
      '@img/sharp-linuxmusl-arm64': 0.33.5
      '@img/sharp-linuxmusl-x64': 0.33.5
      '@img/sharp-wasm32': 0.33.5
      '@img/sharp-win32-ia32': 0.33.5
      '@img/sharp-win32-x64': 0.33.5

  shebang-command@2.0.0:
    dependencies:
      shebang-regex: 3.0.0

  shebang-regex@3.0.0: {}

  side-channel-list@1.0.0:
    dependencies:
      es-errors: 1.3.0
      object-inspect: 1.13.3

  side-channel-map@1.0.1:
    dependencies:
      call-bound: 1.0.3
      es-errors: 1.3.0
      get-intrinsic: 1.2.7
      object-inspect: 1.13.3

  side-channel-weakmap@1.0.2:
    dependencies:
      call-bound: 1.0.3
      es-errors: 1.3.0
      get-intrinsic: 1.2.7
      object-inspect: 1.13.3
      side-channel-map: 1.0.1

  side-channel@1.1.0:
    dependencies:
      es-errors: 1.3.0
      object-inspect: 1.13.3
      side-channel-list: 1.0.0
      side-channel-map: 1.0.1
      side-channel-weakmap: 1.0.2

  sift@17.1.3: {}

  signal-exit@3.0.7: {}

  signal-exit@4.1.0: {}

  simple-swizzle@0.2.2:
    dependencies:
      is-arrayish: 0.3.2

  simple-wcswidth@1.0.1: {}

  sisteransi@1.0.5: {}

  socket.io-adapter@2.5.5:
    dependencies:
      debug: 4.3.7
      ws: 8.17.1
    transitivePeerDependencies:
      - bufferutil
      - supports-color
      - utf-8-validate

  socket.io-parser@4.2.4:
    dependencies:
      '@socket.io/component-emitter': 3.1.2
      debug: 4.3.7
    transitivePeerDependencies:
      - supports-color

  socket.io@4.8.0:
    dependencies:
      accepts: 1.3.8
      base64id: 2.0.0
      cors: 2.8.5
      debug: 4.3.7
      engine.io: 6.6.4
      socket.io-adapter: 2.5.5
      socket.io-parser: 4.2.4
    transitivePeerDependencies:
      - bufferutil
      - supports-color
      - utf-8-validate

  sonic-boom@4.2.0:
    dependencies:
      atomic-sleep: 1.0.0

  sonner@1.7.2(react-dom@19.0.0(react@19.0.0))(react@19.0.0):
    dependencies:
      react: 19.0.0
      react-dom: 19.0.0(react@19.0.0)

  source-map-js@1.2.1: {}

  source-map@0.5.7: {}

  sparse-bitfield@3.0.3:
    dependencies:
      memory-pager: 1.5.0

  split2@4.2.0: {}

  stable-hash@0.0.4: {}

  state-local@1.0.7: {}

  stream-browserify@3.0.0:
    dependencies:
      inherits: 2.0.4
      readable-stream: 3.6.2

  streamsearch@1.1.0: {}

  string-width@4.2.3:
    dependencies:
      emoji-regex: 8.0.0
      is-fullwidth-code-point: 3.0.0
      strip-ansi: 6.0.1

  string-width@5.1.2:
    dependencies:
      eastasianwidth: 0.2.0
      emoji-regex: 9.2.2
      strip-ansi: 7.1.0

  string.prototype.includes@2.0.1:
    dependencies:
      call-bind: 1.0.8
      define-properties: 1.2.1
      es-abstract: 1.23.9

  string.prototype.matchall@4.0.12:
    dependencies:
      call-bind: 1.0.8
      call-bound: 1.0.3
      define-properties: 1.2.1
      es-abstract: 1.23.9
      es-errors: 1.3.0
      es-object-atoms: 1.1.1
      get-intrinsic: 1.2.7
      gopd: 1.2.0
      has-symbols: 1.1.0
      internal-slot: 1.1.0
      regexp.prototype.flags: 1.5.4
      set-function-name: 2.0.2
      side-channel: 1.1.0

  string.prototype.repeat@1.0.0:
    dependencies:
      define-properties: 1.2.1
      es-abstract: 1.23.9

  string.prototype.trim@1.2.10:
    dependencies:
      call-bind: 1.0.8
      call-bound: 1.0.3
      define-data-property: 1.1.4
      define-properties: 1.2.1
      es-abstract: 1.23.9
      es-object-atoms: 1.1.1
      has-property-descriptors: 1.0.2

  string.prototype.trimend@1.0.9:
    dependencies:
      call-bind: 1.0.8
      call-bound: 1.0.3
      define-properties: 1.2.1
      es-object-atoms: 1.1.1

  string.prototype.trimstart@1.0.8:
    dependencies:
      call-bind: 1.0.8
      define-properties: 1.2.1
      es-object-atoms: 1.1.1

  string_decoder@0.10.31: {}

  string_decoder@1.1.1:
    dependencies:
      safe-buffer: 5.1.2

  string_decoder@1.3.0:
    dependencies:
      safe-buffer: 5.2.1

  stringify-entities@4.0.4:
    dependencies:
      character-entities-html4: 2.1.0
      character-entities-legacy: 3.0.0

  strip-ansi@6.0.1:
    dependencies:
      ansi-regex: 5.0.1

  strip-ansi@7.1.0:
    dependencies:
      ansi-regex: 6.1.0

  strip-bom@3.0.0: {}

  strip-json-comments@3.1.1: {}

  stripe@17.5.0:
    dependencies:
      '@types/node': 22.10.4
      qs: 6.14.0

  strnum@1.0.5: {}

  strtok3@8.1.0:
    dependencies:
      '@tokenizer/token': 0.3.0
      peek-readable: 5.3.1

  styled-jsx@5.1.6(@babel/core@7.24.5)(react@19.0.0):
    dependencies:
      client-only: 0.0.1
      react: 19.0.0
    optionalDependencies:
      '@babel/core': 7.24.5

  stylis@4.2.0: {}

  sucrase@3.35.0:
    dependencies:
      '@jridgewell/gen-mapping': 0.3.8
      commander: 4.1.1
      glob: 10.4.5
      lines-and-columns: 1.2.4
      mz: 2.7.0
      pirates: 4.0.6
      ts-interface-checker: 0.1.13

  supports-color@7.2.0:
    dependencies:
      has-flag: 4.0.0

  supports-preserve-symlinks-flag@1.0.0: {}

  tabbable@6.2.0: {}

  tailwind-merge@2.6.0: {}

  tailwindcss-animate@1.0.7(tailwindcss@3.4.17):
    dependencies:
      tailwindcss: 3.4.17

  tailwindcss-scoped-preflight@3.4.10(postcss@8.5.1)(tailwindcss@3.4.17):
    dependencies:
      postcss: 8.5.1
      tailwindcss: 3.4.17

  tailwindcss@3.4.17:
    dependencies:
      '@alloc/quick-lru': 5.2.0
      arg: 5.0.2
      chokidar: 3.6.0
      didyoumean: 1.2.2
      dlv: 1.1.3
      fast-glob: 3.3.3
      glob-parent: 6.0.2
      is-glob: 4.0.3
      jiti: 1.21.7
      lilconfig: 3.1.3
      micromatch: 4.0.8
      normalize-path: 3.0.0
      object-hash: 3.0.0
      picocolors: 1.1.1
      postcss: 8.5.1
      postcss-import: 15.1.0(postcss@8.5.1)
      postcss-js: 4.0.1(postcss@8.5.1)
      postcss-load-config: 4.0.2(postcss@8.5.1)
      postcss-nested: 6.2.0(postcss@8.5.1)
      postcss-selector-parser: 6.1.2
      resolve: 1.22.10
      sucrase: 3.35.0
    transitivePeerDependencies:
      - ts-node

  tapable@2.2.1: {}

  thenify-all@1.6.0:
    dependencies:
      thenify: 3.3.1

  thenify@3.3.1:
    dependencies:
      any-promise: 1.3.0

  thread-stream@3.1.0:
    dependencies:
      real-require: 0.2.0

  through2@2.0.5:
    dependencies:
      readable-stream: 2.3.8
      xtend: 4.0.2

  tinyglobby@0.2.10:
    dependencies:
      fdir: 6.4.2(picomatch@4.0.2)
      picomatch: 4.0.2

  to-regex-range@5.0.1:
    dependencies:
      is-number: 7.0.0

  token-types@6.0.0:
    dependencies:
      '@tokenizer/token': 0.3.0
      ieee754: 1.2.1

  tr46@0.0.3: {}

  tr46@5.0.0:
    dependencies:
      punycode: 2.3.1

  truncate-utf8-bytes@1.0.2:
    dependencies:
      utf8-byte-length: 1.0.5

  ts-api-utils@2.0.0(typescript@5.7.2):
    dependencies:
      typescript: 5.7.2

  ts-essentials@10.0.3(typescript@5.7.2):
    optionalDependencies:
      typescript: 5.7.2

  ts-interface-checker@0.1.13: {}

  tsconfig-paths@3.15.0:
    dependencies:
      '@types/json5': 0.0.29
      json5: 1.0.2
      minimist: 1.2.8
      strip-bom: 3.0.0

  tslib@1.14.1: {}

  tslib@2.8.1: {}

  tsx@4.19.2:
    dependencies:
      esbuild: 0.23.1
      get-tsconfig: 4.8.1
    optionalDependencies:
      fsevents: 2.3.3

  type-check@0.4.0:
    dependencies:
      prelude-ls: 1.2.1

  typed-array-buffer@1.0.3:
    dependencies:
      call-bound: 1.0.3
      es-errors: 1.3.0
      is-typed-array: 1.1.15

  typed-array-byte-length@1.0.3:
    dependencies:
      call-bind: 1.0.8
      for-each: 0.3.3
      gopd: 1.2.0
      has-proto: 1.2.0
      is-typed-array: 1.1.15

  typed-array-byte-offset@1.0.4:
    dependencies:
      available-typed-arrays: 1.0.7
      call-bind: 1.0.8
      for-each: 0.3.3
      gopd: 1.2.0
      has-proto: 1.2.0
      is-typed-array: 1.1.15
      reflect.getprototypeof: 1.0.10

  typed-array-length@1.0.7:
    dependencies:
      call-bind: 1.0.8
      for-each: 0.3.3
      gopd: 1.2.0
      is-typed-array: 1.1.15
      possible-typed-array-names: 1.0.0
      reflect.getprototypeof: 1.0.10

  typescript-eslint@8.22.0(eslint@9.18.0(jiti@1.21.7))(typescript@5.7.2):
    dependencies:
      '@typescript-eslint/eslint-plugin': 8.22.0(@typescript-eslint/parser@8.22.0(eslint@9.18.0(jiti@1.21.7))(typescript@5.7.2))(eslint@9.18.0(jiti@1.21.7))(typescript@5.7.2)
      '@typescript-eslint/parser': 8.22.0(eslint@9.18.0(jiti@1.21.7))(typescript@5.7.2)
      '@typescript-eslint/utils': 8.22.0(eslint@9.18.0(jiti@1.21.7))(typescript@5.7.2)
      eslint: 9.18.0(jiti@1.21.7)
      typescript: 5.7.2
    transitivePeerDependencies:
      - supports-color

  typescript@5.7.2: {}

  uint8array-extras@1.4.0: {}

  unbox-primitive@1.1.0:
    dependencies:
      call-bound: 1.0.3
      has-bigints: 1.1.0
      has-symbols: 1.1.0
      which-boxed-primitive: 1.1.1

  undici-types@6.20.0: {}

  unfetch@4.2.0: {}

  unist-util-is@6.0.0:
    dependencies:
      '@types/unist': 3.0.3

  unist-util-position-from-estree@2.0.0:
    dependencies:
      '@types/unist': 3.0.3

  unist-util-stringify-position@4.0.0:
    dependencies:
      '@types/unist': 3.0.3

  unist-util-visit-parents@6.0.1:
    dependencies:
      '@types/unist': 3.0.3
      unist-util-is: 6.0.0

  unist-util-visit@5.0.0:
    dependencies:
      '@types/unist': 3.0.3
      unist-util-is: 6.0.0
      unist-util-visit-parents: 6.0.1

  untildify@4.0.0: {}

  update-browserslist-db@1.1.2(browserslist@4.24.4):
    dependencies:
      browserslist: 4.24.4
      escalade: 3.2.0
      picocolors: 1.1.1

  uri-js@4.4.1:
    dependencies:
      punycode: 2.3.1

  use-callback-ref@1.3.3(@types/react@19.0.2)(react@19.0.0):
    dependencies:
      react: 19.0.0
      tslib: 2.8.1
    optionalDependencies:
      '@types/react': 19.0.2

  use-context-selector@2.0.0(react@19.0.0)(scheduler@0.25.0):
    dependencies:
      react: 19.0.0
      scheduler: 0.25.0

  use-intl@3.26.3(react@19.0.0):
    dependencies:
      '@formatjs/fast-memoize': 2.2.6
      intl-messageformat: 10.7.11
      react: 19.0.0

  use-isomorphic-layout-effect@1.2.0(@types/react@19.0.2)(react@19.0.0):
    dependencies:
      react: 19.0.0
    optionalDependencies:
      '@types/react': 19.0.2

  use-sidecar@1.1.3(@types/react@19.0.2)(react@19.0.0):
    dependencies:
      detect-node-es: 1.1.0
      react: 19.0.0
      tslib: 2.8.1
    optionalDependencies:
      '@types/react': 19.0.2

  utf8-byte-length@1.0.5: {}

  util-deprecate@1.0.2: {}

  uuid@10.0.0: {}

  uuid@9.0.1: {}

  vary@1.1.2: {}

  vfile-message@4.0.2:
    dependencies:
      '@types/unist': 3.0.3
      unist-util-stringify-position: 4.0.0

  wcwidth@1.0.1:
    dependencies:
      defaults: 1.0.4

  webidl-conversions@3.0.1: {}

  webidl-conversions@7.0.0: {}

  whatwg-url@14.1.0:
    dependencies:
      tr46: 5.0.0
      webidl-conversions: 7.0.0

  whatwg-url@5.0.0:
    dependencies:
      tr46: 0.0.3
      webidl-conversions: 3.0.1

  which-boxed-primitive@1.1.1:
    dependencies:
      is-bigint: 1.1.0
      is-boolean-object: 1.2.1
      is-number-object: 1.1.1
      is-string: 1.1.1
      is-symbol: 1.1.1

  which-builtin-type@1.2.1:
    dependencies:
      call-bound: 1.0.3
      function.prototype.name: 1.1.8
      has-tostringtag: 1.0.2
      is-async-function: 2.1.0
      is-date-object: 1.1.0
      is-finalizationregistry: 1.1.1
      is-generator-function: 1.1.0
      is-regex: 1.2.1
      is-weakref: 1.1.0
      isarray: 2.0.5
      which-boxed-primitive: 1.1.1
      which-collection: 1.0.2
      which-typed-array: 1.1.18

  which-collection@1.0.2:
    dependencies:
      is-map: 2.0.3
      is-set: 2.0.3
      is-weakmap: 2.0.2
      is-weakset: 2.0.4

  which-typed-array@1.1.18:
    dependencies:
      available-typed-arrays: 1.0.7
      call-bind: 1.0.8
      call-bound: 1.0.3
      for-each: 0.3.3
      gopd: 1.2.0
      has-tostringtag: 1.0.2

  which@1.3.1:
    dependencies:
      isexe: 2.0.0

  which@2.0.2:
    dependencies:
      isexe: 2.0.0

  word-wrap@1.2.5: {}

  wrap-ansi@7.0.0:
    dependencies:
      ansi-styles: 4.3.0
      string-width: 4.2.3
      strip-ansi: 6.0.1

  wrap-ansi@8.1.0:
    dependencies:
      ansi-styles: 6.2.1
      string-width: 5.1.2
      strip-ansi: 7.1.0

  wrappy@1.0.2: {}

  ws@8.17.1: {}

  ws@8.18.0: {}

  xss@1.0.15:
    dependencies:
      commander: 2.20.3
      cssfilter: 0.0.10

  xtend@4.0.2: {}

  y18n@5.0.8: {}

  yallist@3.1.1: {}

  yaml@1.10.2: {}

  yaml@2.7.0: {}

  yargs-parser@20.2.9: {}

  yargs@16.2.0:
    dependencies:
      cliui: 7.0.4
      escalade: 3.2.0
      get-caller-file: 2.0.5
      require-directory: 2.1.1
      string-width: 4.2.3
      y18n: 5.0.8
      yargs-parser: 20.2.9

  yjs@13.6.22:
    dependencies:
      lib0: 0.2.99

  yocto-queue@0.1.0: {}

  zod@3.24.1: {}

  zustand@5.0.3(@types/react@19.0.2)(react@19.0.0):
    optionalDependencies:
      '@types/react': 19.0.2
      react: 19.0.0

  zwitch@2.0.4: {}<|MERGE_RESOLUTION|>--- conflicted
+++ resolved
@@ -11,15 +11,12 @@
       '@eslint/compat':
         specifier: ^1.2.5
         version: 1.2.5(eslint@9.18.0(jiti@1.21.7))
-<<<<<<< HEAD
       '@headlessui/react':
         specifier: ^2.2.0
         version: 2.2.0(react-dom@19.0.0(react@19.0.0))(react@19.0.0)
       '@heroicons/react':
         specifier: ^2.2.0
         version: 2.2.0(react@19.0.0)
-=======
->>>>>>> 8e2d70dc
       '@hookform/resolvers':
         specifier: ^3.10.0
         version: 3.10.0(react-hook-form@7.54.2(react@19.0.0))
@@ -245,11 +242,7 @@
         version: 10.0.1(eslint@9.18.0(jiti@1.21.7))
       eslint-plugin-import:
         specifier: ^2.31.0
-<<<<<<< HEAD
         version: 2.31.0(@typescript-eslint/parser@8.21.0(eslint@9.18.0(jiti@1.21.7))(typescript@5.7.2))(eslint-import-resolver-typescript@3.7.0)(eslint@9.18.0(jiti@1.21.7))
-=======
-        version: 2.31.0(@typescript-eslint/parser@8.20.0(eslint@9.18.0(jiti@1.21.7))(typescript@5.7.2))(eslint-import-resolver-typescript@3.7.0)(eslint@9.18.0(jiti@1.21.7))
->>>>>>> 8e2d70dc
       postcss:
         specifier: ^8.5.1
         version: 8.5.1
@@ -925,6 +918,15 @@
       eslint:
         optional: true
 
+  '@eslint/compat@1.2.5':
+    resolution: {integrity: sha512-5iuG/StT+7OfvhoBHPlmxkPA9om6aDUFgmD4+mWKAGsYt4vCe8rypneG03AuseyRHBmcCLXQtIH5S26tIoggLg==}
+    engines: {node: ^18.18.0 || ^20.9.0 || >=21.1.0}
+    peerDependencies:
+      eslint: ^9.10.0
+    peerDependenciesMeta:
+      eslint:
+        optional: true
+
   '@eslint/config-array@0.19.1':
     resolution: {integrity: sha512-fo6Mtm5mWyKjA/Chy1BYTdn5mGJoDNjC7C64ug20ADsRDGrA85bN3uK3MaKbeRkRuuIEAR5N33Jr1pbm411/PA==}
     engines: {node: ^18.18.0 || ^20.9.0 || >=21.1.0}
@@ -3137,6 +3139,12 @@
     peerDependenciesMeta:
       typescript:
         optional: true
+
+  eslint-config-prettier@10.0.1:
+    resolution: {integrity: sha512-lZBts941cyJyeaooiKxAtzoPHTN+GbQTJFAIdQbRhA4/8whaAraEh47Whw/ZFfrjNSnlAxqfm9i0XVAEkULjCw==}
+    hasBin: true
+    peerDependencies:
+      eslint: '>=7.0.0'
 
   eslint-config-prettier@10.0.1:
     resolution: {integrity: sha512-lZBts941cyJyeaooiKxAtzoPHTN+GbQTJFAIdQbRhA4/8whaAraEh47Whw/ZFfrjNSnlAxqfm9i0XVAEkULjCw==}
@@ -6383,6 +6391,10 @@
     optionalDependencies:
       eslint: 9.18.0(jiti@1.21.7)
 
+  '@eslint/compat@1.2.5(eslint@9.18.0(jiti@1.21.7))':
+    optionalDependencies:
+      eslint: 9.18.0(jiti@1.21.7)
+
   '@eslint/config-array@0.19.1':
     dependencies:
       '@eslint/object-schema': 2.1.5
@@ -9035,6 +9047,10 @@
     dependencies:
       eslint: 9.18.0(jiti@1.21.7)
 
+  eslint-config-prettier@10.0.1(eslint@9.18.0(jiti@1.21.7)):
+    dependencies:
+      eslint: 9.18.0(jiti@1.21.7)
+
   eslint-import-resolver-node@0.3.9:
     dependencies:
       debug: 3.2.7
