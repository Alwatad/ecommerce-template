lockfileVersion: '9.0'

settings:
  autoInstallPeers: true
  excludeLinksFromLockfile: false

importers:

  .:
    dependencies:
<<<<<<< HEAD
      '@headlessui/react':
        specifier: ^2.2.0
        version: 2.2.0(react-dom@19.0.0(react@19.0.0))(react@19.0.0)
      '@heroicons/react':
        specifier: ^2.2.0
        version: 2.2.0(react@19.0.0)
=======
>>>>>>> 7e4e8cdd
      '@hookform/resolvers':
        specifier: ^3.10.0
        version: 3.10.0(react-hook-form@7.54.2(react@19.0.0))
      '@payloadcms/db-mongodb':
<<<<<<< HEAD
        specifier: 3.17.1
        version: 3.17.1(@aws-sdk/credential-providers@3.729.0(@aws-sdk/client-sso-oidc@3.726.0(@aws-sdk/client-sts@3.726.1)))(payload@3.17.1(graphql@16.10.0)(monaco-editor@0.52.2)(react-dom@19.0.0(react@19.0.0))(react@19.0.0)(typescript@5.7.2))
=======
        specifier: 3.19.0
        version: 3.19.0(@aws-sdk/credential-providers@3.726.1(@aws-sdk/client-sso-oidc@3.726.0(@aws-sdk/client-sts@3.726.1)))(payload@3.19.0(graphql@16.10.0)(monaco-editor@0.52.2)(react-dom@19.0.0(react@19.0.0))(react@19.0.0)(typescript@5.7.2))
>>>>>>> 7e4e8cdd
      '@payloadcms/live-preview-react':
        specifier: 3.19.0
        version: 3.19.0(react-dom@19.0.0(react@19.0.0))(react@19.0.0)
      '@payloadcms/next':
        specifier: 3.19.0
        version: 3.19.0(@types/react@19.0.2)(graphql@16.10.0)(monaco-editor@0.52.2)(next@15.1.4(@babel/core@7.24.5)(babel-plugin-react-compiler@19.0.0-beta-55955c9-20241229)(react-dom@19.0.0(react@19.0.0))(react@19.0.0)(sass@1.77.4))(payload@3.19.0(graphql@16.10.0)(monaco-editor@0.52.2)(react-dom@19.0.0(react@19.0.0))(react@19.0.0)(typescript@5.7.2))(react-dom@19.0.0(react@19.0.0))(react@19.0.0)(typescript@5.7.2)
      '@payloadcms/payload-cloud':
        specifier: 3.19.0
        version: 3.19.0(@aws-sdk/client-sso-oidc@3.726.0(@aws-sdk/client-sts@3.726.1))(payload@3.19.0(graphql@16.10.0)(monaco-editor@0.52.2)(react-dom@19.0.0(react@19.0.0))(react@19.0.0)(typescript@5.7.2))
      '@payloadcms/plugin-form-builder':
        specifier: 3.19.0
        version: 3.19.0(@types/react@19.0.2)(monaco-editor@0.52.2)(next@15.1.4(@babel/core@7.24.5)(babel-plugin-react-compiler@19.0.0-beta-55955c9-20241229)(react-dom@19.0.0(react@19.0.0))(react@19.0.0)(sass@1.77.4))(payload@3.19.0(graphql@16.10.0)(monaco-editor@0.52.2)(react-dom@19.0.0(react@19.0.0))(react@19.0.0)(typescript@5.7.2))(react-dom@19.0.0(react@19.0.0))(react@19.0.0)(typescript@5.7.2)
      '@payloadcms/plugin-nested-docs':
        specifier: 3.19.0
        version: 3.19.0(payload@3.19.0(graphql@16.10.0)(monaco-editor@0.52.2)(react-dom@19.0.0(react@19.0.0))(react@19.0.0)(typescript@5.7.2))
      '@payloadcms/plugin-redirects':
        specifier: 3.19.0
        version: 3.19.0(payload@3.19.0(graphql@16.10.0)(monaco-editor@0.52.2)(react-dom@19.0.0(react@19.0.0))(react@19.0.0)(typescript@5.7.2))
      '@payloadcms/plugin-search':
        specifier: 3.19.0
        version: 3.19.0(@types/react@19.0.2)(graphql@16.10.0)(monaco-editor@0.52.2)(next@15.1.4(@babel/core@7.24.5)(babel-plugin-react-compiler@19.0.0-beta-55955c9-20241229)(react-dom@19.0.0(react@19.0.0))(react@19.0.0)(sass@1.77.4))(payload@3.19.0(graphql@16.10.0)(monaco-editor@0.52.2)(react-dom@19.0.0(react@19.0.0))(react@19.0.0)(typescript@5.7.2))(react-dom@19.0.0(react@19.0.0))(react@19.0.0)(typescript@5.7.2)
      '@payloadcms/plugin-seo':
        specifier: 3.19.0
        version: 3.19.0(@types/react@19.0.2)(monaco-editor@0.52.2)(next@15.1.4(@babel/core@7.24.5)(babel-plugin-react-compiler@19.0.0-beta-55955c9-20241229)(react-dom@19.0.0(react@19.0.0))(react@19.0.0)(sass@1.77.4))(payload@3.19.0(graphql@16.10.0)(monaco-editor@0.52.2)(react-dom@19.0.0(react@19.0.0))(react@19.0.0)(typescript@5.7.2))(react-dom@19.0.0(react@19.0.0))(react@19.0.0)(typescript@5.7.2)
      '@payloadcms/richtext-lexical':
        specifier: ^3.19.0
        version: 3.19.0(qmxexsh65aaykd2am7zaies5ze)
      '@payloadcms/storage-s3':
        specifier: ^3.19.0
        version: 3.19.0(payload@3.19.0(graphql@16.10.0)(monaco-editor@0.52.2)(react-dom@19.0.0(react@19.0.0))(react@19.0.0)(typescript@5.7.2))
      '@payloadcms/translations':
        specifier: ^3.19.0
        version: 3.19.0
      '@payloadcms/ui':
        specifier: 3.19.0
        version: 3.19.0(@types/react@19.0.2)(monaco-editor@0.52.2)(next@15.1.4(@babel/core@7.24.5)(babel-plugin-react-compiler@19.0.0-beta-55955c9-20241229)(react-dom@19.0.0(react@19.0.0))(react@19.0.0)(sass@1.77.4))(payload@3.19.0(graphql@16.10.0)(monaco-editor@0.52.2)(react-dom@19.0.0(react@19.0.0))(react@19.0.0)(typescript@5.7.2))(react-dom@19.0.0(react@19.0.0))(react@19.0.0)(typescript@5.7.2)
      '@radix-ui/react-accordion':
        specifier: ^1.2.2
        version: 1.2.2(@types/react-dom@19.0.2(@types/react@19.0.2))(@types/react@19.0.2)(react-dom@19.0.0(react@19.0.0))(react@19.0.0)
      '@radix-ui/react-checkbox':
        specifier: ^1.1.3
        version: 1.1.3(@types/react-dom@19.0.2(@types/react@19.0.2))(@types/react@19.0.2)(react-dom@19.0.0(react@19.0.0))(react@19.0.0)
      '@radix-ui/react-dialog':
        specifier: ^1.1.4
        version: 1.1.4(@types/react-dom@19.0.2(@types/react@19.0.2))(@types/react@19.0.2)(react-dom@19.0.0(react@19.0.0))(react@19.0.0)
      '@radix-ui/react-label':
        specifier: ^2.1.1
        version: 2.1.1(@types/react-dom@19.0.2(@types/react@19.0.2))(@types/react@19.0.2)(react-dom@19.0.0(react@19.0.0))(react@19.0.0)
      '@radix-ui/react-popover':
        specifier: ^1.1.4
        version: 1.1.4(@types/react-dom@19.0.2(@types/react@19.0.2))(@types/react@19.0.2)(react-dom@19.0.0(react@19.0.0))(react@19.0.0)
      '@radix-ui/react-radio-group':
        specifier: ^1.2.2
        version: 1.2.2(@types/react-dom@19.0.2(@types/react@19.0.2))(@types/react@19.0.2)(react-dom@19.0.0(react@19.0.0))(react@19.0.0)
      '@radix-ui/react-select':
        specifier: ^2.1.4
        version: 2.1.4(@types/react-dom@19.0.2(@types/react@19.0.2))(@types/react@19.0.2)(react-dom@19.0.0(react@19.0.0))(react@19.0.0)
      '@radix-ui/react-separator':
        specifier: ^1.1.1
        version: 1.1.1(@types/react-dom@19.0.2(@types/react@19.0.2))(@types/react@19.0.2)(react-dom@19.0.0(react@19.0.0))(react@19.0.0)
      '@radix-ui/react-slot':
        specifier: ^1.1.1
        version: 1.1.1(@types/react@19.0.2)(react@19.0.0)
      '@radix-ui/react-tabs':
        specifier: ^1.1.2
        version: 1.1.2(@types/react-dom@19.0.2(@types/react@19.0.2))(@types/react@19.0.2)(react-dom@19.0.0(react@19.0.0))(react@19.0.0)
<<<<<<< HEAD
      '@radix-ui/react-tooltip':
        specifier: ^1.1.7
        version: 1.1.7(@types/react-dom@19.0.2(@types/react@19.0.2))(@types/react@19.0.2)(react-dom@19.0.0(react@19.0.0))(react@19.0.0)
      '@stripe/stripe-js':
        specifier: ^5.5.0
        version: 5.5.0
=======
      '@react-email/components':
        specifier: 0.0.32
        version: 0.0.32(react-dom@19.0.0(react@19.0.0))(react@19.0.0)
>>>>>>> 7e4e8cdd
      axios:
        specifier: ^1.7.9
        version: 1.7.9
      babel-plugin-react-compiler:
        specifier: 19.0.0-beta-55955c9-20241229
        version: 19.0.0-beta-55955c9-20241229
      class-variance-authority:
        specifier: ^0.7.1
        version: 0.7.1
      clsx:
        specifier: ^2.1.1
        version: 2.1.1
      cross-env:
        specifier: ^7.0.3
        version: 7.0.3
      embla-carousel-auto-scroll:
        specifier: ^8.5.2
        version: 8.5.2(embla-carousel@8.5.2)
      embla-carousel-autoplay:
        specifier: ^8.5.2
        version: 8.5.2(embla-carousel@8.5.2)
      embla-carousel-react:
        specifier: ^8.5.2
        version: 8.5.2(react@19.0.0)
      geist:
        specifier: ^1.3.1
        version: 1.3.1(next@15.1.4(@babel/core@7.24.5)(babel-plugin-react-compiler@19.0.0-beta-55955c9-20241229)(react-dom@19.0.0(react@19.0.0))(react@19.0.0)(sass@1.77.4))
      graphql:
        specifier: ^16.10.0
        version: 16.10.0
      jsonwebtoken:
        specifier: ^9.0.2
        version: 9.0.2
      lodash.debounce:
        specifier: ^4.0.8
        version: 4.0.8
      lucide-react:
        specifier: ^0.469.0
        version: 0.469.0(react@19.0.0)
      next:
        specifier: ^15.1.4
        version: 15.1.4(@babel/core@7.24.5)(babel-plugin-react-compiler@19.0.0-beta-55955c9-20241229)(react-dom@19.0.0(react@19.0.0))(react@19.0.0)(sass@1.77.4)
      next-intl:
        specifier: ^3.26.3
        version: 3.26.3(next@15.1.4(@babel/core@7.24.5)(babel-plugin-react-compiler@19.0.0-beta-55955c9-20241229)(react-dom@19.0.0(react@19.0.0))(react@19.0.0)(sass@1.77.4))(react@19.0.0)
      next-sitemap:
        specifier: ^4.2.3
        version: 4.2.3(next@15.1.4(@babel/core@7.24.5)(babel-plugin-react-compiler@19.0.0-beta-55955c9-20241229)(react-dom@19.0.0(react@19.0.0))(react@19.0.0)(sass@1.77.4))
      nodemailer:
        specifier: ^6.10.0
        version: 6.10.0
      payload:
        specifier: 3.19.0
        version: 3.19.0(graphql@16.10.0)(monaco-editor@0.52.2)(react-dom@19.0.0(react@19.0.0))(react@19.0.0)(typescript@5.7.2)
      payload-admin-bar:
        specifier: ^1.0.6
        version: 1.0.6(react-dom@19.0.0(react@19.0.0))(react@19.0.0)
      prettier-plugin-tailwindcss:
        specifier: ^0.6.10
        version: 0.6.10(prettier@3.4.2)
      prism-react-renderer:
        specifier: ^2.4.1
        version: 2.4.1(react@19.0.0)
      qs-esm:
        specifier: ^7.0.2
        version: 7.0.2
      react:
        specifier: ^19.0.0
        version: 19.0.0
      react-dom:
        specifier: ^19.0.0
        version: 19.0.0(react@19.0.0)
      react-hook-form:
        specifier: 7.54.2
        version: 7.54.2(react@19.0.0)
      server-only:
        specifier: ^0.0.1
        version: 0.0.1
      sharp:
        specifier: 0.33.5
        version: 0.33.5
      stripe:
        specifier: ^17.5.0
        version: 17.5.0
      tailwind-merge:
        specifier: ^2.6.0
        version: 2.6.0
      tailwindcss-animate:
        specifier: ^1.0.7
        version: 1.0.7(tailwindcss@3.4.17)
      zod:
        specifier: ^3.24.1
        version: 3.24.1
<<<<<<< HEAD
      zustand:
        specifier: ^5.0.3
        version: 5.0.3(@types/react@19.0.2)(react@19.0.0)
=======
>>>>>>> 7e4e8cdd
    devDependencies:
      '@eslint/eslintrc':
        specifier: ^3.2.0
        version: 3.2.0
      '@tailwindcss/typography':
        specifier: ^0.5.16
        version: 0.5.16(tailwindcss@3.4.17)
      '@types/escape-html':
        specifier: ^1.0.4
        version: 1.0.4
      '@types/lodash.debounce':
        specifier: ^4.0.9
        version: 4.0.9
      '@types/node':
        specifier: 22.10.4
        version: 22.10.4
      '@types/react':
        specifier: 19.0.2
        version: 19.0.2
      '@types/react-dom':
        specifier: 19.0.2
        version: 19.0.2(@types/react@19.0.2)
      '@typescript-eslint/eslint-plugin':
        specifier: ^8.21.0
        version: 8.21.0(@typescript-eslint/parser@8.21.0(eslint@9.18.0(jiti@1.21.7))(typescript@5.7.2))(eslint@9.18.0(jiti@1.21.7))(typescript@5.7.2)
      '@typescript-eslint/parser':
        specifier: ^8.21.0
        version: 8.21.0(eslint@9.18.0(jiti@1.21.7))(typescript@5.7.2)
      autoprefixer:
        specifier: ^10.4.20
        version: 10.4.20(postcss@8.5.1)
      copyfiles:
        specifier: ^2.4.1
        version: 2.4.1
      eslint:
        specifier: ^9.18.0
        version: 9.18.0(jiti@1.21.7)
      eslint-config-next:
        specifier: 15.1.3
        version: 15.1.3(eslint@9.18.0(jiti@1.21.7))(typescript@5.7.2)
      eslint-config-prettier:
        specifier: ^10.0.1
        version: 10.0.1(eslint@9.18.0(jiti@1.21.7))
      eslint-plugin-import:
        specifier: ^2.31.0
        version: 2.31.0(@typescript-eslint/parser@8.21.0(eslint@9.18.0(jiti@1.21.7))(typescript@5.7.2))(eslint-import-resolver-typescript@3.7.0)(eslint@9.18.0(jiti@1.21.7))
      postcss:
        specifier: ^8.5.1
        version: 8.5.1
      prettier:
        specifier: ^3.4.2
        version: 3.4.2
      react-email:
        specifier: 3.0.6
        version: 3.0.6(babel-plugin-react-compiler@19.0.0-beta-55955c9-20241229)(react-dom@19.0.0(react@19.0.0))(react@19.0.0)(sass@1.77.4)
      tailwindcss:
        specifier: ^3.4.17
        version: 3.4.17
      tailwindcss-scoped-preflight:
        specifier: ^3.4.10
        version: 3.4.10(postcss@8.5.1)(tailwindcss@3.4.17)
      typescript:
        specifier: 5.7.2
        version: 5.7.2

packages:

  '@alloc/quick-lru@5.2.0':
    resolution: {integrity: sha512-UrcABB+4bUrFABwbluTIBErXwvbsU/V7TZWfmbgJfbkwiBuziS9gxdODUyuiecfdGQ85jglMW6juS3+z5TsKLw==}
    engines: {node: '>=10'}

  '@ampproject/remapping@2.3.0':
    resolution: {integrity: sha512-30iZtAPgz+LTIYoeivqYo853f02jBYSd5uGnGpkFV0M3xOt9aN73erkgYAmZU43x4VfqcnLxW9Kpg3R5LC4YYw==}
    engines: {node: '>=6.0.0'}

  '@apidevtools/json-schema-ref-parser@11.7.3':
    resolution: {integrity: sha512-WApSdLdXEBb/1FUPca2lteASewEfpjEYJ8oXZP+0gExK5qSfsEKBKcA+WjY6Q4wvXwyv0+W6Kvc372pSceib9w==}
    engines: {node: '>= 16'}

  '@aws-crypto/crc32@5.2.0':
    resolution: {integrity: sha512-nLbCWqQNgUiwwtFsen1AdzAtvuLRsQS8rYgMuxCrdKf9kOssamGLuPwyTY9wyYblNr9+1XM8v6zoDTPPSIeANg==}
    engines: {node: '>=16.0.0'}

  '@aws-crypto/crc32c@5.2.0':
    resolution: {integrity: sha512-+iWb8qaHLYKrNvGRbiYRHSdKRWhto5XlZUEBwDjYNf+ly5SVYG6zEoYIdxvf5R3zyeP16w4PLBn3rH1xc74Rag==}

  '@aws-crypto/sha1-browser@5.2.0':
    resolution: {integrity: sha512-OH6lveCFfcDjX4dbAvCFSYUjJZjDr/3XJ3xHtjn3Oj5b9RjojQo8npoLeA/bNwkOkrSQ0wgrHzXk4tDRxGKJeg==}

  '@aws-crypto/sha256-browser@5.2.0':
    resolution: {integrity: sha512-AXfN/lGotSQwu6HNcEsIASo7kWXZ5HYWvfOmSNKDsEqC4OashTp8alTmaz+F7TC2L083SFv5RdB+qU3Vs1kZqw==}

  '@aws-crypto/sha256-js@1.2.2':
    resolution: {integrity: sha512-Nr1QJIbW/afYYGzYvrF70LtaHrIRtd4TNAglX8BvlfxJLZ45SAmueIKYl5tWoNBPzp65ymXGFK0Bb1vZUpuc9g==}

  '@aws-crypto/sha256-js@5.2.0':
    resolution: {integrity: sha512-FFQQyu7edu4ufvIZ+OadFpHHOt+eSTBaYaki44c+akjg7qZg9oOQeLlk77F6tSYqjDAFClrHJk9tMf0HdVyOvA==}
    engines: {node: '>=16.0.0'}

  '@aws-crypto/supports-web-crypto@5.2.0':
    resolution: {integrity: sha512-iAvUotm021kM33eCdNfwIN//F77/IADDSs58i+MDaOqFrVjZo9bAal0NK7HurRuWLLpF1iLX7gbWrjHjeo+YFg==}

  '@aws-crypto/util@1.2.2':
    resolution: {integrity: sha512-H8PjG5WJ4wz0UXAFXeJjWCW1vkvIJ3qUUD+rGRwJ2/hj+xT58Qle2MTql/2MGzkU+1JLAFuR6aJpLAjHwhmwwg==}

  '@aws-crypto/util@5.2.0':
    resolution: {integrity: sha512-4RkU9EsI6ZpBve5fseQlGNUWKMa1RLPQ1dnjnQoe07ldfIzcsGb5hC5W0Dm7u423KWzawlrpbjXBrXCEv9zazQ==}

  '@aws-sdk/client-cognito-identity@3.729.0':
    resolution: {integrity: sha512-+CjWJg3oQXl0utGfHV9yu8AE65ttTYPdZFSJaWqF2/4H/vEOYd59BpRt+nDjDlVhJWbcqHoXh/xkzPFDIQigXQ==}
    engines: {node: '>=18.0.0'}

  '@aws-sdk/client-s3@3.729.0':
    resolution: {integrity: sha512-hpagpazcfOYtxE4nDlR/6JcaIdZ3T2BUt2Ev11Zyz2B5G8eC1dWJgvFsW7ws35252Nb6HTLkJajtnM3v9KtXGw==}
    engines: {node: '>=18.0.0'}

  '@aws-sdk/client-sso-oidc@3.726.0':
    resolution: {integrity: sha512-5JzTX9jwev7+y2Jkzjz0pd1wobB5JQfPOQF3N2DrJ5Pao0/k6uRYwE4NqB0p0HlGrMTDm7xNq7OSPPIPG575Jw==}
    engines: {node: '>=18.0.0'}
    peerDependencies:
      '@aws-sdk/client-sts': ^3.726.0

  '@aws-sdk/client-sso@3.726.0':
    resolution: {integrity: sha512-NM5pjv2qglEc4XN3nnDqtqGsSGv1k5YTmzDo3W3pObItHmpS8grSeNfX9zSH+aVl0Q8hE4ZIgvTPNZ+GzwVlqg==}
    engines: {node: '>=18.0.0'}

  '@aws-sdk/client-sts@3.726.1':
    resolution: {integrity: sha512-qh9Q9Vu1hrM/wMBOBIaskwnE4GTFaZu26Q6WHwyWNfj7J8a40vBxpW16c2vYXHLBtwRKM1be8uRLkmDwghpiNw==}
    engines: {node: '>=18.0.0'}

  '@aws-sdk/core@3.723.0':
    resolution: {integrity: sha512-UraXNmvqj3vScSsTkjMwQkhei30BhXlW5WxX6JacMKVtl95c7z0qOXquTWeTalYkFfulfdirUhvSZrl+hcyqTw==}
    engines: {node: '>=18.0.0'}

  '@aws-sdk/credential-provider-cognito-identity@3.729.0':
    resolution: {integrity: sha512-MUvJa8ehQGJlkDL0M5Dqkiwzw27p0vfIVteevqWd5FqmgEmD4f04sEHbPPqcgI6KZSNc7G6dDKwD32gPf0GYrw==}
    engines: {node: '>=18.0.0'}

  '@aws-sdk/credential-provider-env@3.723.0':
    resolution: {integrity: sha512-OuH2yULYUHTVDUotBoP/9AEUIJPn81GQ/YBtZLoo2QyezRJ2QiO/1epVtbJlhNZRwXrToLEDmQGA2QfC8c7pbA==}
    engines: {node: '>=18.0.0'}

  '@aws-sdk/credential-provider-http@3.723.0':
    resolution: {integrity: sha512-DTsKC6xo/kz/ZSs1IcdbQMTgiYbpGTGEd83kngFc1bzmw7AmK92DBZKNZpumf8R/UfSpTcj9zzUUmrWz1kD0eQ==}
    engines: {node: '>=18.0.0'}

  '@aws-sdk/credential-provider-ini@3.726.0':
    resolution: {integrity: sha512-seTtcKL2+gZX6yK1QRPr5mDJIBOatrpoyrO8D5b8plYtV/PDbDW3mtDJSWFHet29G61ZmlNElyXRqQCXn9WX+A==}
    engines: {node: '>=18.0.0'}
    peerDependencies:
      '@aws-sdk/client-sts': ^3.726.0

  '@aws-sdk/credential-provider-node@3.726.0':
    resolution: {integrity: sha512-jjsewBcw/uLi24x8JbnuDjJad4VA9ROCE94uVRbEnGmUEsds75FWOKp3fWZLQlmjLtzsIbJOZLALkZP86liPaw==}
    engines: {node: '>=18.0.0'}

  '@aws-sdk/credential-provider-process@3.723.0':
    resolution: {integrity: sha512-fgupvUjz1+jeoCBA7GMv0L6xEk92IN6VdF4YcFhsgRHlHvNgm7ayaoKQg7pz2JAAhG/3jPX6fp0ASNy+xOhmPA==}
    engines: {node: '>=18.0.0'}

  '@aws-sdk/credential-provider-sso@3.726.0':
    resolution: {integrity: sha512-WxkN76WeB08j2yw7jUH9yCMPxmT9eBFd9ZA/aACG7yzOIlsz7gvG3P2FQ0tVg25GHM0E4PdU3p/ByTOawzcOAg==}
    engines: {node: '>=18.0.0'}

  '@aws-sdk/credential-provider-web-identity@3.723.0':
    resolution: {integrity: sha512-tl7pojbFbr3qLcOE6xWaNCf1zEfZrIdSJtOPeSXfV/thFMMAvIjgf3YN6Zo1a6cxGee8zrV/C8PgOH33n+Ev/A==}
    engines: {node: '>=18.0.0'}
    peerDependencies:
      '@aws-sdk/client-sts': ^3.723.0

  '@aws-sdk/credential-providers@3.729.0':
    resolution: {integrity: sha512-owibWu4jQron47zuwa+AyIskYx9ydmjPt6myKmA2SM43VYXOYeHEvyzjpGzwYdSqi9RKSFRfYF0l09Mepbo2sA==}
    engines: {node: '>=18.0.0'}

  '@aws-sdk/lib-storage@3.729.0':
    resolution: {integrity: sha512-xOR6UftvxbO8QE8Lvtc6uJlxaBgZk4q4ieBNzVcMp2yeVHPe1shjCF+bGJGWZUv5l9/a7IeEiGx49RDpPsE0EQ==}
    engines: {node: '>=18.0.0'}
    peerDependencies:
      '@aws-sdk/client-s3': ^3.729.0

  '@aws-sdk/middleware-bucket-endpoint@3.726.0':
    resolution: {integrity: sha512-vpaP80rZqwu0C3ELayIcRIW84/nd1tadeoqllT+N9TDshuEvq4UJ+w47OBHB7RkHFJoc79lXXNYle0fdQdaE/A==}
    engines: {node: '>=18.0.0'}

  '@aws-sdk/middleware-expect-continue@3.723.0':
    resolution: {integrity: sha512-w/O0EkIzkiqvGu7U8Ke7tue0V0HYM5dZQrz6nVU+R8T2LddWJ+njEIHU4Wh8aHPLQXdZA5NQumv0xLPdEutykw==}
    engines: {node: '>=18.0.0'}

  '@aws-sdk/middleware-flexible-checksums@3.729.0':
    resolution: {integrity: sha512-GY92MQ7Pr8hK2rwKmOYSGMmfPQRCWRJ3s1aAIyJBpOHUejWdaNAi78vxeUzVkmGdVjUfF6hRTRAxqV7MnHwe/g==}
    engines: {node: '>=18.0.0'}

  '@aws-sdk/middleware-host-header@3.723.0':
    resolution: {integrity: sha512-LLVzLvk299pd7v4jN9yOSaWDZDfH0SnBPb6q+FDPaOCMGBY8kuwQso7e/ozIKSmZHRMGO3IZrflasHM+rI+2YQ==}
    engines: {node: '>=18.0.0'}

  '@aws-sdk/middleware-location-constraint@3.723.0':
    resolution: {integrity: sha512-inp9tyrdRWjGOMu1rzli8i2gTo0P4X6L7nNRXNTKfyPNZcBimZ4H0H1B671JofSI5isaklVy5r4pvv2VjjLSHw==}
    engines: {node: '>=18.0.0'}

  '@aws-sdk/middleware-logger@3.723.0':
    resolution: {integrity: sha512-chASQfDG5NJ8s5smydOEnNK7N0gDMyuPbx7dYYcm1t/PKtnVfvWF+DHCTrRC2Ej76gLJVCVizlAJKM8v8Kg3cg==}
    engines: {node: '>=18.0.0'}

  '@aws-sdk/middleware-recursion-detection@3.723.0':
    resolution: {integrity: sha512-7usZMtoynT9/jxL/rkuDOFQ0C2mhXl4yCm67Rg7GNTstl67u7w5WN1aIRImMeztaKlw8ExjoTyo6WTs1Kceh7A==}
    engines: {node: '>=18.0.0'}

  '@aws-sdk/middleware-sdk-s3@3.723.0':
    resolution: {integrity: sha512-wfjOvNJVp8LDWhq4wO5jtSMb8Vgf4tNlR7QTEQfoYc6AGU3WlK5xyUQcpfcpwytEhQTN9u0cJLQpSyXDO+qSCw==}
    engines: {node: '>=18.0.0'}

  '@aws-sdk/middleware-ssec@3.723.0':
    resolution: {integrity: sha512-Bs+8RAeSMik6ZYCGSDJzJieGsDDh2fRbh1HQG94T8kpwBXVxMYihm6e9Xp2cyl+w9fyyCnh0IdCKChP/DvrdhA==}
    engines: {node: '>=18.0.0'}

  '@aws-sdk/middleware-user-agent@3.726.0':
    resolution: {integrity: sha512-hZvzuE5S0JmFie1r68K2wQvJbzyxJFdzltj9skgnnwdvLe8F/tz7MqLkm28uV0m4jeHk0LpiBo6eZaPkQiwsZQ==}
    engines: {node: '>=18.0.0'}

  '@aws-sdk/region-config-resolver@3.723.0':
    resolution: {integrity: sha512-tGF/Cvch3uQjZIj34LY2mg8M2Dr4kYG8VU8Yd0dFnB1ybOEOveIK/9ypUo9ycZpB9oO6q01KRe5ijBaxNueUQg==}
    engines: {node: '>=18.0.0'}

  '@aws-sdk/signature-v4-multi-region@3.723.0':
    resolution: {integrity: sha512-lJlVAa5Sl589qO8lwMLVUtnlF1Q7I+6k1Iomv2goY9d1bRl4q2N5Pit2qJVr2AMW0sceQXeh23i2a/CKOqVAdg==}
    engines: {node: '>=18.0.0'}

  '@aws-sdk/token-providers@3.723.0':
    resolution: {integrity: sha512-hniWi1x4JHVwKElANh9afKIMUhAutHVBRD8zo6usr0PAoj+Waf220+1ULS74GXtLXAPCiNXl5Og+PHA7xT8ElQ==}
    engines: {node: '>=18.0.0'}
    peerDependencies:
      '@aws-sdk/client-sso-oidc': ^3.723.0

  '@aws-sdk/types@3.723.0':
    resolution: {integrity: sha512-LmK3kwiMZG1y5g3LGihT9mNkeNOmwEyPk6HGcJqh0wOSV4QpWoKu2epyKE4MLQNUUlz2kOVbVbOrwmI6ZcteuA==}
    engines: {node: '>=18.0.0'}

  '@aws-sdk/util-arn-parser@3.723.0':
    resolution: {integrity: sha512-ZhEfvUwNliOQROcAk34WJWVYTlTa4694kSVhDSjW6lE1bMataPnIN8A0ycukEzBXmd8ZSoBcQLn6lKGl7XIJ5w==}
    engines: {node: '>=18.0.0'}

  '@aws-sdk/util-endpoints@3.726.0':
    resolution: {integrity: sha512-sLd30ASsPMoPn3XBK50oe/bkpJ4N8Bpb7SbhoxcY3Lk+fSASaWxbbXE81nbvCnkxrZCvkPOiDHzJCp1E2im71A==}
    engines: {node: '>=18.0.0'}

  '@aws-sdk/util-locate-window@3.723.0':
    resolution: {integrity: sha512-Yf2CS10BqK688DRsrKI/EO6B8ff5J86NXe4C+VCysK7UOgN0l1zOTeTukZ3H8Q9tYYX3oaF1961o8vRkFm7Nmw==}
    engines: {node: '>=18.0.0'}

  '@aws-sdk/util-user-agent-browser@3.723.0':
    resolution: {integrity: sha512-Wh9I6j2jLhNFq6fmXydIpqD1WyQLyTfSxjW9B+PXSnPyk3jtQW8AKQur7p97rO8LAUzVI0bv8kb3ZzDEVbquIg==}

  '@aws-sdk/util-user-agent-node@3.726.0':
    resolution: {integrity: sha512-iEj6KX9o6IQf23oziorveRqyzyclWai95oZHDJtYav3fvLJKStwSjygO4xSF7ycHcTYeCHSLO1FFOHgGVs4Viw==}
    engines: {node: '>=18.0.0'}
    peerDependencies:
      aws-crt: '>=1.0.0'
    peerDependenciesMeta:
      aws-crt:
        optional: true

  '@aws-sdk/util-utf8-browser@3.259.0':
    resolution: {integrity: sha512-UvFa/vR+e19XookZF8RzFZBrw2EUkQWxiBW0yYQAhvk3C+QVGl0H3ouca8LDBlBfQKXwmW3huo/59H8rwb1wJw==}

  '@aws-sdk/xml-builder@3.723.0':
    resolution: {integrity: sha512-5xK2SqGU1mzzsOeemy7cy3fGKxR1sEpUs4pEiIjaT0OIvU+fZaDVUEYWOqsgns6wI90XZEQJlXtI8uAHX/do5Q==}
    engines: {node: '>=18.0.0'}

  '@babel/code-frame@7.26.2':
    resolution: {integrity: sha512-RJlIHRueQgwWitWgF8OdFYGZX328Ax5BCemNGlqHfplnRT9ESi8JkFlvaVYbS+UubVY6dpv87Fs2u5M29iNFVQ==}
    engines: {node: '>=6.9.0'}

  '@babel/compat-data@7.26.5':
    resolution: {integrity: sha512-XvcZi1KWf88RVbF9wn8MN6tYFloU5qX8KjuF3E1PVBmJ9eypXfs4GRiJwLuTZL0iSnJUKn1BFPa5BPZZJyFzPg==}
    engines: {node: '>=6.9.0'}

  '@babel/core@7.24.5':
    resolution: {integrity: sha512-tVQRucExLQ02Boi4vdPp49svNGcfL2GhdTCT9aldhXgCJVAI21EtRfBettiuLUwce/7r6bFdgs6JFkcdTiFttA==}
    engines: {node: '>=6.9.0'}

  '@babel/generator@7.26.5':
    resolution: {integrity: sha512-2caSP6fN9I7HOe6nqhtft7V4g7/V/gfDsC3Ag4W7kEzzvRGKqiv0pu0HogPiZ3KaVSoNDhUws6IJjDjpfmYIXw==}
    engines: {node: '>=6.9.0'}

  '@babel/helper-compilation-targets@7.26.5':
    resolution: {integrity: sha512-IXuyn5EkouFJscIDuFF5EsiSolseme1s0CZB+QxVugqJLYmKdxI1VfIBOst0SUu4rnk2Z7kqTwmoO1lp3HIfnA==}
    engines: {node: '>=6.9.0'}

  '@babel/helper-module-imports@7.25.9':
    resolution: {integrity: sha512-tnUA4RsrmflIM6W6RFTLFSXITtl0wKjgpnLgXyowocVPrbYrLUXSBXDgTs8BlbmIzIdlBySRQjINYs2BAkiLtw==}
    engines: {node: '>=6.9.0'}

  '@babel/helper-module-transforms@7.26.0':
    resolution: {integrity: sha512-xO+xu6B5K2czEnQye6BHA7DolFFmS3LB7stHZFaOLb1pAwO1HWLS8fXA+eh0A2yIvltPVmx3eNNDBJA2SLHXFw==}
    engines: {node: '>=6.9.0'}
    peerDependencies:
      '@babel/core': ^7.0.0

  '@babel/helper-string-parser@7.25.9':
    resolution: {integrity: sha512-4A/SCr/2KLd5jrtOMFzaKjVtAei3+2r/NChoBNoZ3EyP/+GlhoaEGoWOZUmFmoITP7zOJyHIMm+DYRd8o3PvHA==}
    engines: {node: '>=6.9.0'}

  '@babel/helper-validator-identifier@7.25.9':
    resolution: {integrity: sha512-Ed61U6XJc3CVRfkERJWDz4dJwKe7iLmmJsbOGu9wSloNSFttHV0I8g6UAgb7qnK5ly5bGLPd4oXZlxCdANBOWQ==}
    engines: {node: '>=6.9.0'}

  '@babel/helper-validator-option@7.25.9':
    resolution: {integrity: sha512-e/zv1co8pp55dNdEcCynfj9X7nyUKUXoUEwfXqaZt0omVOmDe9oOTdKStH4GmAw6zxMFs50ZayuMfHDKlO7Tfw==}
    engines: {node: '>=6.9.0'}

  '@babel/helpers@7.26.7':
    resolution: {integrity: sha512-8NHiL98vsi0mbPQmYAGWwfcFaOy4j2HY49fXJCfuDcdE7fMIsH9a7GdaeXpIBsbT7307WU8KCMp5pUVDNL4f9A==}
    engines: {node: '>=6.9.0'}

  '@babel/parser@7.24.5':
    resolution: {integrity: sha512-EOv5IK8arwh3LI47dz1b0tKUb/1uhHAnHJOrjgtQMIpu1uXd9mlFrJg9IUgGUgZ41Ch0K8REPTYpO7B76b4vJg==}
    engines: {node: '>=6.0.0'}
    hasBin: true

  '@babel/parser@7.26.5':
    resolution: {integrity: sha512-SRJ4jYmXRqV1/Xc+TIVG84WjHBXKlxO9sHQnA2Pf12QQEAp1LOh6kDzNHXcUnbH1QI0FDoPPVOt+vyUDucxpaw==}
    engines: {node: '>=6.0.0'}
    hasBin: true

  '@babel/runtime@7.26.0':
    resolution: {integrity: sha512-FDSOghenHTiToteC/QRlv2q3DhPZ/oOXTBoirfWNx1Cx3TMVcGWQtMMmQcSvb/JjpNeGzx8Pq/b4fKEJuWm1sw==}
    engines: {node: '>=6.9.0'}

  '@babel/template@7.25.9':
    resolution: {integrity: sha512-9DGttpmPvIxBb/2uwpVo3dqJ+O6RooAFOS+lB+xDqoE2PVCE8nfoHMdZLpfCQRLwvohzXISPZcgxt80xLfsuwg==}
    engines: {node: '>=6.9.0'}

  '@babel/traverse@7.26.5':
    resolution: {integrity: sha512-rkOSPOw+AXbgtwUga3U4u8RpoK9FEFWBNAlTpcnkLFjL5CT+oyHNuUUC/xx6XefEJ16r38r8Bc/lfp6rYuHeJQ==}
    engines: {node: '>=6.9.0'}

  '@babel/types@7.26.5':
    resolution: {integrity: sha512-L6mZmwFDK6Cjh1nRCLXpa6no13ZIioJDz7mdkzHv399pThrTa/k0nUlNaenOeh2kWu/iaOQYElEpKPUswUa9Vg==}
    engines: {node: '>=6.9.0'}

  '@babel/types@7.26.7':
    resolution: {integrity: sha512-t8kDRGrKXyp6+tjUh7hw2RLyclsW4TRoRvRHtSyAX9Bb5ldlFh+90YAYY6awRXrlB4G5G2izNeGySpATlFzmOg==}
    engines: {node: '>=6.9.0'}

  '@corex/deepmerge@4.0.43':
    resolution: {integrity: sha512-N8uEMrMPL0cu/bdboEWpQYb/0i2K5Qn8eCsxzOmxSggJbbQte7ljMRoXm917AbntqTGOzdTu+vP3KOOzoC70HQ==}

  '@dnd-kit/accessibility@3.1.1':
    resolution: {integrity: sha512-2P+YgaXF+gRsIihwwY1gCsQSYnu9Zyj2py8kY5fFvUM1qm2WA2u639R6YNVfU4GWr+ZM5mqEsfHZZLoRONbemw==}
    peerDependencies:
      react: '>=16.8.0'

  '@dnd-kit/core@6.0.8':
    resolution: {integrity: sha512-lYaoP8yHTQSLlZe6Rr9qogouGUz9oRUj4AHhDQGQzq/hqaJRpFo65X+JKsdHf8oUFBzx5A+SJPUvxAwTF2OabA==}
    peerDependencies:
      react: '>=16.8.0'
      react-dom: '>=16.8.0'

  '@dnd-kit/sortable@7.0.2':
    resolution: {integrity: sha512-wDkBHHf9iCi1veM834Gbk1429bd4lHX4RpAwT0y2cHLf246GAvU2sVw/oxWNpPKQNQRQaeGXhAVgrOl1IT+iyA==}
    peerDependencies:
      '@dnd-kit/core': ^6.0.7
      react: '>=16.8.0'

  '@dnd-kit/utilities@3.2.2':
    resolution: {integrity: sha512-+MKAJEOfaBe5SmV6t34p80MMKhjvUz0vRrvVJbPT0WElzaOJ/1xs+D+KDv+tD/NE5ujfrChEcshd4fLn0wpiqg==}
    peerDependencies:
      react: '>=16.8.0'

  '@emnapi/runtime@1.3.1':
    resolution: {integrity: sha512-kEBmG8KyqtxJZv+ygbEim+KCGtIq1fC22Ms3S4ziXmYKm8uyoLX0MHONVKwp+9opg390VaKRNt4a7A9NwmpNhw==}

  '@emotion/babel-plugin@11.13.5':
    resolution: {integrity: sha512-pxHCpT2ex+0q+HH91/zsdHkw/lXd468DIN2zvfvLtPKLLMo6gQj7oLObq8PhkrxOZb/gGCq03S3Z7PDhS8pduQ==}

  '@emotion/cache@11.14.0':
    resolution: {integrity: sha512-L/B1lc/TViYk4DcpGxtAVbx0ZyiKM5ktoIyafGkH6zg/tj+mA+NE//aPYKG0k8kCHSHVJrpLpcAlOBEXQ3SavA==}

  '@emotion/css@11.13.5':
    resolution: {integrity: sha512-wQdD0Xhkn3Qy2VNcIzbLP9MR8TafI0MJb7BEAXKp+w4+XqErksWR4OXomuDzPsN4InLdGhVe6EYcn2ZIUCpB8w==}

  '@emotion/hash@0.9.2':
    resolution: {integrity: sha512-MyqliTZGuOm3+5ZRSaaBGP3USLw6+EGykkwZns2EPC5g8jJ4z9OrdZY9apkl3+UP9+sdz76YYkwCKP5gh8iY3g==}

  '@emotion/memoize@0.9.0':
    resolution: {integrity: sha512-30FAj7/EoJ5mwVPOWhAyCX+FPfMDrVecJAM+Iw9NRoSl4BBAQeqj4cApHHUXOVvIPgLVDsCFoz/hGD+5QQD1GQ==}

  '@emotion/react@11.14.0':
    resolution: {integrity: sha512-O000MLDBDdk/EohJPFUqvnp4qnHeYkVP5B0xEG0D/L7cOKP9kefu2DXn8dj74cQfsEzUqh+sr1RzFqiL1o+PpA==}
    peerDependencies:
      '@types/react': '*'
      react: '>=16.8.0'
    peerDependenciesMeta:
      '@types/react':
        optional: true

  '@emotion/serialize@1.3.3':
    resolution: {integrity: sha512-EISGqt7sSNWHGI76hC7x1CksiXPahbxEOrC5RjmFRJTqLyEK9/9hZvBbiYn70dw4wuwMKiEMCUlR6ZXTSWQqxA==}

  '@emotion/sheet@1.4.0':
    resolution: {integrity: sha512-fTBW9/8r2w3dXWYM4HCB1Rdp8NLibOw2+XELH5m5+AkWiL/KqYX6dc0kKYlaYyKjrQ6ds33MCdMPEwgs2z1rqg==}

  '@emotion/unitless@0.10.0':
    resolution: {integrity: sha512-dFoMUuQA20zvtVTuxZww6OHoJYgrzfKM1t52mVySDJnMSEa08ruEvdYQbhvyu6soU+NeLVd3yKfTfT0NeV6qGg==}

  '@emotion/use-insertion-effect-with-fallbacks@1.2.0':
    resolution: {integrity: sha512-yJMtVdH59sxi/aVJBpk9FQq+OR8ll5GT8oWd57UpeaKEVGab41JWaCFA7FRLoMLloOZF/c/wsPoe+bfGmRKgDg==}
    peerDependencies:
      react: '>=16.8.0'

  '@emotion/utils@1.4.2':
    resolution: {integrity: sha512-3vLclRofFziIa3J2wDh9jjbkUz9qk5Vi3IZ/FSTKViB0k+ef0fPV7dYrUIugbgupYDx7v9ud/SjrtEP8Y4xLoA==}

  '@emotion/weak-memoize@0.4.0':
    resolution: {integrity: sha512-snKqtPW01tN0ui7yu9rGv69aJXr/a/Ywvl11sUjNtEcRc+ng/mQriFL0wLXMef74iHa/EkftbDzU9F8iFbH+zg==}

  '@esbuild/aix-ppc64@0.19.11':
    resolution: {integrity: sha512-FnzU0LyE3ySQk7UntJO4+qIiQgI7KoODnZg5xzXIrFJlKd2P2gwHsHY4927xj9y5PJmJSzULiUCWmv7iWnNa7g==}
    engines: {node: '>=12'}
    cpu: [ppc64]
    os: [aix]

  '@esbuild/aix-ppc64@0.23.1':
    resolution: {integrity: sha512-6VhYk1diRqrhBAqpJEdjASR/+WVRtfjpqKuNw11cLiaWpAT/Uu+nokB+UJnevzy/P9C/ty6AOe0dwueMrGh/iQ==}
    engines: {node: '>=18'}
    cpu: [ppc64]
    os: [aix]

  '@esbuild/android-arm64@0.19.11':
    resolution: {integrity: sha512-aiu7K/5JnLj//KOnOfEZ0D90obUkRzDMyqd/wNAUQ34m4YUPVhRZpnqKV9uqDGxT7cToSDnIHsGooyIczu9T+Q==}
    engines: {node: '>=12'}
    cpu: [arm64]
    os: [android]

  '@esbuild/android-arm64@0.23.1':
    resolution: {integrity: sha512-xw50ipykXcLstLeWH7WRdQuysJqejuAGPd30vd1i5zSyKK3WE+ijzHmLKxdiCMtH1pHz78rOg0BKSYOSB/2Khw==}
    engines: {node: '>=18'}
    cpu: [arm64]
    os: [android]

  '@esbuild/android-arm@0.19.11':
    resolution: {integrity: sha512-5OVapq0ClabvKvQ58Bws8+wkLCV+Rxg7tUVbo9xu034Nm536QTII4YzhaFriQ7rMrorfnFKUsArD2lqKbFY4vw==}
    engines: {node: '>=12'}
    cpu: [arm]
    os: [android]

  '@esbuild/android-arm@0.23.1':
    resolution: {integrity: sha512-uz6/tEy2IFm9RYOyvKl88zdzZfwEfKZmnX9Cj1BHjeSGNuGLuMD1kR8y5bteYmwqKm1tj8m4cb/aKEorr6fHWQ==}
    engines: {node: '>=18'}
    cpu: [arm]
    os: [android]

  '@esbuild/android-x64@0.19.11':
    resolution: {integrity: sha512-eccxjlfGw43WYoY9QgB82SgGgDbibcqyDTlk3l3C0jOVHKxrjdc9CTwDUQd0vkvYg5um0OH+GpxYvp39r+IPOg==}
    engines: {node: '>=12'}
    cpu: [x64]
    os: [android]

  '@esbuild/android-x64@0.23.1':
    resolution: {integrity: sha512-nlN9B69St9BwUoB+jkyU090bru8L0NA3yFvAd7k8dNsVH8bi9a8cUAUSEcEEgTp2z3dbEDGJGfP6VUnkQnlReg==}
    engines: {node: '>=18'}
    cpu: [x64]
    os: [android]

  '@esbuild/darwin-arm64@0.19.11':
    resolution: {integrity: sha512-ETp87DRWuSt9KdDVkqSoKoLFHYTrkyz2+65fj9nfXsaV3bMhTCjtQfw3y+um88vGRKRiF7erPrh/ZuIdLUIVxQ==}
    engines: {node: '>=12'}
    cpu: [arm64]
    os: [darwin]

  '@esbuild/darwin-arm64@0.23.1':
    resolution: {integrity: sha512-YsS2e3Wtgnw7Wq53XXBLcV6JhRsEq8hkfg91ESVadIrzr9wO6jJDMZnCQbHm1Guc5t/CdDiFSSfWP58FNuvT3Q==}
    engines: {node: '>=18'}
    cpu: [arm64]
    os: [darwin]

  '@esbuild/darwin-x64@0.19.11':
    resolution: {integrity: sha512-fkFUiS6IUK9WYUO/+22omwetaSNl5/A8giXvQlcinLIjVkxwTLSktbF5f/kJMftM2MJp9+fXqZ5ezS7+SALp4g==}
    engines: {node: '>=12'}
    cpu: [x64]
    os: [darwin]

  '@esbuild/darwin-x64@0.23.1':
    resolution: {integrity: sha512-aClqdgTDVPSEGgoCS8QDG37Gu8yc9lTHNAQlsztQ6ENetKEO//b8y31MMu2ZaPbn4kVsIABzVLXYLhCGekGDqw==}
    engines: {node: '>=18'}
    cpu: [x64]
    os: [darwin]

  '@esbuild/freebsd-arm64@0.19.11':
    resolution: {integrity: sha512-lhoSp5K6bxKRNdXUtHoNc5HhbXVCS8V0iZmDvyWvYq9S5WSfTIHU2UGjcGt7UeS6iEYp9eeymIl5mJBn0yiuxA==}
    engines: {node: '>=12'}
    cpu: [arm64]
    os: [freebsd]

  '@esbuild/freebsd-arm64@0.23.1':
    resolution: {integrity: sha512-h1k6yS8/pN/NHlMl5+v4XPfikhJulk4G+tKGFIOwURBSFzE8bixw1ebjluLOjfwtLqY0kewfjLSrO6tN2MgIhA==}
    engines: {node: '>=18'}
    cpu: [arm64]
    os: [freebsd]

  '@esbuild/freebsd-x64@0.19.11':
    resolution: {integrity: sha512-JkUqn44AffGXitVI6/AbQdoYAq0TEullFdqcMY/PCUZ36xJ9ZJRtQabzMA+Vi7r78+25ZIBosLTOKnUXBSi1Kw==}
    engines: {node: '>=12'}
    cpu: [x64]
    os: [freebsd]

  '@esbuild/freebsd-x64@0.23.1':
    resolution: {integrity: sha512-lK1eJeyk1ZX8UklqFd/3A60UuZ/6UVfGT2LuGo3Wp4/z7eRTRYY+0xOu2kpClP+vMTi9wKOfXi2vjUpO1Ro76g==}
    engines: {node: '>=18'}
    cpu: [x64]
    os: [freebsd]

  '@esbuild/linux-arm64@0.19.11':
    resolution: {integrity: sha512-LneLg3ypEeveBSMuoa0kwMpCGmpu8XQUh+mL8XXwoYZ6Be2qBnVtcDI5azSvh7vioMDhoJFZzp9GWp9IWpYoUg==}
    engines: {node: '>=12'}
    cpu: [arm64]
    os: [linux]

  '@esbuild/linux-arm64@0.23.1':
    resolution: {integrity: sha512-/93bf2yxencYDnItMYV/v116zff6UyTjo4EtEQjUBeGiVpMmffDNUyD9UN2zV+V3LRV3/on4xdZ26NKzn6754g==}
    engines: {node: '>=18'}
    cpu: [arm64]
    os: [linux]

  '@esbuild/linux-arm@0.19.11':
    resolution: {integrity: sha512-3CRkr9+vCV2XJbjwgzjPtO8T0SZUmRZla+UL1jw+XqHZPkPgZiyWvbDvl9rqAN8Zl7qJF0O/9ycMtjU67HN9/Q==}
    engines: {node: '>=12'}
    cpu: [arm]
    os: [linux]

  '@esbuild/linux-arm@0.23.1':
    resolution: {integrity: sha512-CXXkzgn+dXAPs3WBwE+Kvnrf4WECwBdfjfeYHpMeVxWE0EceB6vhWGShs6wi0IYEqMSIzdOF1XjQ/Mkm5d7ZdQ==}
    engines: {node: '>=18'}
    cpu: [arm]
    os: [linux]

  '@esbuild/linux-ia32@0.19.11':
    resolution: {integrity: sha512-caHy++CsD8Bgq2V5CodbJjFPEiDPq8JJmBdeyZ8GWVQMjRD0sU548nNdwPNvKjVpamYYVL40AORekgfIubwHoA==}
    engines: {node: '>=12'}
    cpu: [ia32]
    os: [linux]

  '@esbuild/linux-ia32@0.23.1':
    resolution: {integrity: sha512-VTN4EuOHwXEkXzX5nTvVY4s7E/Krz7COC8xkftbbKRYAl96vPiUssGkeMELQMOnLOJ8k3BY1+ZY52tttZnHcXQ==}
    engines: {node: '>=18'}
    cpu: [ia32]
    os: [linux]

  '@esbuild/linux-loong64@0.19.11':
    resolution: {integrity: sha512-ppZSSLVpPrwHccvC6nQVZaSHlFsvCQyjnvirnVjbKSHuE5N24Yl8F3UwYUUR1UEPaFObGD2tSvVKbvR+uT1Nrg==}
    engines: {node: '>=12'}
    cpu: [loong64]
    os: [linux]

  '@esbuild/linux-loong64@0.23.1':
    resolution: {integrity: sha512-Vx09LzEoBa5zDnieH8LSMRToj7ir/Jeq0Gu6qJ/1GcBq9GkfoEAoXvLiW1U9J1qE/Y/Oyaq33w5p2ZWrNNHNEw==}
    engines: {node: '>=18'}
    cpu: [loong64]
    os: [linux]

  '@esbuild/linux-mips64el@0.19.11':
    resolution: {integrity: sha512-B5x9j0OgjG+v1dF2DkH34lr+7Gmv0kzX6/V0afF41FkPMMqaQ77pH7CrhWeR22aEeHKaeZVtZ6yFwlxOKPVFyg==}
    engines: {node: '>=12'}
    cpu: [mips64el]
    os: [linux]

  '@esbuild/linux-mips64el@0.23.1':
    resolution: {integrity: sha512-nrFzzMQ7W4WRLNUOU5dlWAqa6yVeI0P78WKGUo7lg2HShq/yx+UYkeNSE0SSfSure0SqgnsxPvmAUu/vu0E+3Q==}
    engines: {node: '>=18'}
    cpu: [mips64el]
    os: [linux]

  '@esbuild/linux-ppc64@0.19.11':
    resolution: {integrity: sha512-MHrZYLeCG8vXblMetWyttkdVRjQlQUb/oMgBNurVEnhj4YWOr4G5lmBfZjHYQHHN0g6yDmCAQRR8MUHldvvRDA==}
    engines: {node: '>=12'}
    cpu: [ppc64]
    os: [linux]

  '@esbuild/linux-ppc64@0.23.1':
    resolution: {integrity: sha512-dKN8fgVqd0vUIjxuJI6P/9SSSe/mB9rvA98CSH2sJnlZ/OCZWO1DJvxj8jvKTfYUdGfcq2dDxoKaC6bHuTlgcw==}
    engines: {node: '>=18'}
    cpu: [ppc64]
    os: [linux]

  '@esbuild/linux-riscv64@0.19.11':
    resolution: {integrity: sha512-f3DY++t94uVg141dozDu4CCUkYW+09rWtaWfnb3bqe4w5NqmZd6nPVBm+qbz7WaHZCoqXqHz5p6CM6qv3qnSSQ==}
    engines: {node: '>=12'}
    cpu: [riscv64]
    os: [linux]

  '@esbuild/linux-riscv64@0.23.1':
    resolution: {integrity: sha512-5AV4Pzp80fhHL83JM6LoA6pTQVWgB1HovMBsLQ9OZWLDqVY8MVobBXNSmAJi//Csh6tcY7e7Lny2Hg1tElMjIA==}
    engines: {node: '>=18'}
    cpu: [riscv64]
    os: [linux]

  '@esbuild/linux-s390x@0.19.11':
    resolution: {integrity: sha512-A5xdUoyWJHMMlcSMcPGVLzYzpcY8QP1RtYzX5/bS4dvjBGVxdhuiYyFwp7z74ocV7WDc0n1harxmpq2ePOjI0Q==}
    engines: {node: '>=12'}
    cpu: [s390x]
    os: [linux]

  '@esbuild/linux-s390x@0.23.1':
    resolution: {integrity: sha512-9ygs73tuFCe6f6m/Tb+9LtYxWR4c9yg7zjt2cYkjDbDpV/xVn+68cQxMXCjUpYwEkze2RcU/rMnfIXNRFmSoDw==}
    engines: {node: '>=18'}
    cpu: [s390x]
    os: [linux]

  '@esbuild/linux-x64@0.19.11':
    resolution: {integrity: sha512-grbyMlVCvJSfxFQUndw5mCtWs5LO1gUlwP4CDi4iJBbVpZcqLVT29FxgGuBJGSzyOxotFG4LoO5X+M1350zmPA==}
    engines: {node: '>=12'}
    cpu: [x64]
    os: [linux]

  '@esbuild/linux-x64@0.23.1':
    resolution: {integrity: sha512-EV6+ovTsEXCPAp58g2dD68LxoP/wK5pRvgy0J/HxPGB009omFPv3Yet0HiaqvrIrgPTBuC6wCH1LTOY91EO5hQ==}
    engines: {node: '>=18'}
    cpu: [x64]
    os: [linux]

  '@esbuild/netbsd-x64@0.19.11':
    resolution: {integrity: sha512-13jvrQZJc3P230OhU8xgwUnDeuC/9egsjTkXN49b3GcS5BKvJqZn86aGM8W9pd14Kd+u7HuFBMVtrNGhh6fHEQ==}
    engines: {node: '>=12'}
    cpu: [x64]
    os: [netbsd]

  '@esbuild/netbsd-x64@0.23.1':
    resolution: {integrity: sha512-aevEkCNu7KlPRpYLjwmdcuNz6bDFiE7Z8XC4CPqExjTvrHugh28QzUXVOZtiYghciKUacNktqxdpymplil1beA==}
    engines: {node: '>=18'}
    cpu: [x64]
    os: [netbsd]

  '@esbuild/openbsd-arm64@0.23.1':
    resolution: {integrity: sha512-3x37szhLexNA4bXhLrCC/LImN/YtWis6WXr1VESlfVtVeoFJBRINPJ3f0a/6LV8zpikqoUg4hyXw0sFBt5Cr+Q==}
    engines: {node: '>=18'}
    cpu: [arm64]
    os: [openbsd]

  '@esbuild/openbsd-x64@0.19.11':
    resolution: {integrity: sha512-ysyOGZuTp6SNKPE11INDUeFVVQFrhcNDVUgSQVDzqsqX38DjhPEPATpid04LCoUr2WXhQTEZ8ct/EgJCUDpyNw==}
    engines: {node: '>=12'}
    cpu: [x64]
    os: [openbsd]

  '@esbuild/openbsd-x64@0.23.1':
    resolution: {integrity: sha512-aY2gMmKmPhxfU+0EdnN+XNtGbjfQgwZj43k8G3fyrDM/UdZww6xrWxmDkuz2eCZchqVeABjV5BpildOrUbBTqA==}
    engines: {node: '>=18'}
    cpu: [x64]
    os: [openbsd]

  '@esbuild/sunos-x64@0.19.11':
    resolution: {integrity: sha512-Hf+Sad9nVwvtxy4DXCZQqLpgmRTQqyFyhT3bZ4F2XlJCjxGmRFF0Shwn9rzhOYRB61w9VMXUkxlBy56dk9JJiQ==}
    engines: {node: '>=12'}
    cpu: [x64]
    os: [sunos]

  '@esbuild/sunos-x64@0.23.1':
    resolution: {integrity: sha512-RBRT2gqEl0IKQABT4XTj78tpk9v7ehp+mazn2HbUeZl1YMdaGAQqhapjGTCe7uw7y0frDi4gS0uHzhvpFuI1sA==}
    engines: {node: '>=18'}
    cpu: [x64]
    os: [sunos]

  '@esbuild/win32-arm64@0.19.11':
    resolution: {integrity: sha512-0P58Sbi0LctOMOQbpEOvOL44Ne0sqbS0XWHMvvrg6NE5jQ1xguCSSw9jQeUk2lfrXYsKDdOe6K+oZiwKPilYPQ==}
    engines: {node: '>=12'}
    cpu: [arm64]
    os: [win32]

  '@esbuild/win32-arm64@0.23.1':
    resolution: {integrity: sha512-4O+gPR5rEBe2FpKOVyiJ7wNDPA8nGzDuJ6gN4okSA1gEOYZ67N8JPk58tkWtdtPeLz7lBnY6I5L3jdsr3S+A6A==}
    engines: {node: '>=18'}
    cpu: [arm64]
    os: [win32]

  '@esbuild/win32-ia32@0.19.11':
    resolution: {integrity: sha512-6YOrWS+sDJDmshdBIQU+Uoyh7pQKrdykdefC1avn76ss5c+RN6gut3LZA4E2cH5xUEp5/cA0+YxRaVtRAb0xBg==}
    engines: {node: '>=12'}
    cpu: [ia32]
    os: [win32]

  '@esbuild/win32-ia32@0.23.1':
    resolution: {integrity: sha512-BcaL0Vn6QwCwre3Y717nVHZbAa4UBEigzFm6VdsVdT/MbZ38xoj1X9HPkZhbmaBGUD1W8vxAfffbDe8bA6AKnQ==}
    engines: {node: '>=18'}
    cpu: [ia32]
    os: [win32]

  '@esbuild/win32-x64@0.19.11':
    resolution: {integrity: sha512-vfkhltrjCAb603XaFhqhAF4LGDi2M4OrCRrFusyQ+iTLQ/o60QQXxc9cZC/FFpihBI9N1Grn6SMKVJ4KP7Fuiw==}
    engines: {node: '>=12'}
    cpu: [x64]
    os: [win32]

  '@esbuild/win32-x64@0.23.1':
    resolution: {integrity: sha512-BHpFFeslkWrXWyUPnbKm+xYYVYruCinGcftSBaa8zoF9hZO4BcSCFUvHVTtzpIY6YzUnYtuEhZ+C9iEXjxnasg==}
    engines: {node: '>=18'}
    cpu: [x64]
    os: [win32]

  '@eslint-community/eslint-utils@4.4.1':
    resolution: {integrity: sha512-s3O3waFUrMV8P/XaF/+ZTp1X9XBZW1a4B97ZnjQF2KYWaFD2A8KyFBsrsfSjEmjn3RGWAIuvlneuZm3CUK3jbA==}
    engines: {node: ^12.22.0 || ^14.17.0 || >=16.0.0}
    peerDependencies:
      eslint: ^6.0.0 || ^7.0.0 || >=8.0.0

  '@eslint-community/regexpp@4.12.1':
    resolution: {integrity: sha512-CCZCDJuduB9OUkFkY2IgppNZMi2lBQgD2qzwXkEia16cge2pijY/aXi96CJMquDMn3nJdlPV1A5KrJEXwfLNzQ==}
    engines: {node: ^12.0.0 || ^14.0.0 || >=16.0.0}

  '@eslint/config-array@0.19.1':
    resolution: {integrity: sha512-fo6Mtm5mWyKjA/Chy1BYTdn5mGJoDNjC7C64ug20ADsRDGrA85bN3uK3MaKbeRkRuuIEAR5N33Jr1pbm411/PA==}
    engines: {node: ^18.18.0 || ^20.9.0 || >=21.1.0}

  '@eslint/core@0.10.0':
    resolution: {integrity: sha512-gFHJ+xBOo4G3WRlR1e/3G8A6/KZAH6zcE/hkLRCZTi/B9avAG365QhFA8uOGzTMqgTghpn7/fSnscW++dpMSAw==}
    engines: {node: ^18.18.0 || ^20.9.0 || >=21.1.0}

  '@eslint/eslintrc@3.2.0':
    resolution: {integrity: sha512-grOjVNN8P3hjJn/eIETF1wwd12DdnwFDoyceUJLYYdkpbwq3nLi+4fqrTAONx7XDALqlL220wC/RHSC/QTI/0w==}
    engines: {node: ^18.18.0 || ^20.9.0 || >=21.1.0}

  '@eslint/js@9.18.0':
    resolution: {integrity: sha512-fK6L7rxcq6/z+AaQMtiFTkvbHkBLNlwyRxHpKawP0x3u9+NC6MQTnFW+AdpwC6gfHTW0051cokQgtTN2FqlxQA==}
    engines: {node: ^18.18.0 || ^20.9.0 || >=21.1.0}

  '@eslint/object-schema@2.1.5':
    resolution: {integrity: sha512-o0bhxnL89h5Bae5T318nFoFzGy+YE5i/gGkoPAgkmTVdRKTiv3p8JHevPiPaMwoloKfEiiaHlawCqaZMqRm+XQ==}
    engines: {node: ^18.18.0 || ^20.9.0 || >=21.1.0}

  '@eslint/plugin-kit@0.2.5':
    resolution: {integrity: sha512-lB05FkqEdUg2AA0xEbUz0SnkXT1LcCTa438W4IWTUh4hdOnVbQyOJ81OrDXsJk/LSiJHubgGEFoR5EHq1NsH1A==}
    engines: {node: ^18.18.0 || ^20.9.0 || >=21.1.0}

  '@faceless-ui/modal@3.0.0-beta.2':
    resolution: {integrity: sha512-UmXvz7Iw3KMO4Pm3llZczU4uc5pPQDb6rdqwoBvYDFgWvkraOAHKx0HxSZgwqQvqOhn8joEFBfFp6/Do2562ow==}
    peerDependencies:
      react: ^16.8.0 || ^17.0.0 || ^18.0.0 || ^19.0.0-rc.0
      react-dom: ^16.8.0 || ^17.0.0 || ^18.0.0 || ^19.0.0-rc.0

  '@faceless-ui/scroll-info@2.0.0-beta.0':
    resolution: {integrity: sha512-pUBhQP8vduA7rVndNsjhaCcds1BykA/Q4iV23JWijU6ZFL/M3Fm9P3ypDS+0VVxolqemNhw8S3FXPwZGgjH4Rw==}
    peerDependencies:
      react: ^16.8.0 || ^17.0.0 || ^18.0.0 || ^19.0.0-rc.0
      react-dom: ^16.8.0 || ^17.0.0 || ^18.0.0 || ^19.0.0-rc.0

  '@faceless-ui/window-info@3.0.0-beta.0':
    resolution: {integrity: sha512-Qs8xRA+fl4sU2aFVe9xawxfi5TVZ9VTPuhdQpx9aSv7U5a2F0AXwT61lJfnaJ9Flm8tOcxzq67p8cVZsXNCVeQ==}
    peerDependencies:
      react: ^16.8.0 || ^17.0.0 || ^18.0.0 || ^19.0.0-rc.0
      react-dom: ^16.8.0 || ^17.0.0 || ^18.0.0 || ^19.0.0-rc.0

  '@floating-ui/core@1.6.9':
    resolution: {integrity: sha512-uMXCuQ3BItDUbAMhIXw7UPXRfAlOAvZzdK9BWpE60MCn+Svt3aLn9jsPTi/WNGlRUu2uI0v5S7JiIUsbsvh3fw==}

  '@floating-ui/dom@1.6.13':
    resolution: {integrity: sha512-umqzocjDgNRGTuO7Q8CU32dkHkECqI8ZdMZ5Swb6QAM0t5rnlrN3lGo1hdpscRd3WS8T6DKYK4ephgIH9iRh3w==}

  '@floating-ui/react-dom@2.1.2':
    resolution: {integrity: sha512-06okr5cgPzMNBy+Ycse2A6udMi4bqwW/zgBF/rwjcNqWkyr82Mcg8b0vjX8OJpZFy/FKjJmw6wV7t44kK6kW7A==}
    peerDependencies:
      react: '>=16.8.0'
      react-dom: '>=16.8.0'

  '@floating-ui/react@0.26.28':
    resolution: {integrity: sha512-yORQuuAtVpiRjpMhdc0wJj06b9JFjrYF4qp96j++v2NBpbi6SEGF7donUJ3TMieerQ6qVkAv1tgr7L4r5roTqw==}
    peerDependencies:
      react: '>=16.8.0'
      react-dom: '>=16.8.0'

  '@floating-ui/react@0.27.3':
    resolution: {integrity: sha512-CLHnes3ixIFFKVQDdICjel8muhFLOBdQH7fgtHNPY8UbCNqbeKZ262G7K66lGQOUQWWnYocf7ZbUsLJgGfsLHg==}
    peerDependencies:
      react: '>=17.0.0'
      react-dom: '>=17.0.0'

  '@floating-ui/utils@0.2.9':
    resolution: {integrity: sha512-MDWhGtE+eHw5JW7lq4qhc5yRLS11ERl1c7Z6Xd0a58DozHES6EnNNwUWbMiG4J9Cgj053Bhk8zvlhFYKVhULwg==}

  '@formatjs/ecma402-abstract@2.3.2':
    resolution: {integrity: sha512-6sE5nyvDloULiyOMbOTJEEgWL32w+VHkZQs8S02Lnn8Y/O5aQhjOEXwWzvR7SsBE/exxlSpY2EsWZgqHbtLatg==}

  '@formatjs/fast-memoize@2.2.6':
    resolution: {integrity: sha512-luIXeE2LJbQnnzotY1f2U2m7xuQNj2DA8Vq4ce1BY9ebRZaoPB1+8eZ6nXpLzsxuW5spQxr7LdCg+CApZwkqkw==}

  '@formatjs/icu-messageformat-parser@2.9.8':
    resolution: {integrity: sha512-hZlLNI3+Lev8IAXuwehLoN7QTKqbx3XXwFW1jh0AdIA9XJdzn9Uzr+2LLBspPm/PX0+NLIfykj/8IKxQqHUcUQ==}

  '@formatjs/icu-skeleton-parser@1.8.12':
    resolution: {integrity: sha512-QRAY2jC1BomFQHYDMcZtClqHR55EEnB96V7Xbk/UiBodsuFc5kujybzt87+qj1KqmJozFhk6n4KiT1HKwAkcfg==}

  '@formatjs/intl-localematcher@0.5.10':
    resolution: {integrity: sha512-af3qATX+m4Rnd9+wHcjJ4w2ijq+rAVP3CCinJQvFv1kgSu1W6jypUmvleJxcewdxmutM8dmIRZFxO/IQBZmP2Q==}

<<<<<<< HEAD
  '@headlessui/react@2.2.0':
    resolution: {integrity: sha512-RzCEg+LXsuI7mHiSomsu/gBJSjpupm6A1qIZ5sWjd7JhARNlMiSA4kKfJpCKwU9tE+zMRterhhrP74PvfJrpXQ==}
    engines: {node: '>=10'}
    peerDependencies:
      react: ^18 || ^19 || ^19.0.0-rc
      react-dom: ^18 || ^19 || ^19.0.0-rc

  '@heroicons/react@2.2.0':
    resolution: {integrity: sha512-LMcepvRaS9LYHJGsF0zzmgKCUim/X3N/DQKc4jepAXJ7l8QxJ1PmxJzqplF2Z3FE4PqBAIGyJAQ/w4B5dsqbtQ==}
    peerDependencies:
      react: '>= 16 || ^19.0.0-rc'

=======
>>>>>>> 7e4e8cdd
  '@hookform/resolvers@3.10.0':
    resolution: {integrity: sha512-79Dv+3mDF7i+2ajj7SkypSKHhl1cbln1OGavqrsF7p6mbUv11xpqpacPsGDCTRvCSjEEIez2ef1NveSVL3b0Ag==}
    peerDependencies:
      react-hook-form: ^7.0.0

  '@humanfs/core@0.19.1':
    resolution: {integrity: sha512-5DyQ4+1JEUzejeK1JGICcideyfUbGixgS9jNgex5nqkW+cY7WZhxBigmieN5Qnw9ZosSNVC9KQKyb+GUaGyKUA==}
    engines: {node: '>=18.18.0'}

  '@humanfs/node@0.16.6':
    resolution: {integrity: sha512-YuI2ZHQL78Q5HbhDiBA1X4LmYdXCKCMQIfw0pw7piHJwyREFebJUvrQN4cMssyES6x+vfUbx1CIpaQUKYdQZOw==}
    engines: {node: '>=18.18.0'}

  '@humanwhocodes/module-importer@1.0.1':
    resolution: {integrity: sha512-bxveV4V8v5Yb4ncFTT3rPSgZBOpCkjfK0y4oVVVJwIuDVBRMDXrPyXRL988i5ap9m9bnyEEjWfm5WkBmtffLfA==}
    engines: {node: '>=12.22'}

  '@humanwhocodes/retry@0.3.1':
    resolution: {integrity: sha512-JBxkERygn7Bv/GbN5Rv8Ul6LVknS+5Bp6RgDC/O8gEBU/yeH5Ui5C/OlWrTb6qct7LjjfT6Re2NxB0ln0yYybA==}
    engines: {node: '>=18.18'}

  '@humanwhocodes/retry@0.4.1':
    resolution: {integrity: sha512-c7hNEllBlenFTHBky65mhq8WD2kbN9Q6gk0bTk8lSBvc554jpXSkST1iePudpt7+A/AQvuHs9EMqjHDXMY1lrA==}
    engines: {node: '>=18.18'}

  '@img/sharp-darwin-arm64@0.33.5':
    resolution: {integrity: sha512-UT4p+iz/2H4twwAoLCqfA9UH5pI6DggwKEGuaPy7nCVQ8ZsiY5PIcrRvD1DzuY3qYL07NtIQcWnBSY/heikIFQ==}
    engines: {node: ^18.17.0 || ^20.3.0 || >=21.0.0}
    cpu: [arm64]
    os: [darwin]

  '@img/sharp-darwin-x64@0.33.5':
    resolution: {integrity: sha512-fyHac4jIc1ANYGRDxtiqelIbdWkIuQaI84Mv45KvGRRxSAa7o7d1ZKAOBaYbnepLC1WqxfpimdeWfvqqSGwR2Q==}
    engines: {node: ^18.17.0 || ^20.3.0 || >=21.0.0}
    cpu: [x64]
    os: [darwin]

  '@img/sharp-libvips-darwin-arm64@1.0.4':
    resolution: {integrity: sha512-XblONe153h0O2zuFfTAbQYAX2JhYmDHeWikp1LM9Hul9gVPjFY427k6dFEcOL72O01QxQsWi761svJ/ev9xEDg==}
    cpu: [arm64]
    os: [darwin]

  '@img/sharp-libvips-darwin-x64@1.0.4':
    resolution: {integrity: sha512-xnGR8YuZYfJGmWPvmlunFaWJsb9T/AO2ykoP3Fz/0X5XV2aoYBPkX6xqCQvUTKKiLddarLaxpzNe+b1hjeWHAQ==}
    cpu: [x64]
    os: [darwin]

  '@img/sharp-libvips-linux-arm64@1.0.4':
    resolution: {integrity: sha512-9B+taZ8DlyyqzZQnoeIvDVR/2F4EbMepXMc/NdVbkzsJbzkUjhXv/70GQJ7tdLA4YJgNP25zukcxpX2/SueNrA==}
    cpu: [arm64]
    os: [linux]

  '@img/sharp-libvips-linux-arm@1.0.5':
    resolution: {integrity: sha512-gvcC4ACAOPRNATg/ov8/MnbxFDJqf/pDePbBnuBDcjsI8PssmjoKMAz4LtLaVi+OnSb5FK/yIOamqDwGmXW32g==}
    cpu: [arm]
    os: [linux]

  '@img/sharp-libvips-linux-s390x@1.0.4':
    resolution: {integrity: sha512-u7Wz6ntiSSgGSGcjZ55im6uvTrOxSIS8/dgoVMoiGE9I6JAfU50yH5BoDlYA1tcuGS7g/QNtetJnxA6QEsCVTA==}
    cpu: [s390x]
    os: [linux]

  '@img/sharp-libvips-linux-x64@1.0.4':
    resolution: {integrity: sha512-MmWmQ3iPFZr0Iev+BAgVMb3ZyC4KeFc3jFxnNbEPas60e1cIfevbtuyf9nDGIzOaW9PdnDciJm+wFFaTlj5xYw==}
    cpu: [x64]
    os: [linux]

  '@img/sharp-libvips-linuxmusl-arm64@1.0.4':
    resolution: {integrity: sha512-9Ti+BbTYDcsbp4wfYib8Ctm1ilkugkA/uscUn6UXK1ldpC1JjiXbLfFZtRlBhjPZ5o1NCLiDbg8fhUPKStHoTA==}
    cpu: [arm64]
    os: [linux]

  '@img/sharp-libvips-linuxmusl-x64@1.0.4':
    resolution: {integrity: sha512-viYN1KX9m+/hGkJtvYYp+CCLgnJXwiQB39damAO7WMdKWlIhmYTfHjwSbQeUK/20vY154mwezd9HflVFM1wVSw==}
    cpu: [x64]
    os: [linux]

  '@img/sharp-linux-arm64@0.33.5':
    resolution: {integrity: sha512-JMVv+AMRyGOHtO1RFBiJy/MBsgz0x4AWrT6QoEVVTyh1E39TrCUpTRI7mx9VksGX4awWASxqCYLCV4wBZHAYxA==}
    engines: {node: ^18.17.0 || ^20.3.0 || >=21.0.0}
    cpu: [arm64]
    os: [linux]

  '@img/sharp-linux-arm@0.33.5':
    resolution: {integrity: sha512-JTS1eldqZbJxjvKaAkxhZmBqPRGmxgu+qFKSInv8moZ2AmT5Yib3EQ1c6gp493HvrvV8QgdOXdyaIBrhvFhBMQ==}
    engines: {node: ^18.17.0 || ^20.3.0 || >=21.0.0}
    cpu: [arm]
    os: [linux]

  '@img/sharp-linux-s390x@0.33.5':
    resolution: {integrity: sha512-y/5PCd+mP4CA/sPDKl2961b+C9d+vPAveS33s6Z3zfASk2j5upL6fXVPZi7ztePZ5CuH+1kW8JtvxgbuXHRa4Q==}
    engines: {node: ^18.17.0 || ^20.3.0 || >=21.0.0}
    cpu: [s390x]
    os: [linux]

  '@img/sharp-linux-x64@0.33.5':
    resolution: {integrity: sha512-opC+Ok5pRNAzuvq1AG0ar+1owsu842/Ab+4qvU879ippJBHvyY5n2mxF1izXqkPYlGuP/M556uh53jRLJmzTWA==}
    engines: {node: ^18.17.0 || ^20.3.0 || >=21.0.0}
    cpu: [x64]
    os: [linux]

  '@img/sharp-linuxmusl-arm64@0.33.5':
    resolution: {integrity: sha512-XrHMZwGQGvJg2V/oRSUfSAfjfPxO+4DkiRh6p2AFjLQztWUuY/o8Mq0eMQVIY7HJ1CDQUJlxGGZRw1a5bqmd1g==}
    engines: {node: ^18.17.0 || ^20.3.0 || >=21.0.0}
    cpu: [arm64]
    os: [linux]

  '@img/sharp-linuxmusl-x64@0.33.5':
    resolution: {integrity: sha512-WT+d/cgqKkkKySYmqoZ8y3pxx7lx9vVejxW/W4DOFMYVSkErR+w7mf2u8m/y4+xHe7yY9DAXQMWQhpnMuFfScw==}
    engines: {node: ^18.17.0 || ^20.3.0 || >=21.0.0}
    cpu: [x64]
    os: [linux]

  '@img/sharp-wasm32@0.33.5':
    resolution: {integrity: sha512-ykUW4LVGaMcU9lu9thv85CbRMAwfeadCJHRsg2GmeRa/cJxsVY9Rbd57JcMxBkKHag5U/x7TSBpScF4U8ElVzg==}
    engines: {node: ^18.17.0 || ^20.3.0 || >=21.0.0}
    cpu: [wasm32]

  '@img/sharp-win32-ia32@0.33.5':
    resolution: {integrity: sha512-T36PblLaTwuVJ/zw/LaH0PdZkRz5rd3SmMHX8GSmR7vtNSP5Z6bQkExdSK7xGWyxLw4sUknBuugTelgw2faBbQ==}
    engines: {node: ^18.17.0 || ^20.3.0 || >=21.0.0}
    cpu: [ia32]
    os: [win32]

  '@img/sharp-win32-x64@0.33.5':
    resolution: {integrity: sha512-MpY/o8/8kj+EcnxwvrP4aTJSWw/aZ7JIGR4aBeZkZw5B7/Jn+tY9/VNwtcoGmdT7GfggGIU4kygOMSbYnOrAbg==}
    engines: {node: ^18.17.0 || ^20.3.0 || >=21.0.0}
    cpu: [x64]
    os: [win32]

  '@isaacs/cliui@8.0.2':
    resolution: {integrity: sha512-O8jcjabXaleOG9DQ0+ARXWZBTfnP4WNAqzuiJK7ll44AmxGKv/J2M4TPjxjY3znBCfvBXFzucm1twdyFybFqEA==}
    engines: {node: '>=12'}

  '@jridgewell/gen-mapping@0.3.8':
    resolution: {integrity: sha512-imAbBGkb+ebQyxKgzv5Hu2nmROxoDOXHh80evxdoXNOrvAnVx7zimzc1Oo5h9RlfV4vPXaE2iM5pOFbvOCClWA==}
    engines: {node: '>=6.0.0'}

  '@jridgewell/resolve-uri@3.1.2':
    resolution: {integrity: sha512-bRISgCIjP20/tbWSPWMEi54QVPRZExkuD9lJL+UIxUKtwVJA8wW1Trb1jMs1RFXo1CBTNZ/5hpC9QvmKWdopKw==}
    engines: {node: '>=6.0.0'}

  '@jridgewell/set-array@1.2.1':
    resolution: {integrity: sha512-R8gLRTZeyp03ymzP/6Lil/28tGeGEzhx1q2k703KGWRAI1VdvPIXdG70VJc2pAMw3NA6JKL5hhFu1sJX0Mnn/A==}
    engines: {node: '>=6.0.0'}

  '@jridgewell/sourcemap-codec@1.5.0':
    resolution: {integrity: sha512-gv3ZRaISU3fjPAgNsriBRqGWQL6quFx04YMPW/zD8XMLsU32mhCCbfbO6KZFLjvYpCZ8zyDEgqsgf+PwPaM7GQ==}

  '@jridgewell/trace-mapping@0.3.25':
    resolution: {integrity: sha512-vNk6aEwybGtawWmy/PzwnGDOjCkLWSD2wqvjGGAgOAwCGWySYXfYoxt00IJkTF+8Lb57DwOb3Aa0o9CApepiYQ==}

  '@jsdevtools/ono@7.1.3':
    resolution: {integrity: sha512-4JQNk+3mVzK3xh2rqd6RB4J46qUR19azEHBneZyTZM+c456qOrbbM/5xcR8huNCCcbVt7+UmizG6GuUvPvKUYg==}

  '@lexical/clipboard@0.21.0':
    resolution: {integrity: sha512-3lNMlMeUob9fcnRXGVieV/lmPbmet/SVWckNTOwzfKrZ/YW5HiiyJrWviLRVf50dGXTbmBGt7K/2pfPYvWCHFA==}

  '@lexical/code@0.21.0':
    resolution: {integrity: sha512-E0DNSFu4I+LMn3ft+UT0Dbntc8ZKjIA0BJj6BDewm0qh3bir40YUf5DkI2lpiFNRF2OpcmmcIxakREeU6avqTA==}

  '@lexical/devtools-core@0.21.0':
    resolution: {integrity: sha512-csK41CmRLZbKNV5pT4fUn5RzdPjU5PoWR8EqaS9kiyayhDg2zEnuPtvUYWanLfCLH9A2oOfbEsGxjMctAySlJw==}
    peerDependencies:
      react: '>=17.x'
      react-dom: '>=17.x'

  '@lexical/dragon@0.21.0':
    resolution: {integrity: sha512-ahTCaOtRFNauEzplN1qVuPjyGAlDd+XcVM5FQCdxVh/1DvqmBxEJRVuCBqatzUUVb89jRBekYUcEdnY9iNjvEQ==}

  '@lexical/hashtag@0.21.0':
    resolution: {integrity: sha512-O4dxcZNq1Xm45HLoRifbGAYvQkg3qLoBc6ibmHnDqZL5mQDsufnH6QEKWfgDtrvp9++3iqsSC+TE7VzWIvA7ww==}

  '@lexical/headless@0.21.0':
    resolution: {integrity: sha512-7/eEz6ed39MAg34c+rU7xUn46UV4Wdt5dEZwsdBzuflWhpNeUscQmkw8wIoFhEhJdCc+ZbB17CnjJlUZ1RxHvg==}

  '@lexical/history@0.21.0':
    resolution: {integrity: sha512-Sv2sici2NnAfHYHYRSjjS139MDT8fHP6PlYM2hVr+17dOg7/fJl22VBLRgQ7/+jLtAPxQjID69jvaMlOvt4Oog==}

  '@lexical/html@0.21.0':
    resolution: {integrity: sha512-UGahVsGz8OD7Ya39qwquE+JPStTxCw/uaQrnUNorCM7owtPidO2H+tsilAB3A1GK3ksFGdHeEjBjG0Gf7gOg+Q==}

  '@lexical/link@0.21.0':
    resolution: {integrity: sha512-/coktIyRXg8rXz/7uxXsSEfSQYxPIx8CmignAXWYhcyYtCWA0fD2mhEhWwVvHH9ofNzvidclRPYKUnrmUm3z3Q==}

  '@lexical/list@0.21.0':
    resolution: {integrity: sha512-WItGlwwNJCS8b6SO1QPKzArShmD+OXQkLbhBcAh+EfpnkvmCW5T5LqY+OfIRmEN1dhDOnwqCY7mXkivWO8o5tw==}

  '@lexical/mark@0.21.0':
    resolution: {integrity: sha512-2x/LoHDYPOkZbKHz4qLFWsPywjRv9KggTOtmRazmaNRUG0FpkImJwUbbaKjWQXeESVGpzfL3qNFSAmCWthsc4g==}

  '@lexical/markdown@0.21.0':
    resolution: {integrity: sha512-XCQCyW5ujK0xR6evV8sF0hv/MRUA//kIrB2JiyF12tLQyjLRNEXO+0IKastWnMKSaDdJMKjzgd+4PiummYs7uA==}

  '@lexical/offset@0.21.0':
    resolution: {integrity: sha512-UR0wHg+XXbq++6aeUPdU0K41xhUDBYzX+AeiqU9bZ7yoOq4grvKD8KBr5tARCSYTy0yvQnL1ddSO12TrP/98Lg==}

  '@lexical/overflow@0.21.0':
    resolution: {integrity: sha512-93P+d1mbvaJvZF8KK2pG22GuS2pHLtyC7N3GBfkbyAIb7TL/rYs47iR+eADJ4iNY680lylJ4Sl/AEnWvlY7hAg==}

  '@lexical/plain-text@0.21.0':
    resolution: {integrity: sha512-r4CsAknBD7qGYSE5fPdjpJ6EjfvzHbDtuCeKciL9muiswQhw4HeJrT1qb/QUIY+072uvXTgCgmjUmkbYnxKyPA==}

  '@lexical/react@0.21.0':
    resolution: {integrity: sha512-tKwx8EoNkBBKOZf8c10QfyDImH87+XUI1QDL8KXt+Lb8E4ho7g1jAjoEirNEn9gMBj33K4l2qVdbe3XmPAdpMQ==}
    peerDependencies:
      react: '>=17.x'
      react-dom: '>=17.x'

  '@lexical/rich-text@0.21.0':
    resolution: {integrity: sha512-+pvEKUneEkGfWOSTl9jU58N9knePilMLxxOtppCAcgnaCdilOh3n5YyRppXhvmprUe0JaTseCMoik2LP51G/JA==}

  '@lexical/selection@0.21.0':
    resolution: {integrity: sha512-4u53bc8zlPPF0rnHjsGQExQ1St8NafsDd70/t1FMw7yvoMtUsKdH7+ap00esLkJOMv45unJD7UOzKRqU1X0sEA==}

  '@lexical/table@0.21.0':
    resolution: {integrity: sha512-JhylAWcf4qKD4FmxMUt3YzH5zg2+baBr4+/haLZL7178hMvUzJwGIiWk+3hD3phzmW3WrP49uFXzM7DMSCkE8w==}

  '@lexical/text@0.21.0':
    resolution: {integrity: sha512-ceB4fhYejCoR8ID4uIs0sO/VyQoayRjrRWTIEMvOcQtwUkcyciKRhY0A7f2wVeq/MFStd+ajLLjy4WKYK5zUnA==}

  '@lexical/utils@0.21.0':
    resolution: {integrity: sha512-YzsNOAiLkCy6R3DuP18gtseDrzgx+30lFyqRvp5M7mckeYgQElwdfG5biNFDLv7BM9GjSzgU5Cunjycsx6Sjqg==}

  '@lexical/yjs@0.21.0':
    resolution: {integrity: sha512-AtPhC3pJ92CHz3dWoniSky7+MSK2WSd0xijc76I2qbTeXyeuFfYyhR6gWMg4knuY9Wz3vo9/+dXGdbQIPD8efw==}
    peerDependencies:
      yjs: '>=13.5.22'

  '@monaco-editor/loader@1.4.0':
    resolution: {integrity: sha512-00ioBig0x642hytVspPl7DbQyaSWRaolYie/UFNjoTdvoKPzo6xrXLhTk9ixgIKcLH5b5vDOjVNiGyY+uDCUlg==}
    peerDependencies:
      monaco-editor: '>= 0.21.0 < 1'

  '@monaco-editor/react@4.6.0':
    resolution: {integrity: sha512-RFkU9/i7cN2bsq/iTkurMWOEErmYcY6JiQI3Jn+WeR/FGISH8JbHERjpS9oRuSOPvDMJI0Z8nJeKkbOs9sBYQw==}
    peerDependencies:
      monaco-editor: '>= 0.25.0 < 1'
      react: ^16.8.0 || ^17.0.0 || ^18.0.0
      react-dom: ^16.8.0 || ^17.0.0 || ^18.0.0

  '@mongodb-js/saslprep@1.1.9':
    resolution: {integrity: sha512-tVkljjeEaAhCqTzajSdgbQ6gE6f3oneVwa3iXR6csiEwXXOFsiC6Uh9iAjAhXPtqa/XMDHWjjeNH/77m/Yq2dw==}

  '@next/env@13.5.8':
    resolution: {integrity: sha512-YmiG58BqyZ2FjrF2+5uZExL2BrLr8RTQzLXNDJ8pJr0O+rPlOeDPXp1p1/4OrR3avDidzZo3D8QO2cuDv1KCkw==}

  '@next/env@15.1.2':
    resolution: {integrity: sha512-Hm3jIGsoUl6RLB1vzY+dZeqb+/kWPZ+h34yiWxW0dV87l8Im/eMOwpOA+a0L78U0HM04syEjXuRlCozqpwuojQ==}

  '@next/env@15.1.4':
    resolution: {integrity: sha512-2fZ5YZjedi5AGaeoaC0B20zGntEHRhi2SdWcu61i48BllODcAmmtj8n7YarSPt4DaTsJaBFdxQAVEVzgmx2Zpw==}

  '@next/env@15.1.6':
    resolution: {integrity: sha512-d9AFQVPEYNr+aqokIiPLNK/MTyt3DWa/dpKveiAaVccUadFbhFEvY6FXYX2LJO2Hv7PHnLBu2oWwB4uBuHjr/w==}

  '@next/eslint-plugin-next@15.1.3':
    resolution: {integrity: sha512-oeP1vnc5Cq9UoOb8SYHAEPbCXMzOgG70l+Zfd+Ie00R25FOm+CCVNrcIubJvB1tvBgakXE37MmqSycksXVPRqg==}

  '@next/swc-darwin-arm64@15.1.2':
    resolution: {integrity: sha512-b9TN7q+j5/7+rGLhFAVZiKJGIASuo8tWvInGfAd8wsULjB1uNGRCj1z1WZwwPWzVQbIKWFYqc+9L7W09qwt52w==}
    engines: {node: '>= 10'}
    cpu: [arm64]
    os: [darwin]

  '@next/swc-darwin-arm64@15.1.4':
    resolution: {integrity: sha512-wBEMBs+np+R5ozN1F8Y8d/Dycns2COhRnkxRc+rvnbXke5uZBHkUGFgWxfTXn5rx7OLijuUhyfB+gC/ap58dDw==}
    engines: {node: '>= 10'}
    cpu: [arm64]
    os: [darwin]

  '@next/swc-darwin-x64@15.1.2':
    resolution: {integrity: sha512-caR62jNDUCU+qobStO6YJ05p9E+LR0EoXh1EEmyU69cYydsAy7drMcOlUlRtQihM6K6QfvNwJuLhsHcCzNpqtA==}
    engines: {node: '>= 10'}
    cpu: [x64]
    os: [darwin]

  '@next/swc-darwin-x64@15.1.4':
    resolution: {integrity: sha512-7sgf5rM7Z81V9w48F02Zz6DgEJulavC0jadab4ZsJ+K2sxMNK0/BtF8J8J3CxnsJN3DGcIdC260wEKssKTukUw==}
    engines: {node: '>= 10'}
    cpu: [x64]
    os: [darwin]

  '@next/swc-linux-arm64-gnu@15.1.2':
    resolution: {integrity: sha512-fHHXBusURjBmN6VBUtu6/5s7cCeEkuGAb/ZZiGHBLVBXMBy4D5QpM8P33Or8JD1nlOjm/ZT9sEE5HouQ0F+hUA==}
    engines: {node: '>= 10'}
    cpu: [arm64]
    os: [linux]

  '@next/swc-linux-arm64-gnu@15.1.4':
    resolution: {integrity: sha512-JaZlIMNaJenfd55kjaLWMfok+vWBlcRxqnRoZrhFQrhM1uAehP3R0+Aoe+bZOogqlZvAz53nY/k3ZyuKDtT2zQ==}
    engines: {node: '>= 10'}
    cpu: [arm64]
    os: [linux]

  '@next/swc-linux-arm64-musl@15.1.2':
    resolution: {integrity: sha512-9CF1Pnivij7+M3G74lxr+e9h6o2YNIe7QtExWq1KUK4hsOLTBv6FJikEwCaC3NeYTflzrm69E5UfwEAbV2U9/g==}
    engines: {node: '>= 10'}
    cpu: [arm64]
    os: [linux]

  '@next/swc-linux-arm64-musl@15.1.4':
    resolution: {integrity: sha512-7EBBjNoyTO2ipMDgCiORpwwOf5tIueFntKjcN3NK+GAQD7OzFJe84p7a2eQUeWdpzZvhVXuAtIen8QcH71ZCOQ==}
    engines: {node: '>= 10'}
    cpu: [arm64]
    os: [linux]

  '@next/swc-linux-x64-gnu@15.1.2':
    resolution: {integrity: sha512-tINV7WmcTUf4oM/eN3Yuu/f8jQ5C6AkueZPKeALs/qfdfX57eNv4Ij7rt0SA6iZ8+fMobVfcFVv664Op0caCCg==}
    engines: {node: '>= 10'}
    cpu: [x64]
    os: [linux]

  '@next/swc-linux-x64-gnu@15.1.4':
    resolution: {integrity: sha512-9TGEgOycqZFuADyFqwmK/9g6S0FYZ3tphR4ebcmCwhL8Y12FW8pIBKJvSwV+UBjMkokstGNH+9F8F031JZKpHw==}
    engines: {node: '>= 10'}
    cpu: [x64]
    os: [linux]

  '@next/swc-linux-x64-musl@15.1.2':
    resolution: {integrity: sha512-jf2IseC4WRsGkzeUw/cK3wci9pxR53GlLAt30+y+B+2qAQxMw6WAC3QrANIKxkcoPU3JFh/10uFfmoMDF9JXKg==}
    engines: {node: '>= 10'}
    cpu: [x64]
    os: [linux]

  '@next/swc-linux-x64-musl@15.1.4':
    resolution: {integrity: sha512-0578bLRVDJOh+LdIoKvgNDz77+Bd85c5JrFgnlbI1SM3WmEQvsjxTA8ATu9Z9FCiIS/AliVAW2DV/BDwpXbtiQ==}
    engines: {node: '>= 10'}
    cpu: [x64]
    os: [linux]

  '@next/swc-win32-arm64-msvc@15.1.2':
    resolution: {integrity: sha512-wvg7MlfnaociP7k8lxLX4s2iBJm4BrNiNFhVUY+Yur5yhAJHfkS8qPPeDEUH8rQiY0PX3u/P7Q/wcg6Mv6GSAA==}
    engines: {node: '>= 10'}
    cpu: [arm64]
    os: [win32]

  '@next/swc-win32-arm64-msvc@15.1.4':
    resolution: {integrity: sha512-JgFCiV4libQavwII+kncMCl30st0JVxpPOtzWcAI2jtum4HjYaclobKhj+JsRu5tFqMtA5CJIa0MvYyuu9xjjQ==}
    engines: {node: '>= 10'}
    cpu: [arm64]
    os: [win32]

  '@next/swc-win32-x64-msvc@15.1.2':
    resolution: {integrity: sha512-D3cNA8NoT3aWISWmo7HF5Eyko/0OdOO+VagkoJuiTk7pyX3P/b+n8XA/MYvyR+xSVcbKn68B1rY9fgqjNISqzQ==}
    engines: {node: '>= 10'}
    cpu: [x64]
    os: [win32]

  '@next/swc-win32-x64-msvc@15.1.4':
    resolution: {integrity: sha512-xxsJy9wzq7FR5SqPCUqdgSXiNXrMuidgckBa8nH9HtjjxsilgcN6VgXF6tZ3uEWuVEadotQJI8/9EQ6guTC4Yw==}
    engines: {node: '>= 10'}
    cpu: [x64]
    os: [win32]

  '@nodelib/fs.scandir@2.1.5':
    resolution: {integrity: sha512-vq24Bq3ym5HEQm2NKCr3yXDwjc7vTsEThRDnkp2DK9p1uqLR+DHurm/NOTo0KG7HYHU7eppKZj3MyqYuMBf62g==}
    engines: {node: '>= 8'}

  '@nodelib/fs.stat@2.0.5':
    resolution: {integrity: sha512-RkhPPp2zrqDAQA/2jNhnztcPAlv64XdhIp7a7454A5ovI7Bukxgt7MX7udwAu3zg1DcpPU0rz3VV1SeaqvY4+A==}
    engines: {node: '>= 8'}

  '@nodelib/fs.walk@1.2.8':
    resolution: {integrity: sha512-oGB+UxlgWcgQkgwo8GcEGwemoTFt3FIO9ababBmaGwXIoBKZ+GTy0pP185beGg7Llih/NSHSV2XAs1lnznocSg==}
    engines: {node: '>= 8'}

  '@nolyfill/is-core-module@1.0.39':
    resolution: {integrity: sha512-nn5ozdjYQpUCZlWGuxcJY/KpxkWQs4DcbMCmKojjyrYDEAGy4Ce19NN4v5MduafTwJlbKc99UA8YhSVqq9yPZA==}
    engines: {node: '>=12.4.0'}

  '@payloadcms/db-mongodb@3.19.0':
    resolution: {integrity: sha512-6/1WCJe9s1cEfe2R9VhYrTIzjYdYtySumxo1u7pk0JREt9SxNdtEPrTjtZKgVRKJgIJ9uwfd+vbtiPebpVVHpA==}
    peerDependencies:
      payload: 3.19.0

  '@payloadcms/email-nodemailer@3.19.0':
    resolution: {integrity: sha512-vGXQfQVUxMbLo/Kn0U7RhKSTFx7mjdDwdn6nH2CEoyMI548kgKE96uIHcyZKseYkvvoiVqXpizNxNG+U+F4QFA==}
    engines: {node: ^18.20.2 || >=20.9.0}
    peerDependencies:
      payload: 3.19.0

  '@payloadcms/graphql@3.19.0':
    resolution: {integrity: sha512-tuGWoTYLjlCSReMrcWRUFvZ/o0sAB4iT4kSh+JXIRIa+dYhDa/IiYK0O9J2Cymw2dYW7ow0rs/Scwfgb+/iNxw==}
    hasBin: true
    peerDependencies:
      graphql: ^16.8.1
      payload: 3.19.0

  '@payloadcms/live-preview-react@3.19.0':
    resolution: {integrity: sha512-0gvlgr6ex6jBqB+0MD1YDKryLjmzELOE2kqb3oDJt4vRI+mGZuXY5nkWdjGoRt/XZIxiF+S17Bv/J+Hrfp84MA==}
    peerDependencies:
      react: ^16.8.0 || ^17.0.0 || ^18.0.0 || ^19.0.0 || ^19.0.0-rc-65a56d0e-20241020
      react-dom: ^16.8.0 || ^17.0.0 || ^18.0.0 || ^19.0.0 || ^19.0.0-rc-65a56d0e-20241020

  '@payloadcms/live-preview@3.19.0':
    resolution: {integrity: sha512-k/JJNZVTi6XGPNyOPOR3PEhoKo4McoIu09hp+R5dr7AbbRk37rpxpqzZOgH/tY5gFV7rPAv1M5Ml6yWJSDQ+PA==}

  '@payloadcms/next@3.19.0':
    resolution: {integrity: sha512-ZeSvnKkgT57kmItoY5Iy9ry7p4GC1aFMGh5rtOat0SgI3inw43KmvzOKZH9X9OOZf+2gQq9ger1JeFOObuUlSA==}
    engines: {node: ^18.20.2 || >=20.9.0}
    peerDependencies:
      graphql: ^16.8.1
      next: ^15.0.0
      payload: 3.19.0

  '@payloadcms/payload-cloud@3.19.0':
    resolution: {integrity: sha512-JF27xYIa+B+RVwZtCs1q4aM7vmkTlPjg73+MoFVNYs6Z76Urt7k6jas055+hHoQQQ3DF7pv+bchL+PGQPZ6C5w==}
    peerDependencies:
      payload: 3.19.0

  '@payloadcms/plugin-cloud-storage@3.19.0':
    resolution: {integrity: sha512-RyTl+0B6nkYnOLpqeQj4ZC4+/5crKdafy/hOqgfTttJNIeyTVKE6aFn/TlIxyc5qVZM0lnZCWKvchcKcDclPJA==}
    peerDependencies:
      payload: 3.19.0

  '@payloadcms/plugin-form-builder@3.19.0':
    resolution: {integrity: sha512-R0mG2Y8++2fl/Jk/6UADmABi7V/aOUWZoUShjs4/wYfaYzyrb/cWw8pNOcHCifYqI+yTFP1z8MjTOvI9DgAMog==}
    peerDependencies:
      payload: 3.19.0
      react: ^19.0.0 || ^19.0.0-rc-65a56d0e-20241020
      react-dom: ^19.0.0 || ^19.0.0-rc-65a56d0e-20241020

  '@payloadcms/plugin-nested-docs@3.19.0':
    resolution: {integrity: sha512-pvB/s4Ma6OslODDx2Gd5Mu4GQoLIz8MokQeaOhHU359WBxwh7SEFSEEgr9ygQVRrSKNIMUv++mNNaZAYoDm5Yw==}
    peerDependencies:
      payload: 3.19.0

  '@payloadcms/plugin-redirects@3.19.0':
    resolution: {integrity: sha512-tl7zoBzXcsbX1v5RCjIdSijPgWbqCTyiseNBguQMfzs02S1bje3Q6hitPUNaz0/qCj4zqgnjq2iQlhiG2dwl2g==}
    peerDependencies:
      payload: 3.19.0

  '@payloadcms/plugin-search@3.19.0':
    resolution: {integrity: sha512-FtyR7V9l/W9QDLZUIjjKCuAoTOrEyuY+BzXyUbhEiv6zOCZK8DROHX6lUiu8nMLL2zHSnEUrtjULCkYj8SX26A==}
    peerDependencies:
      payload: 3.19.0
      react: ^19.0.0 || ^19.0.0-rc-65a56d0e-20241020
      react-dom: ^19.0.0 || ^19.0.0-rc-65a56d0e-20241020

  '@payloadcms/plugin-seo@3.19.0':
    resolution: {integrity: sha512-DV4QUfXQzCkE+WWjabePZDfdealtsvOyoVEgbHudWHduHENjwv/G6PrLSjX80FNOV2JpKoAqKhHAAwOZJEtbPg==}
    peerDependencies:
      payload: 3.19.0
      react: ^19.0.0 || ^19.0.0-rc-65a56d0e-20241020
      react-dom: ^19.0.0 || ^19.0.0-rc-65a56d0e-20241020

  '@payloadcms/richtext-lexical@3.19.0':
    resolution: {integrity: sha512-zhcYu25JR7nuJRlSLJZi4DbpuAubO31EgLBXJHjApvageBh3u5B7ElJvA8fwCbFBYqzKTOUSjM5s/fviqyF0sw==}
    engines: {node: ^18.20.2 || >=20.9.0}
    peerDependencies:
      '@faceless-ui/modal': 3.0.0-beta.2
      '@faceless-ui/scroll-info': 2.0.0-beta.0
      '@lexical/headless': 0.21.0
      '@lexical/html': 0.21.0
      '@lexical/link': 0.21.0
      '@lexical/list': 0.21.0
      '@lexical/mark': 0.21.0
      '@lexical/react': 0.21.0
      '@lexical/rich-text': 0.21.0
      '@lexical/selection': 0.21.0
      '@lexical/table': 0.21.0
      '@lexical/utils': 0.21.0
      '@payloadcms/next': 3.19.0
      lexical: 0.21.0
      payload: 3.19.0
      react: ^19.0.0 || ^19.0.0-rc-65a56d0e-20241020
      react-dom: ^19.0.0 || ^19.0.0-rc-65a56d0e-20241020

  '@payloadcms/storage-s3@3.19.0':
    resolution: {integrity: sha512-LkVf9vw5pWOwCJ/huYhABQ2WYzCSfiLk6/bajZazE/KybucRzd6rX5JSCXn9VrEqgyNAG+UbAEbxQ7PgqCQY2w==}
    engines: {node: ^18.20.2 || >=20.9.0}
    peerDependencies:
      payload: 3.19.0

  '@payloadcms/translations@3.19.0':
    resolution: {integrity: sha512-aVJFEcR65ax7yL2lquMa3QfpPxuerkHWp9vU4rqpJoEHEobnGHHn8cy+n+LUp47H1Ui0/Ki5UskUbl5/z1Tj9w==}

  '@payloadcms/ui@3.19.0':
    resolution: {integrity: sha512-OVUEpoORqYmz9WczQ1KqPMpvanRf5VfZv1DU1bPvGOezXJ2kaQlsa7gYBreMD7Szwlxgkdo+v654BU08R45Luw==}
    engines: {node: ^18.20.2 || >=20.9.0}
    peerDependencies:
      next: ^15.0.0
      payload: 3.19.0
      react: ^19.0.0 || ^19.0.0-rc-65a56d0e-20241020
      react-dom: ^19.0.0 || ^19.0.0-rc-65a56d0e-20241020

  '@pkgjs/parseargs@0.11.0':
    resolution: {integrity: sha512-+1VkjdD0QBLPodGrJUeqarH8VAIvQODIbwh9XpP5Syisf7YoQgsJKPNFoqqLQlu+VQ/tVSshMR6loPMn8U+dPg==}
    engines: {node: '>=14'}

  '@radix-ui/number@1.1.0':
    resolution: {integrity: sha512-V3gRzhVNU1ldS5XhAPTom1fOIo4ccrjjJgmE+LI2h/WaFpHmx0MQApT+KZHnx8abG6Avtfcz4WoEciMnpFT3HQ==}

  '@radix-ui/primitive@1.1.1':
    resolution: {integrity: sha512-SJ31y+Q/zAyShtXJc8x83i9TYdbAfHZ++tUZnvjJJqFjzsdUnKsxPL6IEtBlxKkU7yzer//GQtZSV4GbldL3YA==}

  '@radix-ui/react-accordion@1.2.2':
    resolution: {integrity: sha512-b1oh54x4DMCdGsB4/7ahiSrViXxaBwRPotiZNnYXjLha9vfuURSAZErki6qjDoSIV0eXx5v57XnTGVtGwnfp2g==}
    peerDependencies:
      '@types/react': '*'
      '@types/react-dom': '*'
      react: ^16.8 || ^17.0 || ^18.0 || ^19.0 || ^19.0.0-rc
      react-dom: ^16.8 || ^17.0 || ^18.0 || ^19.0 || ^19.0.0-rc
    peerDependenciesMeta:
      '@types/react':
        optional: true
      '@types/react-dom':
        optional: true

  '@radix-ui/react-arrow@1.1.1':
    resolution: {integrity: sha512-NaVpZfmv8SKeZbn4ijN2V3jlHA9ngBG16VnIIm22nUR0Yk8KUALyBxT3KYEUnNuch9sTE8UTsS3whzBgKOL30w==}
    peerDependencies:
      '@types/react': '*'
      '@types/react-dom': '*'
      react: ^16.8 || ^17.0 || ^18.0 || ^19.0 || ^19.0.0-rc
      react-dom: ^16.8 || ^17.0 || ^18.0 || ^19.0 || ^19.0.0-rc
    peerDependenciesMeta:
      '@types/react':
        optional: true
      '@types/react-dom':
        optional: true

  '@radix-ui/react-checkbox@1.1.3':
    resolution: {integrity: sha512-HD7/ocp8f1B3e6OHygH0n7ZKjONkhciy1Nh0yuBgObqThc3oyx+vuMfFHKAknXRHHWVE9XvXStxJFyjUmB8PIw==}
    peerDependencies:
      '@types/react': '*'
      '@types/react-dom': '*'
      react: ^16.8 || ^17.0 || ^18.0 || ^19.0 || ^19.0.0-rc
      react-dom: ^16.8 || ^17.0 || ^18.0 || ^19.0 || ^19.0.0-rc
    peerDependenciesMeta:
      '@types/react':
        optional: true
      '@types/react-dom':
        optional: true

  '@radix-ui/react-collapsible@1.1.2':
    resolution: {integrity: sha512-PliMB63vxz7vggcyq0IxNYk8vGDrLXVWw4+W4B8YnwI1s18x7YZYqlG9PLX7XxAJUi0g2DxP4XKJMFHh/iVh9A==}
    peerDependencies:
      '@types/react': '*'
      '@types/react-dom': '*'
      react: ^16.8 || ^17.0 || ^18.0 || ^19.0 || ^19.0.0-rc
      react-dom: ^16.8 || ^17.0 || ^18.0 || ^19.0 || ^19.0.0-rc
    peerDependenciesMeta:
      '@types/react':
        optional: true
      '@types/react-dom':
        optional: true

  '@radix-ui/react-collection@1.1.1':
    resolution: {integrity: sha512-LwT3pSho9Dljg+wY2KN2mrrh6y3qELfftINERIzBUO9e0N+t0oMTyn3k9iv+ZqgrwGkRnLpNJrsMv9BZlt2yuA==}
    peerDependencies:
      '@types/react': '*'
      '@types/react-dom': '*'
      react: ^16.8 || ^17.0 || ^18.0 || ^19.0 || ^19.0.0-rc
      react-dom: ^16.8 || ^17.0 || ^18.0 || ^19.0 || ^19.0.0-rc
    peerDependenciesMeta:
      '@types/react':
        optional: true
      '@types/react-dom':
        optional: true

  '@radix-ui/react-compose-refs@1.1.1':
    resolution: {integrity: sha512-Y9VzoRDSJtgFMUCoiZBDVo084VQ5hfpXxVE+NgkdNsjiDBByiImMZKKhxMwCbdHvhlENG6a833CbFkOQvTricw==}
    peerDependencies:
      '@types/react': '*'
      react: ^16.8 || ^17.0 || ^18.0 || ^19.0 || ^19.0.0-rc
    peerDependenciesMeta:
      '@types/react':
        optional: true

  '@radix-ui/react-context@1.1.1':
    resolution: {integrity: sha512-UASk9zi+crv9WteK/NU4PLvOoL3OuE6BWVKNF6hPRBtYBDXQ2u5iu3O59zUlJiTVvkyuycnqrztsHVJwcK9K+Q==}
    peerDependencies:
      '@types/react': '*'
      react: ^16.8 || ^17.0 || ^18.0 || ^19.0 || ^19.0.0-rc
    peerDependenciesMeta:
      '@types/react':
        optional: true

  '@radix-ui/react-dialog@1.1.4':
    resolution: {integrity: sha512-Ur7EV1IwQGCyaAuyDRiOLA5JIUZxELJljF+MbM/2NC0BYwfuRrbpS30BiQBJrVruscgUkieKkqXYDOoByaxIoA==}
    peerDependencies:
      '@types/react': '*'
      '@types/react-dom': '*'
      react: ^16.8 || ^17.0 || ^18.0 || ^19.0 || ^19.0.0-rc
      react-dom: ^16.8 || ^17.0 || ^18.0 || ^19.0 || ^19.0.0-rc
    peerDependenciesMeta:
      '@types/react':
        optional: true
      '@types/react-dom':
        optional: true

  '@radix-ui/react-direction@1.1.0':
    resolution: {integrity: sha512-BUuBvgThEiAXh2DWu93XsT+a3aWrGqolGlqqw5VU1kG7p/ZH2cuDlM1sRLNnY3QcBS69UIz2mcKhMxDsdewhjg==}
    peerDependencies:
      '@types/react': '*'
      react: ^16.8 || ^17.0 || ^18.0 || ^19.0 || ^19.0.0-rc
    peerDependenciesMeta:
      '@types/react':
        optional: true

  '@radix-ui/react-dismissable-layer@1.1.3':
    resolution: {integrity: sha512-onrWn/72lQoEucDmJnr8uczSNTujT0vJnA/X5+3AkChVPowr8n1yvIKIabhWyMQeMvvmdpsvcyDqx3X1LEXCPg==}
    peerDependencies:
      '@types/react': '*'
      '@types/react-dom': '*'
      react: ^16.8 || ^17.0 || ^18.0 || ^19.0 || ^19.0.0-rc
      react-dom: ^16.8 || ^17.0 || ^18.0 || ^19.0 || ^19.0.0-rc
    peerDependenciesMeta:
      '@types/react':
        optional: true
      '@types/react-dom':
        optional: true

  '@radix-ui/react-dismissable-layer@1.1.4':
    resolution: {integrity: sha512-XDUI0IVYVSwjMXxM6P4Dfti7AH+Y4oS/TB+sglZ/EXc7cqLwGAmp1NlMrcUjj7ks6R5WTZuWKv44FBbLpwU3sA==}
    peerDependencies:
      '@types/react': '*'
      '@types/react-dom': '*'
      react: ^16.8 || ^17.0 || ^18.0 || ^19.0 || ^19.0.0-rc
      react-dom: ^16.8 || ^17.0 || ^18.0 || ^19.0 || ^19.0.0-rc
    peerDependenciesMeta:
      '@types/react':
        optional: true
      '@types/react-dom':
        optional: true

  '@radix-ui/react-focus-guards@1.1.1':
    resolution: {integrity: sha512-pSIwfrT1a6sIoDASCSpFwOasEwKTZWDw/iBdtnqKO7v6FeOzYJ7U53cPzYFVR3geGGXgVHaH+CdngrrAzqUGxg==}
    peerDependencies:
      '@types/react': '*'
      react: ^16.8 || ^17.0 || ^18.0 || ^19.0 || ^19.0.0-rc
    peerDependenciesMeta:
      '@types/react':
        optional: true

  '@radix-ui/react-focus-scope@1.1.1':
    resolution: {integrity: sha512-01omzJAYRxXdG2/he/+xy+c8a8gCydoQ1yOxnWNcRhrrBW5W+RQJ22EK1SaO8tb3WoUsuEw7mJjBozPzihDFjA==}
    peerDependencies:
      '@types/react': '*'
      '@types/react-dom': '*'
      react: ^16.8 || ^17.0 || ^18.0 || ^19.0 || ^19.0.0-rc
      react-dom: ^16.8 || ^17.0 || ^18.0 || ^19.0 || ^19.0.0-rc
    peerDependenciesMeta:
      '@types/react':
        optional: true
      '@types/react-dom':
        optional: true

  '@radix-ui/react-id@1.1.0':
    resolution: {integrity: sha512-EJUrI8yYh7WOjNOqpoJaf1jlFIH2LvtgAl+YcFqNCa+4hj64ZXmPkAKOFs/ukjz3byN6bdb/AVUqHkI8/uWWMA==}
    peerDependencies:
      '@types/react': '*'
      react: ^16.8 || ^17.0 || ^18.0 || ^19.0 || ^19.0.0-rc
    peerDependenciesMeta:
      '@types/react':
        optional: true

  '@radix-ui/react-label@2.1.1':
    resolution: {integrity: sha512-UUw5E4e/2+4kFMH7+YxORXGWggtY6sM8WIwh5RZchhLuUg2H1hc98Py+pr8HMz6rdaYrK2t296ZEjYLOCO5uUw==}
    peerDependencies:
      '@types/react': '*'
      '@types/react-dom': '*'
      react: ^16.8 || ^17.0 || ^18.0 || ^19.0 || ^19.0.0-rc
      react-dom: ^16.8 || ^17.0 || ^18.0 || ^19.0 || ^19.0.0-rc
    peerDependenciesMeta:
      '@types/react':
        optional: true
      '@types/react-dom':
        optional: true

  '@radix-ui/react-popover@1.1.4':
    resolution: {integrity: sha512-aUACAkXx8LaFymDma+HQVji7WhvEhpFJ7+qPz17Nf4lLZqtreGOFRiNQWQmhzp7kEWg9cOyyQJpdIMUMPc/CPw==}
    peerDependencies:
      '@types/react': '*'
      '@types/react-dom': '*'
      react: ^16.8 || ^17.0 || ^18.0 || ^19.0 || ^19.0.0-rc
      react-dom: ^16.8 || ^17.0 || ^18.0 || ^19.0 || ^19.0.0-rc
    peerDependenciesMeta:
      '@types/react':
        optional: true
      '@types/react-dom':
        optional: true

  '@radix-ui/react-popper@1.2.1':
    resolution: {integrity: sha512-3kn5Me69L+jv82EKRuQCXdYyf1DqHwD2U/sxoNgBGCB7K9TRc3bQamQ+5EPM9EvyPdli0W41sROd+ZU1dTCztw==}
    peerDependencies:
      '@types/react': '*'
      '@types/react-dom': '*'
      react: ^16.8 || ^17.0 || ^18.0 || ^19.0 || ^19.0.0-rc
      react-dom: ^16.8 || ^17.0 || ^18.0 || ^19.0 || ^19.0.0-rc
    peerDependenciesMeta:
      '@types/react':
        optional: true
      '@types/react-dom':
        optional: true

  '@radix-ui/react-portal@1.1.3':
    resolution: {integrity: sha512-NciRqhXnGojhT93RPyDaMPfLH3ZSl4jjIFbZQ1b/vxvZEdHsBZ49wP9w8L3HzUQwep01LcWtkUvm0OVB5JAHTw==}
    peerDependencies:
      '@types/react': '*'
      '@types/react-dom': '*'
      react: ^16.8 || ^17.0 || ^18.0 || ^19.0 || ^19.0.0-rc
      react-dom: ^16.8 || ^17.0 || ^18.0 || ^19.0 || ^19.0.0-rc
    peerDependenciesMeta:
      '@types/react':
        optional: true
      '@types/react-dom':
        optional: true

  '@radix-ui/react-presence@1.1.2':
    resolution: {integrity: sha512-18TFr80t5EVgL9x1SwF/YGtfG+l0BS0PRAlCWBDoBEiDQjeKgnNZRVJp/oVBl24sr3Gbfwc/Qpj4OcWTQMsAEg==}
    peerDependencies:
      '@types/react': '*'
      '@types/react-dom': '*'
      react: ^16.8 || ^17.0 || ^18.0 || ^19.0 || ^19.0.0-rc
      react-dom: ^16.8 || ^17.0 || ^18.0 || ^19.0 || ^19.0.0-rc
    peerDependenciesMeta:
      '@types/react':
        optional: true
      '@types/react-dom':
        optional: true

  '@radix-ui/react-primitive@2.0.1':
    resolution: {integrity: sha512-sHCWTtxwNn3L3fH8qAfnF3WbUZycW93SM1j3NFDzXBiz8D6F5UTTy8G1+WFEaiCdvCVRJWj6N2R4Xq6HdiHmDg==}
    peerDependencies:
      '@types/react': '*'
      '@types/react-dom': '*'
      react: ^16.8 || ^17.0 || ^18.0 || ^19.0 || ^19.0.0-rc
      react-dom: ^16.8 || ^17.0 || ^18.0 || ^19.0 || ^19.0.0-rc
    peerDependenciesMeta:
      '@types/react':
        optional: true
      '@types/react-dom':
        optional: true

  '@radix-ui/react-radio-group@1.2.2':
    resolution: {integrity: sha512-E0MLLGfOP0l8P/NxgVzfXJ8w3Ch8cdO6UDzJfDChu4EJDy+/WdO5LqpdY8PYnCErkmZH3gZhDL1K7kQ41fAHuQ==}
    peerDependencies:
      '@types/react': '*'
      '@types/react-dom': '*'
      react: ^16.8 || ^17.0 || ^18.0 || ^19.0 || ^19.0.0-rc
      react-dom: ^16.8 || ^17.0 || ^18.0 || ^19.0 || ^19.0.0-rc
    peerDependenciesMeta:
      '@types/react':
        optional: true
      '@types/react-dom':
        optional: true

  '@radix-ui/react-roving-focus@1.1.1':
    resolution: {integrity: sha512-QE1RoxPGJ/Nm8Qmk0PxP8ojmoaS67i0s7hVssS7KuI2FQoc/uzVlZsqKfQvxPE6D8hICCPHJ4D88zNhT3OOmkw==}
    peerDependencies:
      '@types/react': '*'
      '@types/react-dom': '*'
      react: ^16.8 || ^17.0 || ^18.0 || ^19.0 || ^19.0.0-rc
      react-dom: ^16.8 || ^17.0 || ^18.0 || ^19.0 || ^19.0.0-rc
    peerDependenciesMeta:
      '@types/react':
        optional: true
      '@types/react-dom':
        optional: true

  '@radix-ui/react-select@2.1.4':
    resolution: {integrity: sha512-pOkb2u8KgO47j/h7AylCj7dJsm69BXcjkrvTqMptFqsE2i0p8lHkfgneXKjAgPzBMivnoMyt8o4KiV4wYzDdyQ==}
    peerDependencies:
      '@types/react': '*'
      '@types/react-dom': '*'
      react: ^16.8 || ^17.0 || ^18.0 || ^19.0 || ^19.0.0-rc
      react-dom: ^16.8 || ^17.0 || ^18.0 || ^19.0 || ^19.0.0-rc
    peerDependenciesMeta:
      '@types/react':
        optional: true
      '@types/react-dom':
        optional: true

  '@radix-ui/react-separator@1.1.1':
    resolution: {integrity: sha512-RRiNRSrD8iUiXriq/Y5n4/3iE8HzqgLHsusUSg5jVpU2+3tqcUFPJXHDymwEypunc2sWxDUS3UC+rkZRlHedsw==}
    peerDependencies:
      '@types/react': '*'
      '@types/react-dom': '*'
      react: ^16.8 || ^17.0 || ^18.0 || ^19.0 || ^19.0.0-rc
      react-dom: ^16.8 || ^17.0 || ^18.0 || ^19.0 || ^19.0.0-rc
    peerDependenciesMeta:
      '@types/react':
        optional: true
      '@types/react-dom':
        optional: true

  '@radix-ui/react-slot@1.1.1':
    resolution: {integrity: sha512-RApLLOcINYJA+dMVbOju7MYv1Mb2EBp2nH4HdDzXTSyaR5optlm6Otrz1euW3HbdOR8UmmFK06TD+A9frYWv+g==}
    peerDependencies:
      '@types/react': '*'
      react: ^16.8 || ^17.0 || ^18.0 || ^19.0 || ^19.0.0-rc
    peerDependenciesMeta:
      '@types/react':
        optional: true

  '@radix-ui/react-tabs@1.1.2':
    resolution: {integrity: sha512-9u/tQJMcC2aGq7KXpGivMm1mgq7oRJKXphDwdypPd/j21j/2znamPU8WkXgnhUaTrSFNIt8XhOyCAupg8/GbwQ==}
    peerDependencies:
      '@types/react': '*'
      '@types/react-dom': '*'
      react: ^16.8 || ^17.0 || ^18.0 || ^19.0 || ^19.0.0-rc
      react-dom: ^16.8 || ^17.0 || ^18.0 || ^19.0 || ^19.0.0-rc
    peerDependenciesMeta:
      '@types/react':
        optional: true
      '@types/react-dom':
        optional: true

  '@radix-ui/react-tooltip@1.1.7':
    resolution: {integrity: sha512-ss0s80BC0+g0+Zc53MvilcnTYSOi4mSuFWBPYPuTOFGjx+pUU+ZrmamMNwS56t8MTFlniA5ocjd4jYm/CdhbOg==}
    peerDependencies:
      '@types/react': '*'
      '@types/react-dom': '*'
      react: ^16.8 || ^17.0 || ^18.0 || ^19.0 || ^19.0.0-rc
      react-dom: ^16.8 || ^17.0 || ^18.0 || ^19.0 || ^19.0.0-rc
    peerDependenciesMeta:
      '@types/react':
        optional: true
      '@types/react-dom':
        optional: true

  '@radix-ui/react-use-callback-ref@1.1.0':
    resolution: {integrity: sha512-CasTfvsy+frcFkbXtSJ2Zu9JHpN8TYKxkgJGWbjiZhFivxaeW7rMeZt7QELGVLaYVfFMsKHjb7Ak0nMEe+2Vfw==}
    peerDependencies:
      '@types/react': '*'
      react: ^16.8 || ^17.0 || ^18.0 || ^19.0 || ^19.0.0-rc
    peerDependenciesMeta:
      '@types/react':
        optional: true

  '@radix-ui/react-use-controllable-state@1.1.0':
    resolution: {integrity: sha512-MtfMVJiSr2NjzS0Aa90NPTnvTSg6C/JLCV7ma0W6+OMV78vd8OyRpID+Ng9LxzsPbLeuBnWBA1Nq30AtBIDChw==}
    peerDependencies:
      '@types/react': '*'
      react: ^16.8 || ^17.0 || ^18.0 || ^19.0 || ^19.0.0-rc
    peerDependenciesMeta:
      '@types/react':
        optional: true

  '@radix-ui/react-use-escape-keydown@1.1.0':
    resolution: {integrity: sha512-L7vwWlR1kTTQ3oh7g1O0CBF3YCyyTj8NmhLR+phShpyA50HCfBFKVJTpshm9PzLiKmehsrQzTYTpX9HvmC9rhw==}
    peerDependencies:
      '@types/react': '*'
      react: ^16.8 || ^17.0 || ^18.0 || ^19.0 || ^19.0.0-rc
    peerDependenciesMeta:
      '@types/react':
        optional: true

  '@radix-ui/react-use-layout-effect@1.1.0':
    resolution: {integrity: sha512-+FPE0rOdziWSrH9athwI1R0HDVbWlEhd+FR+aSDk4uWGmSJ9Z54sdZVDQPZAinJhJXwfT+qnj969mCsT2gfm5w==}
    peerDependencies:
      '@types/react': '*'
      react: ^16.8 || ^17.0 || ^18.0 || ^19.0 || ^19.0.0-rc
    peerDependenciesMeta:
      '@types/react':
        optional: true

  '@radix-ui/react-use-previous@1.1.0':
    resolution: {integrity: sha512-Z/e78qg2YFnnXcW88A4JmTtm4ADckLno6F7OXotmkQfeuCVaKuYzqAATPhVzl3delXE7CxIV8shofPn3jPc5Og==}
    peerDependencies:
      '@types/react': '*'
      react: ^16.8 || ^17.0 || ^18.0 || ^19.0 || ^19.0.0-rc
    peerDependenciesMeta:
      '@types/react':
        optional: true

  '@radix-ui/react-use-rect@1.1.0':
    resolution: {integrity: sha512-0Fmkebhr6PiseyZlYAOtLS+nb7jLmpqTrJyv61Pe68MKYW6OWdRE2kI70TaYY27u7H0lajqM3hSMMLFq18Z7nQ==}
    peerDependencies:
      '@types/react': '*'
      react: ^16.8 || ^17.0 || ^18.0 || ^19.0 || ^19.0.0-rc
    peerDependenciesMeta:
      '@types/react':
        optional: true

  '@radix-ui/react-use-size@1.1.0':
    resolution: {integrity: sha512-XW3/vWuIXHa+2Uwcc2ABSfcCledmXhhQPlGbfcRXbiUQI5Icjcg19BGCZVKKInYbvUCut/ufbbLLPFC5cbb1hw==}
    peerDependencies:
      '@types/react': '*'
      react: ^16.8 || ^17.0 || ^18.0 || ^19.0 || ^19.0.0-rc
    peerDependenciesMeta:
      '@types/react':
        optional: true

  '@radix-ui/react-visually-hidden@1.1.1':
    resolution: {integrity: sha512-vVfA2IZ9q/J+gEamvj761Oq1FpWgCDaNOOIfbPVp2MVPLEomUr5+Vf7kJGwQ24YxZSlQVar7Bes8kyTo5Dshpg==}
    peerDependencies:
      '@types/react': '*'
      '@types/react-dom': '*'
      react: ^16.8 || ^17.0 || ^18.0 || ^19.0 || ^19.0.0-rc
      react-dom: ^16.8 || ^17.0 || ^18.0 || ^19.0 || ^19.0.0-rc
    peerDependenciesMeta:
      '@types/react':
        optional: true
      '@types/react-dom':
        optional: true

  '@radix-ui/rect@1.1.0':
    resolution: {integrity: sha512-A9+lCBZoaMJlVKcRBz2YByCG+Cp2t6nAnMnNba+XiWxnj6r4JUFqfsgwocMBZU9LPtdxC6wB56ySYpc7LQIoJg==}

<<<<<<< HEAD
  '@react-aria/focus@3.19.1':
    resolution: {integrity: sha512-bix9Bu1Ue7RPcYmjwcjhB14BMu2qzfJ3tMQLqDc9pweJA66nOw8DThy3IfVr8Z7j2PHktOLf9kcbiZpydKHqzg==}
    peerDependencies:
      react: ^16.8.0 || ^17.0.0-rc.1 || ^18.0.0 || ^19.0.0-rc.1
      react-dom: ^16.8.0 || ^17.0.0-rc.1 || ^18.0.0 || ^19.0.0-rc.1

  '@react-aria/interactions@3.23.0':
    resolution: {integrity: sha512-0qR1atBIWrb7FzQ+Tmr3s8uH5mQdyRH78n0krYaG8tng9+u1JlSi8DGRSaC9ezKyNB84m7vHT207xnHXGeJ3Fg==}
    peerDependencies:
      react: ^16.8.0 || ^17.0.0-rc.1 || ^18.0.0 || ^19.0.0-rc.1
      react-dom: ^16.8.0 || ^17.0.0-rc.1 || ^18.0.0 || ^19.0.0-rc.1

  '@react-aria/ssr@3.9.7':
    resolution: {integrity: sha512-GQygZaGlmYjmYM+tiNBA5C6acmiDWF52Nqd40bBp0Znk4M4hP+LTmI0lpI1BuKMw45T8RIhrAsICIfKwZvi2Gg==}
    engines: {node: '>= 12'}
    peerDependencies:
      react: ^16.8.0 || ^17.0.0-rc.1 || ^18.0.0 || ^19.0.0-rc.1

  '@react-aria/utils@3.27.0':
    resolution: {integrity: sha512-p681OtApnKOdbeN8ITfnnYqfdHS0z7GE+4l8EXlfLnr70Rp/9xicBO6d2rU+V/B3JujDw2gPWxYKEnEeh0CGCw==}
    peerDependencies:
      react: ^16.8.0 || ^17.0.0-rc.1 || ^18.0.0 || ^19.0.0-rc.1
      react-dom: ^16.8.0 || ^17.0.0-rc.1 || ^18.0.0 || ^19.0.0-rc.1

  '@react-email/render@0.0.7':
    resolution: {integrity: sha512-hMMhxk6TpOcDC5qnKzXPVJoVGEwfm+U5bGOPH+MyTTlx0F02RLQygcATBKsbP7aI/mvkmBAZoFbgPIHop7ovug==}
    engines: {node: '>=16.0.0'}
=======
  '@react-email/body@0.0.11':
    resolution: {integrity: sha512-ZSD2SxVSgUjHGrB0Wi+4tu3MEpB4fYSbezsFNEJk2xCWDBkFiOeEsjTmR5dvi+CxTK691hQTQlHv0XWuP7ENTg==}
    peerDependencies:
      react: ^18.0 || ^19.0 || ^19.0.0-rc

  '@react-email/button@0.0.19':
    resolution: {integrity: sha512-HYHrhyVGt7rdM/ls6FuuD6XE7fa7bjZTJqB2byn6/oGsfiEZaogY77OtoLL/mrQHjHjZiJadtAMSik9XLcm7+A==}
    engines: {node: '>=18.0.0'}
    peerDependencies:
      react: ^18.0 || ^19.0 || ^19.0.0-rc

  '@react-email/code-block@0.0.11':
    resolution: {integrity: sha512-4D43p+LIMjDzm66gTDrZch0Flkip5je91mAT7iGs6+SbPyalHgIA+lFQoQwhz/VzHHLxuD0LV6gwmU/WUQ2WEg==}
    engines: {node: '>=18.0.0'}
    peerDependencies:
      react: ^18.0 || ^19.0 || ^19.0.0-rc

  '@react-email/code-inline@0.0.5':
    resolution: {integrity: sha512-MmAsOzdJpzsnY2cZoPHFPk6uDO/Ncpb4Kh1hAt9UZc1xOW3fIzpe1Pi9y9p6wwUmpaeeDalJxAxH6/fnTquinA==}
    engines: {node: '>=18.0.0'}
    peerDependencies:
      react: ^18.0 || ^19.0 || ^19.0.0-rc

  '@react-email/column@0.0.13':
    resolution: {integrity: sha512-Lqq17l7ShzJG/d3b1w/+lVO+gp2FM05ZUo/nW0rjxB8xBICXOVv6PqjDnn3FXKssvhO5qAV20lHM6S+spRhEwQ==}
    engines: {node: '>=18.0.0'}
    peerDependencies:
      react: ^18.0 || ^19.0 || ^19.0.0-rc

  '@react-email/components@0.0.32':
    resolution: {integrity: sha512-+1Wv7PyVgWfLoj5W0+CvBsJMIfMI6ibcFcIPXNkb2lhKQQASgxSoAedRL1rH0CCaBo6+63tg8y4baHzJonfZbw==}
    engines: {node: '>=18.0.0'}
    peerDependencies:
      react: ^18.0 || ^19.0 || ^19.0.0-rc

  '@react-email/container@0.0.15':
    resolution: {integrity: sha512-Qo2IQo0ru2kZq47REmHW3iXjAQaKu4tpeq/M8m1zHIVwKduL2vYOBQWbC2oDnMtWPmkBjej6XxgtZByxM6cCFg==}
    engines: {node: '>=18.0.0'}
    peerDependencies:
      react: ^18.0 || ^19.0 || ^19.0.0-rc

  '@react-email/font@0.0.9':
    resolution: {integrity: sha512-4zjq23oT9APXkerqeslPH3OZWuh5X4crHK6nx82mVHV2SrLba8+8dPEnWbaACWTNjOCbcLIzaC9unk7Wq2MIXw==}
    peerDependencies:
      react: ^18.0 || ^19.0 || ^19.0.0-rc

  '@react-email/head@0.0.12':
    resolution: {integrity: sha512-X2Ii6dDFMF+D4niNwMAHbTkeCjlYYnMsd7edXOsi0JByxt9wNyZ9EnhFiBoQdqkE+SMDcu8TlNNttMrf5sJeMA==}
    engines: {node: '>=18.0.0'}
    peerDependencies:
      react: ^18.0 || ^19.0 || ^19.0.0-rc

  '@react-email/heading@0.0.15':
    resolution: {integrity: sha512-xF2GqsvBrp/HbRHWEfOgSfRFX+Q8I5KBEIG5+Lv3Vb2R/NYr0s8A5JhHHGf2pWBMJdbP4B2WHgj/VUrhy8dkIg==}
    engines: {node: '>=18.0.0'}
    peerDependencies:
      react: ^18.0 || ^19.0 || ^19.0.0-rc

  '@react-email/hr@0.0.11':
    resolution: {integrity: sha512-S1gZHVhwOsd1Iad5IFhpfICwNPMGPJidG/Uysy1AwmspyoAP5a4Iw3OWEpINFdgh9MHladbxcLKO2AJO+cA9Lw==}
    engines: {node: '>=18.0.0'}
    peerDependencies:
      react: ^18.0 || ^19.0 || ^19.0.0-rc

  '@react-email/html@0.0.11':
    resolution: {integrity: sha512-qJhbOQy5VW5qzU74AimjAR9FRFQfrMa7dn4gkEXKMB/S9xZN8e1yC1uA9C15jkXI/PzmJ0muDIWmFwatm5/+VA==}
    engines: {node: '>=18.0.0'}
    peerDependencies:
      react: ^18.0 || ^19.0 || ^19.0.0-rc

  '@react-email/img@0.0.11':
    resolution: {integrity: sha512-aGc8Y6U5C3igoMaqAJKsCpkbm1XjguQ09Acd+YcTKwjnC2+0w3yGUJkjWB2vTx4tN8dCqQCXO8FmdJpMfOA9EQ==}
    engines: {node: '>=18.0.0'}
    peerDependencies:
      react: ^18.0 || ^19.0 || ^19.0.0-rc

  '@react-email/link@0.0.12':
    resolution: {integrity: sha512-vF+xxQk2fGS1CN7UPQDbzvcBGfffr+GjTPNiWM38fhBfsLv6A/YUfaqxWlmL7zLzVmo0K2cvvV9wxlSyNba1aQ==}
    engines: {node: '>=18.0.0'}
    peerDependencies:
      react: ^18.0 || ^19.0 || ^19.0.0-rc

  '@react-email/markdown@0.0.14':
    resolution: {integrity: sha512-5IsobCyPkb4XwnQO8uFfGcNOxnsg3311GRXhJ3uKv51P7Jxme4ycC/MITnwIZ10w2zx7HIyTiqVzTj4XbuIHbg==}
    engines: {node: '>=18.0.0'}
    peerDependencies:
      react: ^18.0 || ^19.0 || ^19.0.0-rc

  '@react-email/preview@0.0.12':
    resolution: {integrity: sha512-g/H5fa9PQPDK6WUEG7iTlC19sAktI23qyoiJtMLqQiXFCfWeQMhqjLGKeLSKkfzszqmfJCjZtpSiKtBoOdxp3Q==}
    engines: {node: '>=18.0.0'}
    peerDependencies:
      react: ^18.0 || ^19.0 || ^19.0.0-rc

  '@react-email/render@1.0.4':
    resolution: {integrity: sha512-8ZXi89d8igBDE6W3zlHBa3GEDWKEUFDAa7i8MvVxnRViQuvsRbibK3ltuPgixxRI5+HgGNCSreBHQKZCkhUdyw==}
    engines: {node: '>=18.0.0'}
    peerDependencies:
      react: ^18.0 || ^19.0 || ^19.0.0-rc
      react-dom: ^18.0 || ^19.0 || ^19.0.0-rc

  '@react-email/row@0.0.12':
    resolution: {integrity: sha512-HkCdnEjvK3o+n0y0tZKXYhIXUNPDx+2vq1dJTmqappVHXS5tXS6W5JOPZr5j+eoZ8gY3PShI2LWj5rWF7ZEtIQ==}
    engines: {node: '>=18.0.0'}
    peerDependencies:
      react: ^18.0 || ^19.0 || ^19.0.0-rc

  '@react-email/section@0.0.16':
    resolution: {integrity: sha512-FjqF9xQ8FoeUZYKSdt8sMIKvoT9XF8BrzhT3xiFKdEMwYNbsDflcjfErJe3jb7Wj/es/lKTbV5QR1dnLzGpL3w==}
    engines: {node: '>=18.0.0'}
    peerDependencies:
      react: ^18.0 || ^19.0 || ^19.0.0-rc

  '@react-email/tailwind@1.0.4':
    resolution: {integrity: sha512-tJdcusncdqgvTUYZIuhNC6LYTfL9vNTSQpwWdTCQhQ1lsrNCEE4OKCSdzSV3S9F32pi0i0xQ+YPJHKIzGjdTSA==}
    engines: {node: '>=18.0.0'}
    peerDependencies:
      react: ^18.0 || ^19.0 || ^19.0.0-rc

  '@react-email/text@0.0.11':
    resolution: {integrity: sha512-a7nl/2KLpRHOYx75YbYZpWspUbX1DFY7JIZbOv5x0QU8SvwDbJt+Hm01vG34PffFyYvHEXrc6Qnip2RTjljNjg==}
    engines: {node: '>=18.0.0'}
    peerDependencies:
      react: ^18.0 || ^19.0 || ^19.0.0-rc
>>>>>>> 7e4e8cdd

  '@react-stately/utils@3.10.5':
    resolution: {integrity: sha512-iMQSGcpaecghDIh3mZEpZfoFH3ExBwTtuBEcvZ2XnGzCgQjeYXcMdIUwAfVQLXFTdHUHGF6Gu6/dFrYsCzySBQ==}
    peerDependencies:
      react: ^16.8.0 || ^17.0.0-rc.1 || ^18.0.0 || ^19.0.0-rc.1

  '@react-types/shared@3.27.0':
    resolution: {integrity: sha512-gvznmLhi6JPEf0bsq7SwRYTHAKKq/wcmKqFez9sRdbED+SPMUmK5omfZ6w3EwUFQHbYUa4zPBYedQ7Knv70RMw==}
    peerDependencies:
      react: ^16.8.0 || ^17.0.0-rc.1 || ^18.0.0 || ^19.0.0-rc.1

  '@rtsao/scc@1.1.0':
    resolution: {integrity: sha512-zt6OdqaDoOnJ1ZYsCYGt9YmWzDXl4vQdKTyJev62gFhRGKdx7mcT54V9KIjg+d2wi9EXsPvAPKe7i7WjfVWB8g==}

  '@rushstack/eslint-patch@1.10.5':
    resolution: {integrity: sha512-kkKUDVlII2DQiKy7UstOR1ErJP8kUKAQ4oa+SQtM0K+lPdmmjj0YnnxBgtTVYH7mUKtbsxeFC9y0AmK7Yb78/A==}

  '@selderee/plugin-htmlparser2@0.11.0':
    resolution: {integrity: sha512-P33hHGdldxGabLFjPPpaTxVolMrzrcegejx+0GxjrIb9Zv48D8yAIA/QTDR2dFl7Uz7urX8aX6+5bCZslr+gWQ==}

  '@smithy/abort-controller@4.0.1':
    resolution: {integrity: sha512-fiUIYgIgRjMWznk6iLJz35K2YxSLHzLBA/RC6lBrKfQ8fHbPfvk7Pk9UvpKoHgJjI18MnbPuEju53zcVy6KF1g==}
    engines: {node: '>=18.0.0'}

  '@smithy/chunked-blob-reader-native@4.0.0':
    resolution: {integrity: sha512-R9wM2yPmfEMsUmlMlIgSzOyICs0x9uu7UTHoccMyt7BWw8shcGM8HqB355+BZCPBcySvbTYMs62EgEQkNxz2ig==}
    engines: {node: '>=18.0.0'}

  '@smithy/chunked-blob-reader@5.0.0':
    resolution: {integrity: sha512-+sKqDBQqb036hh4NPaUiEkYFkTUGYzRsn3EuFhyfQfMy6oGHEUJDurLP9Ufb5dasr/XiAmPNMr6wa9afjQB+Gw==}
    engines: {node: '>=18.0.0'}

  '@smithy/config-resolver@4.0.1':
    resolution: {integrity: sha512-Igfg8lKu3dRVkTSEm98QpZUvKEOa71jDX4vKRcvJVyRc3UgN3j7vFMf0s7xLQhYmKa8kyJGQgUJDOV5V3neVlQ==}
    engines: {node: '>=18.0.0'}

  '@smithy/core@3.1.1':
    resolution: {integrity: sha512-hhUZlBWYuh9t6ycAcN90XOyG76C1AzwxZZgaCVPMYpWqqk9uMFo7HGG5Zu2cEhCJn7DdOi5krBmlibWWWPgdsw==}
    engines: {node: '>=18.0.0'}

  '@smithy/credential-provider-imds@4.0.1':
    resolution: {integrity: sha512-l/qdInaDq1Zpznpmev/+52QomsJNZ3JkTl5yrTl02V6NBgJOQ4LY0SFw/8zsMwj3tLe8vqiIuwF6nxaEwgf6mg==}
    engines: {node: '>=18.0.0'}

  '@smithy/eventstream-codec@4.0.1':
    resolution: {integrity: sha512-Q2bCAAR6zXNVtJgifsU16ZjKGqdw/DyecKNgIgi7dlqw04fqDu0mnq+JmGphqheypVc64CYq3azSuCpAdFk2+A==}
    engines: {node: '>=18.0.0'}

  '@smithy/eventstream-serde-browser@4.0.1':
    resolution: {integrity: sha512-HbIybmz5rhNg+zxKiyVAnvdM3vkzjE6ccrJ620iPL8IXcJEntd3hnBl+ktMwIy12Te/kyrSbUb8UCdnUT4QEdA==}
    engines: {node: '>=18.0.0'}

  '@smithy/eventstream-serde-config-resolver@4.0.1':
    resolution: {integrity: sha512-lSipaiq3rmHguHa3QFF4YcCM3VJOrY9oq2sow3qlhFY+nBSTF/nrO82MUQRPrxHQXA58J5G1UnU2WuJfi465BA==}
    engines: {node: '>=18.0.0'}

  '@smithy/eventstream-serde-node@4.0.1':
    resolution: {integrity: sha512-o4CoOI6oYGYJ4zXo34U8X9szDe3oGjmHgsMGiZM0j4vtNoT+h80TLnkUcrLZR3+E6HIxqW+G+9WHAVfl0GXK0Q==}
    engines: {node: '>=18.0.0'}

  '@smithy/eventstream-serde-universal@4.0.1':
    resolution: {integrity: sha512-Z94uZp0tGJuxds3iEAZBqGU2QiaBHP4YytLUjwZWx+oUeohCsLyUm33yp4MMBmhkuPqSbQCXq5hDet6JGUgHWA==}
    engines: {node: '>=18.0.0'}

  '@smithy/fetch-http-handler@5.0.1':
    resolution: {integrity: sha512-3aS+fP28urrMW2KTjb6z9iFow6jO8n3MFfineGbndvzGZit3taZhKWtTorf+Gp5RpFDDafeHlhfsGlDCXvUnJA==}
    engines: {node: '>=18.0.0'}

  '@smithy/hash-blob-browser@4.0.1':
    resolution: {integrity: sha512-rkFIrQOKZGS6i1D3gKJ8skJ0RlXqDvb1IyAphksaFOMzkn3v3I1eJ8m7OkLj0jf1McP63rcCEoLlkAn/HjcTRw==}
    engines: {node: '>=18.0.0'}

  '@smithy/hash-node@4.0.1':
    resolution: {integrity: sha512-TJ6oZS+3r2Xu4emVse1YPB3Dq3d8RkZDKcPr71Nj/lJsdAP1c7oFzYqEn1IBc915TsgLl2xIJNuxCz+gLbLE0w==}
    engines: {node: '>=18.0.0'}

  '@smithy/hash-stream-node@4.0.1':
    resolution: {integrity: sha512-U1rAE1fxmReCIr6D2o/4ROqAQX+GffZpyMt3d7njtGDr2pUNmAKRWa49gsNVhCh2vVAuf3wXzWwNr2YN8PAXIw==}
    engines: {node: '>=18.0.0'}

  '@smithy/invalid-dependency@4.0.1':
    resolution: {integrity: sha512-gdudFPf4QRQ5pzj7HEnu6FhKRi61BfH/Gk5Yf6O0KiSbr1LlVhgjThcvjdu658VE6Nve8vaIWB8/fodmS1rBPQ==}
    engines: {node: '>=18.0.0'}

  '@smithy/is-array-buffer@2.2.0':
    resolution: {integrity: sha512-GGP3O9QFD24uGeAXYUjwSTXARoqpZykHadOmA8G5vfJPK0/DC67qa//0qvqrJzL1xc8WQWX7/yc7fwudjPHPhA==}
    engines: {node: '>=14.0.0'}

  '@smithy/is-array-buffer@4.0.0':
    resolution: {integrity: sha512-saYhF8ZZNoJDTvJBEWgeBccCg+yvp1CX+ed12yORU3NilJScfc6gfch2oVb4QgxZrGUx3/ZJlb+c/dJbyupxlw==}
    engines: {node: '>=18.0.0'}

  '@smithy/md5-js@4.0.1':
    resolution: {integrity: sha512-HLZ647L27APi6zXkZlzSFZIjpo8po45YiyjMGJZM3gyDY8n7dPGdmxIIljLm4gPt/7rRvutLTTkYJpZVfG5r+A==}
    engines: {node: '>=18.0.0'}

  '@smithy/middleware-content-length@4.0.1':
    resolution: {integrity: sha512-OGXo7w5EkB5pPiac7KNzVtfCW2vKBTZNuCctn++TTSOMpe6RZO/n6WEC1AxJINn3+vWLKW49uad3lo/u0WJ9oQ==}
    engines: {node: '>=18.0.0'}

  '@smithy/middleware-endpoint@4.0.2':
    resolution: {integrity: sha512-Z9m67CXizGpj8CF/AW/7uHqYNh1VXXOn9Ap54fenWsCa0HnT4cJuE61zqG3cBkTZJDCy0wHJphilI41co/PE5g==}
    engines: {node: '>=18.0.0'}

  '@smithy/middleware-retry@4.0.3':
    resolution: {integrity: sha512-TiKwwQTwUDeDtwWW8UWURTqu7s6F3wN2pmziLU215u7bqpVT9Mk2oEvURjpRLA+5XeQhM68R5BpAGzVtomsqgA==}
    engines: {node: '>=18.0.0'}

  '@smithy/middleware-serde@4.0.1':
    resolution: {integrity: sha512-Fh0E2SOF+S+P1+CsgKyiBInAt3o2b6Qk7YOp2W0Qx2XnfTdfMuSDKUEcnrtpxCzgKJnqXeLUZYqtThaP0VGqtA==}
    engines: {node: '>=18.0.0'}

  '@smithy/middleware-stack@4.0.1':
    resolution: {integrity: sha512-dHwDmrtR/ln8UTHpaIavRSzeIk5+YZTBtLnKwDW3G2t6nAupCiQUvNzNoHBpik63fwUaJPtlnMzXbQrNFWssIA==}
    engines: {node: '>=18.0.0'}

  '@smithy/node-config-provider@4.0.1':
    resolution: {integrity: sha512-8mRTjvCtVET8+rxvmzRNRR0hH2JjV0DFOmwXPrISmTIJEfnCBugpYYGAsCj8t41qd+RB5gbheSQ/6aKZCQvFLQ==}
    engines: {node: '>=18.0.0'}

  '@smithy/node-http-handler@4.0.2':
    resolution: {integrity: sha512-X66H9aah9hisLLSnGuzRYba6vckuFtGE+a5DcHLliI/YlqKrGoxhisD5XbX44KyoeRzoNlGr94eTsMVHFAzPOw==}
    engines: {node: '>=18.0.0'}

  '@smithy/property-provider@4.0.1':
    resolution: {integrity: sha512-o+VRiwC2cgmk/WFV0jaETGOtX16VNPp2bSQEzu0whbReqE1BMqsP2ami2Vi3cbGVdKu1kq9gQkDAGKbt0WOHAQ==}
    engines: {node: '>=18.0.0'}

  '@smithy/protocol-http@5.0.1':
    resolution: {integrity: sha512-TE4cpj49jJNB/oHyh/cRVEgNZaoPaxd4vteJNB0yGidOCVR0jCw/hjPVsT8Q8FRmj8Bd3bFZt8Dh7xGCT+xMBQ==}
    engines: {node: '>=18.0.0'}

  '@smithy/querystring-builder@4.0.1':
    resolution: {integrity: sha512-wU87iWZoCbcqrwszsOewEIuq+SU2mSoBE2CcsLwE0I19m0B2gOJr1MVjxWcDQYOzHbR1xCk7AcOBbGFUYOKvdg==}
    engines: {node: '>=18.0.0'}

  '@smithy/querystring-parser@4.0.1':
    resolution: {integrity: sha512-Ma2XC7VS9aV77+clSFylVUnPZRindhB7BbmYiNOdr+CHt/kZNJoPP0cd3QxCnCFyPXC4eybmyE98phEHkqZ5Jw==}
    engines: {node: '>=18.0.0'}

  '@smithy/service-error-classification@4.0.1':
    resolution: {integrity: sha512-3JNjBfOWpj/mYfjXJHB4Txc/7E4LVq32bwzE7m28GN79+M1f76XHflUaSUkhOriprPDzev9cX/M+dEB80DNDKA==}
    engines: {node: '>=18.0.0'}

  '@smithy/shared-ini-file-loader@4.0.1':
    resolution: {integrity: sha512-hC8F6qTBbuHRI/uqDgqqi6J0R4GtEZcgrZPhFQnMhfJs3MnUTGSnR1NSJCJs5VWlMydu0kJz15M640fJlRsIOw==}
    engines: {node: '>=18.0.0'}

  '@smithy/signature-v4@5.0.1':
    resolution: {integrity: sha512-nCe6fQ+ppm1bQuw5iKoeJ0MJfz2os7Ic3GBjOkLOPtavbD1ONoyE3ygjBfz2ythFWm4YnRm6OxW+8p/m9uCoIA==}
    engines: {node: '>=18.0.0'}

  '@smithy/smithy-client@4.1.2':
    resolution: {integrity: sha512-0yApeHWBqocelHGK22UivZyShNxFbDNrgREBllGh5Ws0D0rg/yId/CJfeoKKpjbfY2ju8j6WgDUGZHYQmINZ5w==}
    engines: {node: '>=18.0.0'}

  '@smithy/types@4.1.0':
    resolution: {integrity: sha512-enhjdwp4D7CXmwLtD6zbcDMbo6/T6WtuuKCY49Xxc6OMOmUWlBEBDREsxxgV2LIdeQPW756+f97GzcgAwp3iLw==}
    engines: {node: '>=18.0.0'}

  '@smithy/url-parser@4.0.1':
    resolution: {integrity: sha512-gPXcIEUtw7VlK8f/QcruNXm7q+T5hhvGu9tl63LsJPZ27exB6dtNwvh2HIi0v7JcXJ5emBxB+CJxwaLEdJfA+g==}
    engines: {node: '>=18.0.0'}

  '@smithy/util-base64@4.0.0':
    resolution: {integrity: sha512-CvHfCmO2mchox9kjrtzoHkWHxjHZzaFojLc8quxXY7WAAMAg43nuxwv95tATVgQFNDwd4M9S1qFzj40Ul41Kmg==}
    engines: {node: '>=18.0.0'}

  '@smithy/util-body-length-browser@4.0.0':
    resolution: {integrity: sha512-sNi3DL0/k64/LO3A256M+m3CDdG6V7WKWHdAiBBMUN8S3hK3aMPhwnPik2A/a2ONN+9doY9UxaLfgqsIRg69QA==}
    engines: {node: '>=18.0.0'}

  '@smithy/util-body-length-node@4.0.0':
    resolution: {integrity: sha512-q0iDP3VsZzqJyje8xJWEJCNIu3lktUGVoSy1KB0UWym2CL1siV3artm+u1DFYTLejpsrdGyCSWBdGNjJzfDPjg==}
    engines: {node: '>=18.0.0'}

  '@smithy/util-buffer-from@2.2.0':
    resolution: {integrity: sha512-IJdWBbTcMQ6DA0gdNhh/BwrLkDR+ADW5Kr1aZmd4k3DIF6ezMV4R2NIAmT08wQJ3yUK82thHWmC/TnK/wpMMIA==}
    engines: {node: '>=14.0.0'}

  '@smithy/util-buffer-from@4.0.0':
    resolution: {integrity: sha512-9TOQ7781sZvddgO8nxueKi3+yGvkY35kotA0Y6BWRajAv8jjmigQ1sBwz0UX47pQMYXJPahSKEKYFgt+rXdcug==}
    engines: {node: '>=18.0.0'}

  '@smithy/util-config-provider@4.0.0':
    resolution: {integrity: sha512-L1RBVzLyfE8OXH+1hsJ8p+acNUSirQnWQ6/EgpchV88G6zGBTDPdXiiExei6Z1wR2RxYvxY/XLw6AMNCCt8H3w==}
    engines: {node: '>=18.0.0'}

  '@smithy/util-defaults-mode-browser@4.0.3':
    resolution: {integrity: sha512-7c5SF1fVK0EOs+2EOf72/qF199zwJflU1d02AevwKbAUPUZyE9RUZiyJxeUmhVxfKDWdUKaaVojNiaDQgnHL9g==}
    engines: {node: '>=18.0.0'}

  '@smithy/util-defaults-mode-node@4.0.3':
    resolution: {integrity: sha512-CVnD42qYD3JKgDlImZ9+On+MqJHzq9uJgPbMdeBE8c2x8VJ2kf2R3XO/yVFx+30ts5lD/GlL0eFIShY3x9ROgQ==}
    engines: {node: '>=18.0.0'}

  '@smithy/util-endpoints@3.0.1':
    resolution: {integrity: sha512-zVdUENQpdtn9jbpD9SCFK4+aSiavRb9BxEtw9ZGUR1TYo6bBHbIoi7VkrFQ0/RwZlzx0wRBaRmPclj8iAoJCLA==}
    engines: {node: '>=18.0.0'}

  '@smithy/util-hex-encoding@4.0.0':
    resolution: {integrity: sha512-Yk5mLhHtfIgW2W2WQZWSg5kuMZCVbvhFmC7rV4IO2QqnZdbEFPmQnCcGMAX2z/8Qj3B9hYYNjZOhWym+RwhePw==}
    engines: {node: '>=18.0.0'}

  '@smithy/util-middleware@4.0.1':
    resolution: {integrity: sha512-HiLAvlcqhbzhuiOa0Lyct5IIlyIz0PQO5dnMlmQ/ubYM46dPInB+3yQGkfxsk6Q24Y0n3/JmcA1v5iEhmOF5mA==}
    engines: {node: '>=18.0.0'}

  '@smithy/util-retry@4.0.1':
    resolution: {integrity: sha512-WmRHqNVwn3kI3rKk1LsKcVgPBG6iLTBGC1iYOV3GQegwJ3E8yjzHytPt26VNzOWr1qu0xE03nK0Ug8S7T7oufw==}
    engines: {node: '>=18.0.0'}

  '@smithy/util-stream@4.0.2':
    resolution: {integrity: sha512-0eZ4G5fRzIoewtHtwaYyl8g2C+osYOT4KClXgfdNEDAgkbe2TYPqcnw4GAWabqkZCax2ihRGPe9LZnsPdIUIHA==}
    engines: {node: '>=18.0.0'}

  '@smithy/util-uri-escape@4.0.0':
    resolution: {integrity: sha512-77yfbCbQMtgtTylO9itEAdpPXSog3ZxMe09AEhm0dU0NLTalV70ghDZFR+Nfi1C60jnJoh/Re4090/DuZh2Omg==}
    engines: {node: '>=18.0.0'}

  '@smithy/util-utf8@2.3.0':
    resolution: {integrity: sha512-R8Rdn8Hy72KKcebgLiv8jQcQkXoLMOGGv5uI1/k0l+snqkOzQ1R0ChUBCxWMlBsFMekWjq0wRudIweFs7sKT5A==}
    engines: {node: '>=14.0.0'}

  '@smithy/util-utf8@4.0.0':
    resolution: {integrity: sha512-b+zebfKCfRdgNJDknHCob3O7FpeYQN6ZG6YLExMcasDHsCXlsXCEuiPZeLnJLpwa5dvPetGlnGCiMHuLwGvFow==}
    engines: {node: '>=18.0.0'}

  '@smithy/util-waiter@4.0.2':
    resolution: {integrity: sha512-piUTHyp2Axx3p/kc2CIJkYSv0BAaheBQmbACZgQSSfWUumWNW+R1lL+H9PDBxKJkvOeEX+hKYEFiwO8xagL8AQ==}
    engines: {node: '>=18.0.0'}

<<<<<<< HEAD
  '@stripe/stripe-js@5.5.0':
    resolution: {integrity: sha512-lkfjyAd34aeMpTKKcEVfy8IUyEsjuAT3t9EXr5yZDtdIUncnZpedl/xLV16Dkd4z+fQwixScsCCDxSMNtBOgpQ==}
    engines: {node: '>=12.16'}
=======
  '@socket.io/component-emitter@3.1.2':
    resolution: {integrity: sha512-9BCxFwvbGg/RsZK9tjXd8s4UcwR0MWeFQ1XEKIQVVvAGJyINdrqKMcTRyLoK8Rse1GjzLV9cwjWV1olXRWEXVA==}
>>>>>>> 7e4e8cdd

  '@swc/counter@0.1.3':
    resolution: {integrity: sha512-e2BR4lsJkkRlKZ/qCHPw9ZaSxc0MVUd7gtbtaB7aMvHeJVYe8sOB8DBZkP2DtISHGSku9sCK6T6cnY0CtXrOCQ==}

  '@swc/helpers@0.5.15':
    resolution: {integrity: sha512-JQ5TuMi45Owi4/BIMAJBoSQoOJu12oOk/gADqlcUL9JEdHB8vyjUSsxqeNXnmXHjYKMi2WcYtezGEEhqUI/E2g==}

  '@tailwindcss/typography@0.5.16':
    resolution: {integrity: sha512-0wDLwCVF5V3x3b1SGXPCDcdsbDHMBe+lkFzBRaHeLvNi+nrrnZ1lA18u+OTWO8iSWU2GxUOCvlXtDuqftc1oiA==}
    peerDependencies:
      tailwindcss: '>=3.0.0 || insiders || >=4.0.0-alpha.20 || >=4.0.0-beta.1'

  '@tanstack/react-virtual@3.11.2':
    resolution: {integrity: sha512-OuFzMXPF4+xZgx8UzJha0AieuMihhhaWG0tCqpp6tDzlFwOmNBPYMuLOtMJ1Tr4pXLHmgjcWhG6RlknY2oNTdQ==}
    peerDependencies:
      react: ^16.8.0 || ^17.0.0 || ^18.0.0 || ^19.0.0
      react-dom: ^16.8.0 || ^17.0.0 || ^18.0.0 || ^19.0.0

  '@tanstack/virtual-core@3.11.2':
    resolution: {integrity: sha512-vTtpNt7mKCiZ1pwU9hfKPhpdVO2sVzFQsxoVBGtOSHxlrRRzYr8iQ2TlwbAcRYCcEiZ9ECAM8kBzH0v2+VzfKw==}

  '@tokenizer/token@0.3.0':
    resolution: {integrity: sha512-OvjF+z51L3ov0OyAU0duzsYuvO01PH7x4t6DJx+guahgTnBHkhJdG7soQeTSFLWN3efnHyibZ4Z8l2EuWwJN3A==}

  '@types/acorn@4.0.6':
    resolution: {integrity: sha512-veQTnWP+1D/xbxVrPC3zHnCZRjSrKfhbMUlEA43iMZLu7EsnTtkJklIuwrCPbOi8YkvDQAiW05VQQFvvz9oieQ==}

  '@types/busboy@1.5.4':
    resolution: {integrity: sha512-kG7WrUuAKK0NoyxfQHsVE6j1m01s6kMma64E+OZenQABMQyTJop1DumUWcLwAQ2JzpefU7PDYoRDKl8uZosFjw==}

  '@types/cors@2.8.17':
    resolution: {integrity: sha512-8CGDvrBj1zgo2qE+oS3pOCyYNqCPryMWY2bGfwA0dcfopWGgxs+78df0Rs3rc9THP4JkOhLsAa+15VdpAqkcUA==}

  '@types/debug@4.1.12':
    resolution: {integrity: sha512-vIChWdVG3LG1SMxEvI/AK+FWJthlrqlTu7fbrlywTkkaONwk/UAGaULXRlf8vkzFBLVm0zkMdCquhL5aOjhXPQ==}

  '@types/escape-html@1.0.4':
    resolution: {integrity: sha512-qZ72SFTgUAZ5a7Tj6kf2SHLetiH5S6f8G5frB2SPQ3EyF02kxdyBFf4Tz4banE3xCgGnKgWLt//a6VuYHKYJTg==}

  '@types/estree-jsx@1.0.5':
    resolution: {integrity: sha512-52CcUVNFyfb1A2ALocQw/Dd1BQFNmSdkuC3BkZ6iqhdMfQz7JWOFRuJFloOzjk+6WijU56m9oKXFAXc7o3Towg==}

  '@types/estree@1.0.6':
    resolution: {integrity: sha512-AYnb1nQyY49te+VRAVgmzfcgjYS91mY5P0TKUDCLEM+gNnA+3T6rWITXRLYCpahpqSQbN5cE+gHpnPyXjHWxcw==}

  '@types/hast@3.0.4':
    resolution: {integrity: sha512-WPs+bbQw5aCj+x6laNGWLH3wviHtoCv/P3+otBhbOhJgG8qtpdAMlTCxLtsTWA7LH1Oh/bFCHsBn0TPS5m30EQ==}

  '@types/json-schema@7.0.15':
    resolution: {integrity: sha512-5+fP8P8MFNC+AyZCDxrB2pkZFPGzqQWUzpSeuuVLvm8VMcorNYavBqoFcxK8bQz4Qsbn4oUEEem4wDLfcysGHA==}

  '@types/json5@0.0.29':
    resolution: {integrity: sha512-dRLjCWHYg4oaA77cxO64oO+7JwCwnIzkZPdrrC71jQmQtlhM556pwKo5bUzqvZndkVbeFLIIi+9TC40JNF5hNQ==}

  '@types/lodash.debounce@4.0.9':
    resolution: {integrity: sha512-Ma5JcgTREwpLRwMM+XwBR7DaWe96nC38uCBDFKZWbNKD+osjVzdpnUSwBcqCptrp16sSOLBAUb50Car5I0TCsQ==}

  '@types/lodash@4.17.14':
    resolution: {integrity: sha512-jsxagdikDiDBeIRaPYtArcT8my4tN1og7MtMRquFT3XNA6axxyHDRUemqDz/taRDdOUn0GnGHRCuff4q48sW9A==}

  '@types/mdast@4.0.4':
    resolution: {integrity: sha512-kGaNbPh1k7AFzgpud/gMdvIm5xuECykRR+JnWKQno9TAXVa6WIVCGTPvYGekIDL4uwCZQSYbUxNBSb1aUo79oA==}

  '@types/ms@0.7.34':
    resolution: {integrity: sha512-nG96G3Wp6acyAgJqGasjODb+acrI7KltPiRxzHPXnP3NgI28bpQDRv53olbqGXbfcgF5aiiHmO3xpwEpS5Ld9g==}

  '@types/node@22.10.4':
    resolution: {integrity: sha512-99l6wv4HEzBQhvaU/UGoeBoCK61SCROQaCCGyQSgX2tEQ3rKkNZ2S7CEWnS/4s1LV+8ODdK21UeyR1fHP2mXug==}

  '@types/parse-json@4.0.2':
    resolution: {integrity: sha512-dISoDXWWQwUquiKsyZ4Ng+HX2KsPL7LyHKHQwgGFEA3IaKac4Obd+h2a/a6waisAoepJlBcx9paWqjA8/HVjCw==}

  '@types/prismjs@1.26.5':
    resolution: {integrity: sha512-AUZTa7hQ2KY5L7AmtSiqxlhWxb4ina0yd8hNbl4TWuqnv/pFP0nDMb3YrfSBf4hJVGLh2YEIBfKaBW/9UEl6IQ==}

  '@types/react-dom@19.0.2':
    resolution: {integrity: sha512-c1s+7TKFaDRRxr1TxccIX2u7sfCnc3RxkVyBIUA2lCpyqCF+QoAwQ/CBg7bsMdVwP120HEH143VQezKtef5nCg==}
    peerDependencies:
      '@types/react': ^19.0.0

  '@types/react-transition-group@4.4.12':
    resolution: {integrity: sha512-8TV6R3h2j7a91c+1DXdJi3Syo69zzIZbz7Lg5tORM5LEJG7X/E6a1V3drRyBRZq7/utz7A+c4OgYLiLcYGHG6w==}
    peerDependencies:
      '@types/react': '*'

  '@types/react@19.0.2':
    resolution: {integrity: sha512-USU8ZI/xyKJwFTpjSVIrSeHBVAGagkHQKPNbxeWwql/vDmnTIBgx+TJnhFnj1NXgz8XfprU0egV2dROLGpsBEg==}

  '@types/unist@2.0.11':
    resolution: {integrity: sha512-CmBKiL6NNo/OqgmMn95Fk9Whlp2mtvIv+KNpQKN2F4SjvrEesubTRWGYSg+BnWZOnlCaSTU1sMpsBOzgbYhnsA==}

  '@types/unist@3.0.3':
    resolution: {integrity: sha512-ko/gIFJRv177XgZsZcBwnqJN5x/Gien8qNOn0D5bQU/zAzVf9Zt3BlcUiLqhV9y4ARk0GbT3tnUiPNgnTXzc/Q==}

  '@types/uuid@10.0.0':
    resolution: {integrity: sha512-7gqG38EyHgyP1S+7+xomFtL+ZNHcKv6DwNaCZmJmo1vgMugyF3TCnXVg4t1uk89mLNwnLtnY3TpOpCOyp1/xHQ==}

  '@types/webidl-conversions@7.0.3':
    resolution: {integrity: sha512-CiJJvcRtIgzadHCYXw7dqEnMNRjhGZlYK05Mj9OyktqV8uVT8fD2BFOB7S1uwBE3Kj2Z+4UyPmFw/Ixgw/LAlA==}

  '@types/whatwg-url@11.0.5':
    resolution: {integrity: sha512-coYR071JRaHa+xoEvvYqvnIHaVqaYrLPbsufM9BF63HkwI5Lgmy2QR8Q5K/lYDYo5AK82wOvSOS0UsLTpTG7uQ==}

  '@typescript-eslint/eslint-plugin@8.21.0':
    resolution: {integrity: sha512-eTH+UOR4I7WbdQnG4Z48ebIA6Bgi7WO8HvFEneeYBxG8qCOYgTOFPSg6ek9ITIDvGjDQzWHcoWHCDO2biByNzA==}
    engines: {node: ^18.18.0 || ^20.9.0 || >=21.1.0}
    peerDependencies:
      '@typescript-eslint/parser': ^8.0.0 || ^8.0.0-alpha.0
      eslint: ^8.57.0 || ^9.0.0
      typescript: '>=4.8.4 <5.8.0'

  '@typescript-eslint/parser@8.21.0':
    resolution: {integrity: sha512-Wy+/sdEH9kI3w9civgACwabHbKl+qIOu0uFZ9IMKzX3Jpv9og0ZBJrZExGrPpFAY7rWsXuxs5e7CPPP17A4eYA==}
    engines: {node: ^18.18.0 || ^20.9.0 || >=21.1.0}
    peerDependencies:
      eslint: ^8.57.0 || ^9.0.0
      typescript: '>=4.8.4 <5.8.0'

  '@typescript-eslint/scope-manager@8.21.0':
    resolution: {integrity: sha512-G3IBKz0/0IPfdeGRMbp+4rbjfSSdnGkXsM/pFZA8zM9t9klXDnB/YnKOBQ0GoPmoROa4bCq2NeHgJa5ydsQ4mA==}
    engines: {node: ^18.18.0 || ^20.9.0 || >=21.1.0}

  '@typescript-eslint/type-utils@8.21.0':
    resolution: {integrity: sha512-95OsL6J2BtzoBxHicoXHxgk3z+9P3BEcQTpBKriqiYzLKnM2DeSqs+sndMKdamU8FosiadQFT3D+BSL9EKnAJQ==}
    engines: {node: ^18.18.0 || ^20.9.0 || >=21.1.0}
    peerDependencies:
      eslint: ^8.57.0 || ^9.0.0
      typescript: '>=4.8.4 <5.8.0'

  '@typescript-eslint/types@8.21.0':
    resolution: {integrity: sha512-PAL6LUuQwotLW2a8VsySDBwYMm129vFm4tMVlylzdoTybTHaAi0oBp7Ac6LhSrHHOdLM3efH+nAR6hAWoMF89A==}
    engines: {node: ^18.18.0 || ^20.9.0 || >=21.1.0}

  '@typescript-eslint/typescript-estree@8.21.0':
    resolution: {integrity: sha512-x+aeKh/AjAArSauz0GiQZsjT8ciadNMHdkUSwBB9Z6PrKc/4knM4g3UfHml6oDJmKC88a6//cdxnO/+P2LkMcg==}
    engines: {node: ^18.18.0 || ^20.9.0 || >=21.1.0}
    peerDependencies:
      typescript: '>=4.8.4 <5.8.0'

  '@typescript-eslint/utils@8.21.0':
    resolution: {integrity: sha512-xcXBfcq0Kaxgj7dwejMbFyq7IOHgpNMtVuDveK7w3ZGwG9owKzhALVwKpTF2yrZmEwl9SWdetf3fxNzJQaVuxw==}
    engines: {node: ^18.18.0 || ^20.9.0 || >=21.1.0}
    peerDependencies:
      eslint: ^8.57.0 || ^9.0.0
      typescript: '>=4.8.4 <5.8.0'

  '@typescript-eslint/visitor-keys@8.21.0':
    resolution: {integrity: sha512-BkLMNpdV6prozk8LlyK/SOoWLmUFi+ZD+pcqti9ILCbVvHGk1ui1g4jJOc2WDLaeExz2qWwojxlPce5PljcT3w==}
    engines: {node: ^18.18.0 || ^20.9.0 || >=21.1.0}

  accepts@1.3.8:
    resolution: {integrity: sha512-PYAthTa2m2VKxuvSD3DPC/Gy+U+sOA1LAuT8mkmRuvw+NACSaeXEQ+NHcVF7rONl6qcaxV3Uuemwawk+7+SJLw==}
    engines: {node: '>= 0.6'}

  acorn-jsx@5.3.2:
    resolution: {integrity: sha512-rq9s+JNhf0IChjtDXxllJ7g41oZk5SlXtp0LHwyA5cejwn7vKmKp4pPri6YEePv2PU65sAsegbXtIinmDFDXgQ==}
    peerDependencies:
      acorn: ^6.0.0 || ^7.0.0 || ^8.0.0

  acorn@8.12.1:
    resolution: {integrity: sha512-tcpGyI9zbizT9JbV6oYE477V6mTlXvvi0T0G3SNIYE2apm/G5huBa1+K89VGeovbg+jycCrfhl3ADxErOuO6Jg==}
    engines: {node: '>=0.4.0'}
    hasBin: true

  acorn@8.14.0:
    resolution: {integrity: sha512-cl669nCJTZBsL97OF4kUQm5g5hC2uihk0NxY3WENAC0TYdILVkAyHymAntgxGkl7K+t0cXIrH5siy5S4XkFycA==}
    engines: {node: '>=0.4.0'}
    hasBin: true

  ajv@6.12.6:
    resolution: {integrity: sha512-j3fVLgvTo527anyYyJOGTYJbG+vnnQYvE0m5mmkc1TK+nxAppkCLMIL0aZ4dblVCNoGShhm+kzE4ZUykBoMg4g==}

  ajv@8.17.1:
    resolution: {integrity: sha512-B/gBuNg5SiMTrPkC+A2+cW0RszwxYmn6VYxB/inlBStS5nx6xHIt/ehKRhIMhqusl7a8LjQoZnjCs5vhwxOQ1g==}

  amazon-cognito-identity-js@6.3.12:
    resolution: {integrity: sha512-s7NKDZgx336cp+oDeUtB2ZzT8jWJp/v2LWuYl+LQtMEODe22RF1IJ4nRiDATp+rp1pTffCZcm44Quw4jx2bqNg==}

  ansi-regex@5.0.1:
    resolution: {integrity: sha512-quJQXlTSUGL2LH9SUXo8VwsY4soanhgo6LNSm84E1LBcE8s3O0wpdiRzyR9z/ZZJMlMWv37qOOb9pdJlMUEKFQ==}
    engines: {node: '>=8'}

  ansi-regex@6.1.0:
    resolution: {integrity: sha512-7HSX4QQb4CspciLpVFwyRe79O3xsIZDDLER21kERQ71oaPodF8jL725AgJMFAYbooIqolJoRLuM81SpeUkpkvA==}
    engines: {node: '>=12'}

  ansi-styles@4.3.0:
    resolution: {integrity: sha512-zbB9rCJAT1rbjiVDb2hqKFHNYLxgtk8NURxZ3IZwD3F6NtxbXZQCnnSi1Lkx+IDohdPlFp222wVALIheZJQSEg==}
    engines: {node: '>=8'}

  ansi-styles@6.2.1:
    resolution: {integrity: sha512-bN798gFfQX+viw3R7yrGWRqnrN2oRkEkUjjl4JNn4E8GxxbjtG3FbrEIIY3l8/hrwUwIeCZvi4QuOTP4MErVug==}
    engines: {node: '>=12'}

  any-promise@1.3.0:
    resolution: {integrity: sha512-7UvmKalWRt1wgjL1RrGxoSJW/0QZFIegpeGvZG9kjp8vrRu55XTHbwnqq2GpXm9uLbcuhxm3IqX9OB4MZR1b2A==}

  anymatch@3.1.3:
    resolution: {integrity: sha512-KMReFUr0B4t+D+OBkjR3KYqvocp2XaSzO55UcB6mgQMd3KbcE+mWTyvVV7D/zsdEbNnV6acZUutkiHQXvTr1Rw==}
    engines: {node: '>= 8'}

  arg@5.0.2:
    resolution: {integrity: sha512-PYjyFOLKQ9y57JvQ6QLo8dAgNqswh8M1RMJYdQduT6xbWSgK36P/Z/v+p888pM69jMMfS8Xd8F6I1kQ/I9HUGg==}

  argparse@2.0.1:
    resolution: {integrity: sha512-8+9WqebbFzpX9OR+Wa6O29asIogeRMzcGtAINdpMHHyAg10f05aSFVBbcEqGf/PXw1EjAZ+q2/bEBg3DvurK3Q==}

  aria-hidden@1.2.4:
    resolution: {integrity: sha512-y+CcFFwelSXpLZk/7fMB2mUbGtX9lKycf1MWJ7CaTIERyitVlyQx6C+sxcROU2BAJ24OiZyK+8wj2i8AlBoS3A==}
    engines: {node: '>=10'}

  aria-query@5.3.2:
    resolution: {integrity: sha512-COROpnaoap1E2F000S62r6A60uHZnmlvomhfyT2DlTcrY1OrBKn2UhH7qn5wTC9zMvD0AY7csdPSNwKP+7WiQw==}
    engines: {node: '>= 0.4'}

  array-buffer-byte-length@1.0.2:
    resolution: {integrity: sha512-LHE+8BuR7RYGDKvnrmcuSq3tDcKv9OFEXQt/HpbZhY7V6h0zlUXutnAD82GiFx9rdieCMjkvtcsPqBwgUl1Iiw==}
    engines: {node: '>= 0.4'}

  array-includes@3.1.8:
    resolution: {integrity: sha512-itaWrbYbqpGXkGhZPGUulwnhVf5Hpy1xiCFsGqyIGglbBxmG5vSjxQen3/WGOjPpNEv1RtBLKxbmVXm8HpJStQ==}
    engines: {node: '>= 0.4'}

  array.prototype.findlast@1.2.5:
    resolution: {integrity: sha512-CVvd6FHg1Z3POpBLxO6E6zr+rSKEQ9L6rZHAaY7lLfhKsWYUBBOuMs0e9o24oopj6H+geRCX0YJ+TJLBK2eHyQ==}
    engines: {node: '>= 0.4'}

  array.prototype.findlastindex@1.2.5:
    resolution: {integrity: sha512-zfETvRFA8o7EiNn++N5f/kaCw221hrpGsDmcpndVupkPzEc1Wuf3VgC0qby1BbHs7f5DVYjgtEU2LLh5bqeGfQ==}
    engines: {node: '>= 0.4'}

  array.prototype.flat@1.3.3:
    resolution: {integrity: sha512-rwG/ja1neyLqCuGZ5YYrznA62D4mZXg0i1cIskIUKSiqF3Cje9/wXAls9B9s1Wa2fomMsIv8czB8jZcPmxCXFg==}
    engines: {node: '>= 0.4'}

  array.prototype.flatmap@1.3.3:
    resolution: {integrity: sha512-Y7Wt51eKJSyi80hFrJCePGGNo5ktJCslFuboqJsbf57CCPcm5zztluPlc4/aD8sWsKvlwatezpV4U1efk8kpjg==}
    engines: {node: '>= 0.4'}

  array.prototype.tosorted@1.1.4:
    resolution: {integrity: sha512-p6Fx8B7b7ZhL/gmUsAy0D15WhvDccw3mnGNbZpi3pmeJdxtWsj2jEaI4Y6oo3XiHfzuSgPwKc04MYt6KgvC/wA==}
    engines: {node: '>= 0.4'}

  arraybuffer.prototype.slice@1.0.4:
    resolution: {integrity: sha512-BNoCY6SXXPQ7gF2opIP4GBE+Xw7U+pHMYKuzjgCN3GwiaIR09UUeKfheyIry77QtrCBlC0KK0q5/TER/tYh3PQ==}
    engines: {node: '>= 0.4'}

  ast-types-flow@0.0.8:
    resolution: {integrity: sha512-OH/2E5Fg20h2aPrbe+QL8JZQFko0YZaF+j4mnQ7BGhfavO7OpSLa8a0y9sBwomHdSbkhTS8TQNayBfnW5DwbvQ==}

  asynckit@0.4.0:
    resolution: {integrity: sha512-Oei9OH4tRh0YqU3GxhX79dM/mwVgvbZJaSNaRk+bshkj0S5cfHcgYakreBjrHwatXKbz+IoIdYLxrKim2MjW0Q==}

  atomic-sleep@1.0.0:
    resolution: {integrity: sha512-kNOjDqAh7px0XWNI+4QbzoiR/nTkHAWNud2uvnJquD1/x5a7EQZMJT0AczqK0Qn67oY/TTQ1LbUKajZpp3I9tQ==}
    engines: {node: '>=8.0.0'}

  autoprefixer@10.4.20:
    resolution: {integrity: sha512-XY25y5xSv/wEoqzDyXXME4AFfkZI0P23z6Fs3YgymDnKJkCGOnkL0iTxCa85UTqaSgfcqyf3UA6+c7wUvx/16g==}
    engines: {node: ^10 || ^12 || >=14}
    hasBin: true
    peerDependencies:
      postcss: ^8.1.0

  available-typed-arrays@1.0.7:
    resolution: {integrity: sha512-wvUjBtSGN7+7SjNpq/9M2Tg350UZD3q62IFZLbRAR1bSMlCo1ZaeW+BJ+D090e4hIIZLBcTDWe4Mh4jvUDajzQ==}
    engines: {node: '>= 0.4'}

  axe-core@4.10.2:
    resolution: {integrity: sha512-RE3mdQ7P3FRSe7eqCWoeQ/Z9QXrtniSjp1wUjt5nRC3WIpz5rSCve6o3fsZ2aCpJtrZjSZgjwXAoTO5k4tEI0w==}
    engines: {node: '>=4'}

  axios@1.7.9:
    resolution: {integrity: sha512-LhLcE7Hbiryz8oMDdDptSrWowmB4Bl6RCt6sIJKpRB4XtVf0iEgewX3au/pJqm+Py1kCASkb/FFKjxQaLtxJvw==}

  axobject-query@4.1.0:
    resolution: {integrity: sha512-qIj0G9wZbMGNLjLmg1PT6v2mE9AH2zlnADJD/2tC6E00hgmhUOfEB6greHPAfLRSufHqROIUTkw6E+M3lH0PTQ==}
    engines: {node: '>= 0.4'}

  babel-plugin-macros@3.1.0:
    resolution: {integrity: sha512-Cg7TFGpIr01vOQNODXOOaGz2NpCU5gl8x1qJFbb6hbZxR7XrcE2vtbAsTAbJ7/xwJtUuJEw8K8Zr/AE0LHlesg==}
    engines: {node: '>=10', npm: '>=6'}

  babel-plugin-react-compiler@19.0.0-beta-55955c9-20241229:
    resolution: {integrity: sha512-APpa9fRiG5UN5kxnB/vznaSBKbXwAWZs6QshN3MLntzWa4cUhOxzUSd7Ohmr5sLQaM0ZHjjOg07pw1ZoR7+Oog==}

  balanced-match@1.0.2:
    resolution: {integrity: sha512-3oSeUO0TMV67hN1AmbXsK4yaqU7tjiHlbxRDZOpH0KW9+CeX4bRAaX0Anxt0tx2MrpRpWwQaPwIlISEJhYU5Pw==}

  base64-js@1.5.1:
    resolution: {integrity: sha512-AKpaYlHn8t4SVbOHCy+b5+KKgvR4vrsD8vbvrbiQJps7fKDTkjkDry6ji0rUJjC0kzbNePLwzxq8iypo41qeWA==}

  base64id@2.0.0:
    resolution: {integrity: sha512-lGe34o6EHj9y3Kts9R4ZYs/Gr+6N7MCaMlIFA3F1R2O5/m7K06AxfSeO5530PEERE6/WyEg3lsuyw4GHlPZHog==}
    engines: {node: ^4.5.0 || >= 5.9}

  binary-extensions@2.3.0:
    resolution: {integrity: sha512-Ceh+7ox5qe7LJuLHoY0feh3pHuUDHAcRUeyL2VYghZwfpkNIy/+8Ocg0a3UuSoYzavmylwuLWQOf3hl0jjMMIw==}
    engines: {node: '>=8'}

  bl@4.1.0:
    resolution: {integrity: sha512-1W07cM9gS6DcLperZfFSj+bWLtaPGSOHWhPiGzXmvVJbRLdG82sH/Kn8EtW1VqWVA54AKf2h5k5BbnIbwF3h6w==}

  body-scroll-lock@4.0.0-beta.0:
    resolution: {integrity: sha512-a7tP5+0Mw3YlUJcGAKUqIBkYYGlYxk2fnCasq/FUph1hadxlTRjF+gAcZksxANnaMnALjxEddmSi/H3OR8ugcQ==}

  bowser@2.11.0:
    resolution: {integrity: sha512-AlcaJBi/pqqJBIQ8U9Mcpc9i8Aqxn88Skv5d+xBX006BY5u8N3mGLHa5Lgppa7L/HfwgwLgZ6NYs+Ag6uUmJRA==}

  brace-expansion@1.1.11:
    resolution: {integrity: sha512-iCuPHDFgrHX7H2vEI/5xpz07zSHB00TpugqhmYtVmMO6518mCuRMoOYFldEBl0g187ufozdaHgWKcYFb61qGiA==}

  brace-expansion@2.0.1:
    resolution: {integrity: sha512-XnAIvQ8eM+kC6aULx6wuQiwVsnzsi9d3WxzV3FpWTGA19F621kwdbsAcFKXgKUHZWsy+mY6iL1sHTxWEFCytDA==}

  braces@3.0.3:
    resolution: {integrity: sha512-yQbXgO/OSZVD2IsiLlro+7Hf6Q18EJrKSEsdoMzKePKXct3gvD8oLcOQdIzGupr5Fj+EDe8gO/lxc1BzfMpxvA==}
    engines: {node: '>=8'}

  browserslist@4.24.4:
    resolution: {integrity: sha512-KDi1Ny1gSePi1vm0q4oxSF8b4DR44GF4BbmS2YdhPLOEqd8pDviZOGH/GsmRwoWJ2+5Lr085X7naowMwKHDG1A==}
    engines: {node: ^6 || ^7 || ^8 || ^9 || ^10 || ^11 || ^12 || >=13.7}
    hasBin: true

  bson-objectid@2.0.4:
    resolution: {integrity: sha512-vgnKAUzcDoa+AeyYwXCoHyF2q6u/8H46dxu5JN+4/TZeq/Dlinn0K6GvxsCLb3LHUJl0m/TLiEK31kUwtgocMQ==}

  bson@6.10.1:
    resolution: {integrity: sha512-P92xmHDQjSKPLHqFxefqMxASNq/aWJMEZugpCjf+AF/pgcUpMMQCg7t7+ewko0/u8AapvF3luf/FoehddEK+sA==}
    engines: {node: '>=16.20.1'}

  buffer-equal-constant-time@1.0.1:
    resolution: {integrity: sha512-zRpUiDwd/xk6ADqPMATG8vc9VPrkck7T07OIx0gnjmJAnHnTVXNQG3vfvWNuiZIkwu9KrKdA1iJKfsfTVxE6NA==}

  buffer@4.9.2:
    resolution: {integrity: sha512-xq+q3SRMOxGivLhBNaUdC64hDTQwejJ+H0T/NB1XMtTVEwNTrfFF3gAxiyW0Bu/xWEGhjVKgUcMhCrUy2+uCWg==}

  buffer@5.6.0:
    resolution: {integrity: sha512-/gDYp/UtU0eA1ys8bOs9J6a+E/KWIY+DZ+Q2WESNUA0jFRsJOc0SNUO6xJ5SGA1xueg3NL65W6s+NY5l9cunuw==}

  busboy@1.6.0:
    resolution: {integrity: sha512-8SFQbg/0hQ9xy3UNTB0YEnsNBbWfhf7RtnzpL7TkBiTBRfrQ9Fxcnz7VJsleJpyp6rVLvXiuORqjlHi5q+PYuA==}
    engines: {node: '>=10.16.0'}

  call-bind-apply-helpers@1.0.1:
    resolution: {integrity: sha512-BhYE+WDaywFg2TBWYNXAE+8B1ATnThNBqXHP5nQu0jWJdVvY2hvkpyB3qOmtmDePiS5/BDQ8wASEWGMWRG148g==}
    engines: {node: '>= 0.4'}

  call-bind@1.0.8:
    resolution: {integrity: sha512-oKlSFMcMwpUg2ednkhQ454wfWiU/ul3CkJe/PEHcTKuiX6RpbehUiFMXu13HalGZxfUwCQzZG747YXBn1im9ww==}
    engines: {node: '>= 0.4'}

  call-bound@1.0.3:
    resolution: {integrity: sha512-YTd+6wGlNlPxSuri7Y6X8tY2dmm12UMH66RpKMhiX6rsk5wXXnYgbUcOt8kiS31/AjfoTOvCsE+w8nZQLQnzHA==}
    engines: {node: '>= 0.4'}

  callsites@3.1.0:
    resolution: {integrity: sha512-P8BjAsXvZS+VIDUI11hHCQEv74YT67YUi5JJFNWIqL235sBmjX4+qx9Muvls5ivyNENctx46xQLQ3aTuE7ssaQ==}
    engines: {node: '>=6'}

  camelcase-css@2.0.1:
    resolution: {integrity: sha512-QOSvevhslijgYwRx6Rv7zKdMF8lbRmx+uQGx2+vDc+KI/eBnsy9kit5aj23AgGu3pa4t9AgwbnXWqS+iOY+2aA==}
    engines: {node: '>= 6'}

  caniuse-lite@1.0.30001692:
    resolution: {integrity: sha512-A95VKan0kdtrsnMubMKxEKUKImOPSuCpYgxSQBo036P5YYgVIcOYJEgt/txJWqObiRQeISNCfef9nvlQ0vbV7A==}

  ccount@2.0.1:
    resolution: {integrity: sha512-eyrF0jiFpY+3drT6383f1qhkbGsLSifNAjA61IUjZjmLCWjItY6LB9ft9YhoDgwfmclB2zhu51Lc7+95b8NRAg==}

  chalk@4.1.2:
    resolution: {integrity: sha512-oKnbhFyRIXpUuez8iBMmyEa4nbj4IOQyuhc/wy9kY7/WVPcwIO9VA668Pu8RkO7+0G76SLROeyw9CpQ061i4mA==}
    engines: {node: '>=10'}

  character-entities-html4@2.1.0:
    resolution: {integrity: sha512-1v7fgQRj6hnSwFpq1Eu0ynr/CDEw0rXo2B61qXrLNdHZmPKgb7fqS1a2JwF0rISo9q77jDI8VMEHoApn8qDoZA==}

  character-entities-legacy@3.0.0:
    resolution: {integrity: sha512-RpPp0asT/6ufRm//AJVwpViZbGM/MkjQFxJccQRHmISF/22NBtsHqAWmL+/pmkPWoIUJdWyeVleTl1wydHATVQ==}

  character-entities@2.0.2:
    resolution: {integrity: sha512-shx7oQ0Awen/BRIdkjkvz54PnEEI/EjwXDSIZp86/KKdbafHh1Df/RYGBhn4hbe2+uKC9FnT5UCEdyPz3ai9hQ==}

  character-reference-invalid@2.0.1:
    resolution: {integrity: sha512-iBZ4F4wRbyORVsu0jPV7gXkOsGYjGHPmAyv+HiHG8gi5PtC9KI2j1+v8/tlibRvjoWX027ypmG/n0HtO5t7unw==}

  charenc@0.0.2:
    resolution: {integrity: sha512-yrLQ/yVUFXkzg7EDQsPieE/53+0RlaWTs+wBrvW36cyilJ2SaDWfl4Yj7MtLTXleV9uEKefbAGUPv2/iWSooRA==}

  chokidar@3.6.0:
    resolution: {integrity: sha512-7VT13fmjotKpGipCW9JEQAusEPE+Ei8nl6/g4FBAmIm0GOOLMua9NDDo/DWp0ZAxCr3cPq5ZpBqmPAQgDda2Pw==}
    engines: {node: '>= 8.10.0'}

  chokidar@4.0.3:
    resolution: {integrity: sha512-Qgzu8kfBvo+cA4962jnP1KkS6Dop5NS6g7R5LFYJr4b8Ub94PPQXUksCw9PvXoeXPRRddRNC5C1JQUR2SMGtnA==}
    engines: {node: '>= 14.16.0'}

  ci-info@4.1.0:
    resolution: {integrity: sha512-HutrvTNsF48wnxkzERIXOe5/mlcfFcbfCmwcg6CJnizbSue78AbDt+1cgl26zwn61WFxhcPykPfZrbqjGmBb4A==}
    engines: {node: '>=8'}

  class-variance-authority@0.7.1:
    resolution: {integrity: sha512-Ka+9Trutv7G8M6WT6SeiRWz792K5qEqIGEGzXKhAE6xOWAY6pPH8U+9IY3oCMv6kqTmLsv7Xh/2w2RigkePMsg==}

  classnames@2.5.1:
    resolution: {integrity: sha512-saHYOzhIQs6wy2sVxTM6bUDsQO4F50V9RQ22qBpEdCW+I+/Wmke2HOl6lS6dTpdxVhb88/I6+Hs+438c3lfUow==}

  cli-cursor@3.1.0:
    resolution: {integrity: sha512-I/zHAwsKf9FqGoXM4WWRACob9+SNukZTd94DWF57E4toouRulbCxcUh6RKUEOQlYTHJnzkPMySvPNaaSLNfLZw==}
    engines: {node: '>=8'}

  cli-spinners@2.9.2:
    resolution: {integrity: sha512-ywqV+5MmyL4E7ybXgKys4DugZbX0FC6LnwrhjuykIjnK9k8OQacQ7axGKnjDXWNhns0xot3bZI5h55H8yo9cJg==}
    engines: {node: '>=6'}

  client-only@0.0.1:
    resolution: {integrity: sha512-IV3Ou0jSMzZrd3pZ48nLkT9DA7Ag1pnPzaiQhpW7c3RbcqqzvzzVu+L8gfqMp/8IM2MQtSiqaCxrrcfu8I8rMA==}

  cliui@7.0.4:
    resolution: {integrity: sha512-OcRE68cOsVMXp1Yvonl/fzkQOyjLSu/8bhPDfQt0e0/Eb283TKP20Fs2MqoPsr9SwA595rRCA+QMzYc9nBP+JQ==}

  clone@1.0.4:
    resolution: {integrity: sha512-JQHZ2QMW6l3aH/j6xCqQThY/9OH4D/9ls34cgkUBiEeocRTU04tHfKPBsUK1PqZCUQM7GiA0IIXJSuXHI64Kbg==}
    engines: {node: '>=0.8'}

  clsx@2.1.1:
    resolution: {integrity: sha512-eYm0QWBtUrBWZWG0d386OGAw16Z995PiOVo2B7bjWSbHedGl5e0ZWaq65kOGgUSNesEIDkB9ISbTg/JK9dhCZA==}
    engines: {node: '>=6'}

  color-convert@2.0.1:
    resolution: {integrity: sha512-RRECPsj7iu/xb5oKYcsFHSppFNnsj/52OVTRKb4zP5onXwVF3zVmmToNcOfGC+CRDpfK/U584fMg38ZHCaElKQ==}
    engines: {node: '>=7.0.0'}

  color-name@1.1.4:
    resolution: {integrity: sha512-dOy+3AuW3a2wNbZHIuMZpTcgjGuLU/uBL/ubcZF9OXbDo8ff4O8yVp5Bf0efS8uEoYo5q4Fx7dY9OgQGXgAsQA==}

  color-string@1.9.1:
    resolution: {integrity: sha512-shrVawQFojnZv6xM40anx4CkoDP+fZsw/ZerEMsW/pyzsRbElpsL/DBVW7q3ExxwusdNXI3lXpuhEZkzs8p5Eg==}

  color@4.2.3:
    resolution: {integrity: sha512-1rXeuUUiGGrykh+CeBdu5Ie7OJwinCgQY0bc7GCRxy5xVHy+moaqkpL/jqQq0MtQOeYcrqEz4abc5f0KtU7W4A==}
    engines: {node: '>=12.5.0'}

  colorette@2.0.20:
    resolution: {integrity: sha512-IfEDxwoWIjkeXL1eXcDiow4UbKjhLdq6/EuSVR9GMN7KVH3r9gQ83e73hsz1Nd1T3ijd5xv1wcWRYO+D6kCI2w==}

  combined-stream@1.0.8:
    resolution: {integrity: sha512-FQN4MRfuJeHf7cBbBMJFXhKSDq+2kAArBlmRBvcvFE5BB1HZKXtSFASDhdlz9zOYwxh8lDdnvmMOe/+5cdoEdg==}
    engines: {node: '>= 0.8'}

  commander@11.1.0:
    resolution: {integrity: sha512-yPVavfyCcRhmorC7rWlkHn15b4wDVgVmBA7kV4QVBsF7kv/9TKJAbAXVTxvTnwP8HHKjRCJDClKbciiYS7p0DQ==}
    engines: {node: '>=16'}

  commander@2.20.3:
    resolution: {integrity: sha512-GpVkmM8vF2vQUkj2LvZmD35JxeJOLCwJ9cUkugyk2nuhbv3+mJvpLYYt+0+USMxE+oj+ey/lJEnhZw75x/OMcQ==}

  commander@4.1.1:
    resolution: {integrity: sha512-NOKm8xhkzAjzFx8B2v5OAHT+u5pRQc2UCa2Vq9jYL/31o2wi9mxBA7LIFs3sV5VSC49z6pEhfbMULvShKj26WA==}
    engines: {node: '>= 6'}

  concat-map@0.0.1:
    resolution: {integrity: sha512-/Srv4dswyQNBfohGpz9o6Yb3Gz3SrUDqBH5rTuhGR7ahtlbYKnVxw2bCFMRljaA7EXHaXZ8wsHdodFvbkhKmqg==}

  console-table-printer@2.12.1:
    resolution: {integrity: sha512-wKGOQRRvdnd89pCeH96e2Fn4wkbenSP6LMHfjfyNLMbGuHEFbMqQNuxXqd0oXG9caIOQ1FTvc5Uijp9/4jujnQ==}

  convert-source-map@1.9.0:
    resolution: {integrity: sha512-ASFBup0Mz1uyiIjANan1jzLQami9z1PoYSZCiiYW2FczPbenXc45FZdBZLzOT+r6+iciuEModtmCti+hjaAk0A==}

  convert-source-map@2.0.0:
    resolution: {integrity: sha512-Kvp459HrV2FEJ1CAsi1Ku+MY3kasH19TFykTz2xWmMeq6bk2NU3XXvfJ+Q61m0xktWwt+1HSYf3JZsTms3aRJg==}

  cookie@0.7.2:
    resolution: {integrity: sha512-yki5XnKuf750l50uGTllt6kKILY4nQ1eNIQatoXEByZ5dWgnKqbnqmTrBE5B4N7lrMJKQ2ytWMiTO2o0v6Ew/w==}
    engines: {node: '>= 0.6'}

  copyfiles@2.4.1:
    resolution: {integrity: sha512-fereAvAvxDrQDOXybk3Qu3dPbOoKoysFMWtkY3mv5BsL8//OSZVL5DCLYqgRfY5cWirgRzlC+WSrxp6Bo3eNZg==}
    hasBin: true

  core-util-is@1.0.3:
    resolution: {integrity: sha512-ZQBvi1DcpJ4GDqanjucZ2Hj3wEO5pZDS89BWbkcrvdxksJorwUDDZamX9ldFkp9aw2lmBDLgkObEA4DWNJ9FYQ==}

  cors@2.8.5:
    resolution: {integrity: sha512-KIHbLJqu73RGr/hnbrO9uBeixNGuvSQjul/jdFvS/KFSIH1hWVd1ng7zOHx+YrEfInLG7q4n6GHQ9cDtxv/P6g==}
    engines: {node: '>= 0.10'}

  cosmiconfig@7.1.0:
    resolution: {integrity: sha512-AdmX6xUzdNASswsFtmwSt7Vj8po9IuqXm0UXz7QKPuEUmPB4XyjGfaAr2PSuELMwkRMVH1EpIkX5bTZGRB3eCA==}
    engines: {node: '>=10'}

  croner@9.0.0:
    resolution: {integrity: sha512-onMB0OkDjkXunhdW9htFjEhqrD54+M94i6ackoUkjHKbRnXdyEyKRelp4nJ1kAz32+s27jP1FsebpJCVl0BsvA==}
    engines: {node: '>=18.0'}

  cross-env@7.0.3:
    resolution: {integrity: sha512-+/HKd6EgcQCJGh2PSjZuUitQBQynKor4wrFbRg4DtAgS1aWO+gU52xpH7M9ScGgXSYmAVS9bIJ8EzuaGw0oNAw==}
    engines: {node: '>=10.14', npm: '>=6', yarn: '>=1'}
    hasBin: true

  cross-spawn@7.0.6:
    resolution: {integrity: sha512-uV2QOWP2nWzsy2aMp8aRibhi9dlzF5Hgh5SHaB9OiTGEyDTiJJyx0uy51QXdyWbtAHNua4XJzUKca3OzKUd3vA==}
    engines: {node: '>= 8'}

  crypt@0.0.2:
    resolution: {integrity: sha512-mCxBlsHFYh9C+HVpiEacem8FEBnMXgU9gy4zmNC+SXAZNB/1idgp/aulFJ4FgCi7GPEVbfyng092GqL2k2rmow==}

  cssesc@3.0.0:
    resolution: {integrity: sha512-/Tb/JcjK111nNScGob5MNtsntNM1aCNUDipB/TkwZFhyDrrE47SOx/18wF2bbjgc3ZzCSKW1T5nt5EbFoAz/Vg==}
    engines: {node: '>=4'}
    hasBin: true

  cssfilter@0.0.10:
    resolution: {integrity: sha512-FAaLDaplstoRsDR8XGYH51znUN0UY7nMc6Z9/fvE8EXGwvJE9hu7W2vHwx1+bd6gCYnln9nLbzxFTrcO9YQDZw==}

  csstype@3.1.3:
    resolution: {integrity: sha512-M1uQkMl8rQK/szD0LNhtqxIPLpimGm8sOBwU7lLnCpSbTyY3yeU1Vc7l4KT5zT4s/yOxHH5O7tIuuLOCnLADRw==}

  damerau-levenshtein@1.0.8:
    resolution: {integrity: sha512-sdQSFB7+llfUcQHUQO3+B8ERRj0Oa4w9POWMI/puGtuf7gFywGmkaLCElnudfTiKZV+NvHqL0ifzdrI8Ro7ESA==}

  data-view-buffer@1.0.2:
    resolution: {integrity: sha512-EmKO5V3OLXh1rtK2wgXRansaK1/mtVdTUEiEI0W8RkvgT05kfxaH29PliLnpLP73yYO6142Q72QNa8Wx/A5CqQ==}
    engines: {node: '>= 0.4'}

  data-view-byte-length@1.0.2:
    resolution: {integrity: sha512-tuhGbE6CfTM9+5ANGf+oQb72Ky/0+s3xKUpHvShfiz2RxMFgFPjsXuRLBVMtvMs15awe45SRb83D6wH4ew6wlQ==}
    engines: {node: '>= 0.4'}

  data-view-byte-offset@1.0.1:
    resolution: {integrity: sha512-BS8PfmtDGnrgYdOonGZQdLZslWIeCGFP9tpan0hi1Co2Zr2NKADsvGYA8XxuG/4UWgJ6Cjtv+YJnB6MM69QGlQ==}
    engines: {node: '>= 0.4'}

  dataloader@2.2.3:
    resolution: {integrity: sha512-y2krtASINtPFS1rSDjacrFgn1dcUuoREVabwlOGOe4SdxenREqwjwjElAdwvbGM7kgZz9a3KVicWR7vcz8rnzA==}

  date-fns@3.6.0:
    resolution: {integrity: sha512-fRHTG8g/Gif+kSh50gaGEdToemgfj74aRX3swtiouboip5JDLAyDE9F11nHMIcvOaXeOC6D7SpNhi7uFyB7Uww==}

  date-fns@4.1.0:
    resolution: {integrity: sha512-Ukq0owbQXxa/U3EGtsdVBkR1w7KOQ5gIBqdH2hkvknzZPYvBxb/aa6E8L7tmjFtkwZBu3UXBbjIgPo/Ez4xaNg==}

  dateformat@4.6.3:
    resolution: {integrity: sha512-2P0p0pFGzHS5EMnhdxQi7aJN+iMheud0UhG4dlE1DLAlvL8JHjJJTX/CSm4JXwV0Ka5nGk3zC5mcb5bUQUxxMA==}

  debounce@2.0.0:
    resolution: {integrity: sha512-xRetU6gL1VJbs85Mc4FoEGSjQxzpdxRyFhe3lmWFyy2EzydIcD4xzUvRJMD+NPDfMwKNhxa3PvsIOU32luIWeA==}
    engines: {node: '>=18'}

  debug@3.2.7:
    resolution: {integrity: sha512-CFjzYYAi4ThfiQvizrFQevTTXHtnCqWfe7x1AhgEscTz6ZbLbfoLRLPugTQyBth6f8ZERVUSyWHFD/7Wu4t1XQ==}
    peerDependencies:
      supports-color: '*'
    peerDependenciesMeta:
      supports-color:
        optional: true

  debug@4.3.7:
    resolution: {integrity: sha512-Er2nc/H7RrMXZBFCEim6TCmMk02Z8vLC2Rbi1KEBggpo0fS6l0S1nnapwmIi3yW/+GOJap1Krg4w0Hg80oCqgQ==}
    engines: {node: '>=6.0'}
    peerDependencies:
      supports-color: '*'
    peerDependenciesMeta:
      supports-color:
        optional: true

  debug@4.4.0:
    resolution: {integrity: sha512-6WTZ/IxCY/T6BALoZHaE4ctp9xm+Z5kY/pzYaCHRFeyVhojxlrm+46y68HA6hr0TcwEssoxNiDEUJQjfPZ/RYA==}
    engines: {node: '>=6.0'}
    peerDependencies:
      supports-color: '*'
    peerDependenciesMeta:
      supports-color:
        optional: true

  decimal.js@10.4.3:
    resolution: {integrity: sha512-VBBaLc1MgL5XpzgIP7ny5Z6Nx3UrRkIViUkPUdtl9aya5amy3De1gsUUSB1g3+3sExYNjCAsAznmukyxCb1GRA==}

  decode-named-character-reference@1.0.2:
    resolution: {integrity: sha512-O8x12RzrUF8xyVcY0KJowWsmaJxQbmy0/EtnNtHRpsOcT7dFk5W598coHqBVpmWo1oQQfsCqfCmkZN5DJrZVdg==}

  deep-is@0.1.4:
    resolution: {integrity: sha512-oIPzksmTg4/MriiaYGO+okXDT7ztn/w3Eptv/+gSIdMdKsJo0u4CfYNFJPy+4SKMuCqGw2wxnA+URMg3t8a/bQ==}

  deepmerge@4.3.1:
    resolution: {integrity: sha512-3sUqbMEc77XqpdNO7FRyRog+eW3ph+GYCbj+rK+uYyRMuwsVy0rMiVtPn+QJlKFvWP/1PYpapqYn0Me2knFn+A==}
    engines: {node: '>=0.10.0'}

  defaults@1.0.4:
    resolution: {integrity: sha512-eFuaLoy/Rxalv2kr+lqMlUnrDWV+3j4pljOIJgLIhI058IQfWJ7vXhyEIHu+HtC738klGALYxOKDO0bQP3tg8A==}

  define-data-property@1.1.4:
    resolution: {integrity: sha512-rBMvIzlpA8v6E+SJZoo++HAYqsLrkg7MSfIinMPFhmkorw7X+dOXVJQs+QT69zGkzMyfDnIMN2Wid1+NbL3T+A==}
    engines: {node: '>= 0.4'}

  define-properties@1.2.1:
    resolution: {integrity: sha512-8QmQKqEASLd5nx0U1B1okLElbUuuttJ/AnYmRXbbbGDWh6uS208EjD4Xqq/I9wK7u0v6O08XhTWnt5XtEbR6Dg==}
    engines: {node: '>= 0.4'}

  delayed-stream@1.0.0:
    resolution: {integrity: sha512-ZySD7Nf91aLB0RxL4KGrKHBXl7Eds1DAmEdcoVawXnLD7SDhpNgtuII2aAkg7a7QS41jxPSZ17p4VdGnMHk3MQ==}
    engines: {node: '>=0.4.0'}

  dequal@2.0.3:
    resolution: {integrity: sha512-0je+qPKHEMohvfRTCEo3CrPG6cAzAYgmzKyxRiYSSDkS6eGJdyVJm7WaYA5ECaAD9wLB2T4EEeymA5aFVcYXCA==}
    engines: {node: '>=6'}

  detect-file@1.0.0:
    resolution: {integrity: sha512-DtCOLG98P007x7wiiOmfI0fi3eIKyWiLTGJ2MDnVi/E04lWGbf+JzrRHMm0rgIIZJGtHpKpbVgLWHrv8xXpc3Q==}
    engines: {node: '>=0.10.0'}

  detect-libc@2.0.3:
    resolution: {integrity: sha512-bwy0MGW55bG41VqxxypOsdSdGqLwXPI/focwgTYCFMbdUiBAxLg9CFzG08sz2aqzknwiX7Hkl0bQENjg8iLByw==}
    engines: {node: '>=8'}

  detect-node-es@1.1.0:
    resolution: {integrity: sha512-ypdmJU/TbBby2Dxibuv7ZLW3Bs1QEmM7nHjEANfohJLvE0XVujisn1qPJcZxg+qDucsr+bP6fLD1rPS3AhJ7EQ==}

  devlop@1.1.0:
    resolution: {integrity: sha512-RWmIqhcFf1lRYBvNmr7qTNuyCt/7/ns2jbpp1+PalgE/rDQcBT0fioSMUpJ93irlUhC5hrg4cYqe6U+0ImW0rA==}

  didyoumean@1.2.2:
    resolution: {integrity: sha512-gxtyfqMg7GKyhQmb056K7M3xszy/myH8w+B4RT+QXBQsvAOdc3XymqDDPHx1BgPgsdAA5SIifona89YtRATDzw==}

  diff@5.2.0:
    resolution: {integrity: sha512-uIFDxqpRZGZ6ThOk84hEfqWoHx2devRFvpTZcTHur85vImfaxUbTW9Ryh4CpCuDnToOP1CEtXKIgytHBPVff5A==}
    engines: {node: '>=0.3.1'}

  dlv@1.1.3:
    resolution: {integrity: sha512-+HlytyjlPKnIG8XuRG8WvmBP8xs8P71y+SKKS6ZXWoEgLuePxtDoUEiH7WkdePWrQ5JBpE6aoVqfZfJUQkjXwA==}

  doctrine@2.1.0:
    resolution: {integrity: sha512-35mSku4ZXK0vfCuHEDAwt55dg2jNajHZ1odvF+8SSr82EsZY4QmXfuWso8oEd8zRhVObSN18aM0CjSdoBX7zIw==}
    engines: {node: '>=0.10.0'}

  dom-helpers@5.2.1:
    resolution: {integrity: sha512-nRCa7CK3VTrM2NmGkIy4cbK7IZlgBE/PYMn55rrXefr5xXDP0LdtfPnblFDoVdcAfslJ7or6iqAUnx0CCGIWQA==}

  dom-serializer@2.0.0:
    resolution: {integrity: sha512-wIkAryiqt/nV5EQKqQpo3SToSOV9J0DnbJqwK7Wv/Trc92zIAYZ4FlMu+JPFW1DfGFt81ZTCGgDEabffXeLyJg==}

  domelementtype@2.3.0:
    resolution: {integrity: sha512-OLETBj6w0OsagBwdXnPdN0cnMfF9opN69co+7ZrbfPGrdpPVNBUj02spi6B1N7wChLQiPn4CSH/zJvXw56gmHw==}

  domhandler@5.0.3:
    resolution: {integrity: sha512-cgwlv/1iFQiFnU96XXgROh8xTeetsnJiDsTc7TYCLFd9+/WNkIqPTxiM/8pSd8VIrhXGTf1Ny1q1hquVqDJB5w==}
    engines: {node: '>= 4'}

  domutils@3.2.2:
    resolution: {integrity: sha512-6kZKyUajlDuqlHKVX1w7gyslj9MPIXzIFiz/rGu35uC1wMi+kMhQwGhl4lt9unC9Vb9INnY9Z3/ZA3+FhASLaw==}

  dunder-proto@1.0.1:
    resolution: {integrity: sha512-KIN/nDJBQRcXw0MLVhZE9iQHmG68qAVIBg9CqmUYjmQIhgij9U5MFvrqkUL5FbtyyzZuOeOt0zdeRe4UY7ct+A==}
    engines: {node: '>= 0.4'}

  eastasianwidth@0.2.0:
    resolution: {integrity: sha512-I88TYZWc9XiYHRQ4/3c5rjjfgkjhLyW2luGIheGERbNQ6OY7yTybanSpDXZa8y7VUP9YmDcYa+eyq4ca7iLqWA==}

  ecdsa-sig-formatter@1.0.11:
    resolution: {integrity: sha512-nagl3RYrbNv6kQkeJIpt6NJZy8twLB/2vtz6yN9Z4vRKHN4/QZJIEbqohALSgwKdnksuY3k5Addp5lg8sVoVcQ==}

<<<<<<< HEAD
  editorconfig@1.0.4:
    resolution: {integrity: sha512-L9Qe08KWTlqYMVvMcTIvMAdl1cDUubzRNYL+WfA4bLDMHe4nemKkpmYzkznE1FwLKu0EEmy6obgQKzMJrg4x9Q==}
    engines: {node: '>=14'}
    hasBin: true

  electron-to-chromium@1.5.83:
    resolution: {integrity: sha512-LcUDPqSt+V0QmI47XLzZrz5OqILSMGsPFkDYus22rIbgorSvBYEFqq854ltTmUdHkY92FSdAAvsh4jWEULMdfQ==}
=======
  electron-to-chromium@1.5.80:
    resolution: {integrity: sha512-LTrKpW0AqIuHwmlVNV+cjFYTnXtM9K37OGhpe0ZI10ScPSxqVSryZHIY3WnCS5NSYbBODRTZyhRMS2h5FAEqAw==}
>>>>>>> 7e4e8cdd

  embla-carousel-auto-scroll@8.5.2:
    resolution: {integrity: sha512-B0QF4vcHRLu7DJwDpgTq5q8qsX4185hOuXfpWPtOlZW+a+QG7ZIN3zTSUTI3Xt0MTWkAB5ZJ0gsFj2zUMKL3ig==}
    peerDependencies:
      embla-carousel: 8.5.2

  embla-carousel-autoplay@8.5.2:
    resolution: {integrity: sha512-27emJ0px3q/c0kCHCjwRrEbYcyYUPfGO3g5IBWF1i7714TTzE6L9P81V6PHLoSMAKJ1aHoT2e7YFOsuFKCbyag==}
    peerDependencies:
      embla-carousel: 8.5.2

  embla-carousel-react@8.5.2:
    resolution: {integrity: sha512-Tmx+uY3MqseIGdwp0ScyUuxpBgx5jX1f7od4Cm5mDwg/dptEiTKf9xp6tw0lZN2VA9JbnVMl/aikmbc53c6QFA==}
    peerDependencies:
      react: ^16.8.0 || ^17.0.1 || ^18.0.0 || ^19.0.0 || ^19.0.0-rc

  embla-carousel-reactive-utils@8.5.2:
    resolution: {integrity: sha512-QC8/hYSK/pEmqEdU1IO5O+XNc/Ptmmq7uCB44vKplgLKhB/l0+yvYx0+Cv0sF6Ena8Srld5vUErZkT+yTahtDg==}
    peerDependencies:
      embla-carousel: 8.5.2

  embla-carousel@8.5.2:
    resolution: {integrity: sha512-xQ9oVLrun/eCG/7ru3R+I5bJ7shsD8fFwLEY7yPe27/+fDHCNj0OT5EoG5ZbFyOxOcG6yTwW8oTz/dWyFnyGpg==}

  emoji-regex@8.0.0:
    resolution: {integrity: sha512-MSjYzcWNOA0ewAHpz0MxpYFvwg6yjy1NG3xteoqz644VCo/RPgnr1/GGt+ic3iJTzQ8Eu3TdM14SawnVUmGE6A==}

  emoji-regex@9.2.2:
    resolution: {integrity: sha512-L18DaJsXSUk2+42pv8mLs5jJT2hqFkFE4j21wOmgbUqsZ2hL72NsUU785g9RXgo3s0ZNgVl42TiHp3ZtOv/Vyg==}

  end-of-stream@1.4.4:
    resolution: {integrity: sha512-+uw1inIHVPQoaVuHzRyXd21icM+cnt4CzD5rW+NC1wjOUSTOs+Te7FOv7AhN7vS9x/oIyhLP5PR1H+phQAHu5Q==}

  engine.io-parser@5.2.3:
    resolution: {integrity: sha512-HqD3yTBfnBxIrbnM1DoD6Pcq8NECnh8d4As1Qgh0z5Gg3jRRIqijury0CL3ghu/edArpUYiYqQiDUQBIs4np3Q==}
    engines: {node: '>=10.0.0'}

  engine.io@6.6.4:
    resolution: {integrity: sha512-ZCkIjSYNDyGn0R6ewHDtXgns/Zre/NT6Agvq1/WobF7JXgFff4SeDroKiCO3fNJreU9YG429Sc81o4w5ok/W5g==}
    engines: {node: '>=10.2.0'}

  enhanced-resolve@5.18.0:
    resolution: {integrity: sha512-0/r0MySGYG8YqlayBZ6MuCfECmHFdJ5qyPh8s8wa5Hnm6SaFLSK1VYCbj+NKp090Nm1caZhD+QTnmxO7esYGyQ==}
    engines: {node: '>=10.13.0'}

  entities@4.5.0:
    resolution: {integrity: sha512-V0hjH4dGPh9Ao5p0MoRY6BVqtwCjhz6vI5LT8AJ55H+4g9/4vbHx1I54fS0XuclLhDHArPQCiMjDxjaL8fPxhw==}
    engines: {node: '>=0.12'}

  error-ex@1.3.2:
    resolution: {integrity: sha512-7dFHNmqeFSEt2ZBsCriorKnn3Z2pj+fd9kmI6QoWw4//DL+icEBfc0U7qJCisqrTsKTjw4fNFy2pW9OqStD84g==}

  es-abstract@1.23.9:
    resolution: {integrity: sha512-py07lI0wjxAC/DcfK1S6G7iANonniZwTISvdPzk9hzeH0IZIshbuuFxLIU96OyF89Yb9hiqWn8M/bY83KY5vzA==}
    engines: {node: '>= 0.4'}

  es-define-property@1.0.1:
    resolution: {integrity: sha512-e3nRfgfUZ4rNGL232gUgX06QNyyez04KdjFrF+LTRoOXmrOgFKDg4BCdsjW8EnT69eqdYGmRpJwiPVYNrCaW3g==}
    engines: {node: '>= 0.4'}

  es-errors@1.3.0:
    resolution: {integrity: sha512-Zf5H2Kxt2xjTvbJvP2ZWLEICxA6j+hAmMzIlypy4xcBg1vKVnx89Wy0GbS+kf5cwCVFFzdCFh2XSCFNULS6csw==}
    engines: {node: '>= 0.4'}

  es-iterator-helpers@1.2.1:
    resolution: {integrity: sha512-uDn+FE1yrDzyC0pCo961B2IHbdM8y/ACZsKD4dG6WqrjV53BADjwa7D+1aom2rsNVfLyDgU/eigvlJGJ08OQ4w==}
    engines: {node: '>= 0.4'}

  es-object-atoms@1.1.1:
    resolution: {integrity: sha512-FGgH2h8zKNim9ljj7dankFPcICIK9Cp5bm+c2gQSYePhpaG5+esrLODihIorn+Pe6FGJzWhXQotPv73jTaldXA==}
    engines: {node: '>= 0.4'}

  es-set-tostringtag@2.1.0:
    resolution: {integrity: sha512-j6vWzfrGVfyXxge+O0x5sh6cvxAog0a/4Rdd2K36zCMV5eJ+/+tOAngRO8cODMNWbVRdVlmGZQL2YS3yR8bIUA==}
    engines: {node: '>= 0.4'}

  es-shim-unscopables@1.0.2:
    resolution: {integrity: sha512-J3yBRXCzDu4ULnQwxyToo/OjdMx6akgVC7K6few0a7F/0wLtmKKN7I73AH5T2836UuXRqN7Qg+IIUw/+YJksRw==}

  es-to-primitive@1.3.0:
    resolution: {integrity: sha512-w+5mJ3GuFL+NjVtJlvydShqE1eN3h3PbI7/5LAsYJP/2qtuMXjfL2LpHSRqo4b4eSF5K/DH1JXKUAHSB2UW50g==}
    engines: {node: '>= 0.4'}

  esbuild@0.19.11:
    resolution: {integrity: sha512-HJ96Hev2hX/6i5cDVwcqiJBBtuo9+FeIJOtZ9W1kA5M6AMJRHUZlpYZ1/SbEwtO0ioNAW8rUooVpC/WehY2SfA==}
    engines: {node: '>=12'}
    hasBin: true

  esbuild@0.23.1:
    resolution: {integrity: sha512-VVNz/9Sa0bs5SELtn3f7qhJCDPCF5oMEl5cO9/SSinpE9hbPVvxbd572HH5AKiP7WD8INO53GgfDDhRjkylHEg==}
    engines: {node: '>=18'}
    hasBin: true

  escalade@3.2.0:
    resolution: {integrity: sha512-WUj2qlxaQtO4g6Pq5c29GTcWGDyd8itL8zTlipgECz3JesAiiOKotd8JU6otB3PACgG6xkJUyVhboMS+bje/jA==}
    engines: {node: '>=6'}

  escape-html@1.0.3:
    resolution: {integrity: sha512-NiSupZ4OeuGwr68lGIeym/ksIZMJodUGOSCZ/FSnTxcrekbvqrgdUxlJOMpijaKZVjAJrWrGs/6Jy8OMuyj9ow==}

  escape-string-regexp@4.0.0:
    resolution: {integrity: sha512-TtpcNJ3XAzx3Gq8sWRzJaVajRs0uVxA2YAkdb1jm2YkPz4G6egUFAyA3n5vtEIZefPk5Wa4UXbKuS5fKkJWdgA==}
    engines: {node: '>=10'}

  eslint-config-next@15.1.3:
    resolution: {integrity: sha512-wGYlNuWnh4ujuKtZvH+7B2Z2vy9nONZE6ztd+DKF7hAsIabkrxmD4TzYHzASHENo42lmz2tnT2B+zN2sOHvpJg==}
    peerDependencies:
      eslint: ^7.23.0 || ^8.0.0 || ^9.0.0
      typescript: '>=3.3.1'
    peerDependenciesMeta:
      typescript:
        optional: true

  eslint-config-prettier@10.0.1:
    resolution: {integrity: sha512-lZBts941cyJyeaooiKxAtzoPHTN+GbQTJFAIdQbRhA4/8whaAraEh47Whw/ZFfrjNSnlAxqfm9i0XVAEkULjCw==}
    hasBin: true
    peerDependencies:
      eslint: '>=7.0.0'

  eslint-import-resolver-node@0.3.9:
    resolution: {integrity: sha512-WFj2isz22JahUv+B788TlO3N6zL3nNJGU8CcZbPZvVEkBPaJdCV4vy5wyghty5ROFbCRnm132v8BScu5/1BQ8g==}

  eslint-import-resolver-typescript@3.7.0:
    resolution: {integrity: sha512-Vrwyi8HHxY97K5ebydMtffsWAn1SCR9eol49eCd5fJS4O1WV7PaAjbcjmbfJJSMz/t4Mal212Uz/fQZrOB8mow==}
    engines: {node: ^14.18.0 || >=16.0.0}
    peerDependencies:
      eslint: '*'
      eslint-plugin-import: '*'
      eslint-plugin-import-x: '*'
    peerDependenciesMeta:
      eslint-plugin-import:
        optional: true
      eslint-plugin-import-x:
        optional: true

  eslint-module-utils@2.12.0:
    resolution: {integrity: sha512-wALZ0HFoytlyh/1+4wuZ9FJCD/leWHQzzrxJ8+rebyReSLk7LApMyd3WJaLVoN+D5+WIdJyDK1c6JnE65V4Zyg==}
    engines: {node: '>=4'}
    peerDependencies:
      '@typescript-eslint/parser': '*'
      eslint: '*'
      eslint-import-resolver-node: '*'
      eslint-import-resolver-typescript: '*'
      eslint-import-resolver-webpack: '*'
    peerDependenciesMeta:
      '@typescript-eslint/parser':
        optional: true
      eslint:
        optional: true
      eslint-import-resolver-node:
        optional: true
      eslint-import-resolver-typescript:
        optional: true
      eslint-import-resolver-webpack:
        optional: true

  eslint-plugin-import@2.31.0:
    resolution: {integrity: sha512-ixmkI62Rbc2/w8Vfxyh1jQRTdRTF52VxwRVHl/ykPAmqG+Nb7/kNn+byLP0LxPgI7zWA16Jt82SybJInmMia3A==}
    engines: {node: '>=4'}
    peerDependencies:
      '@typescript-eslint/parser': '*'
      eslint: ^2 || ^3 || ^4 || ^5 || ^6 || ^7.2.0 || ^8 || ^9
    peerDependenciesMeta:
      '@typescript-eslint/parser':
        optional: true

  eslint-plugin-jsx-a11y@6.10.2:
    resolution: {integrity: sha512-scB3nz4WmG75pV8+3eRUQOHZlNSUhFNq37xnpgRkCCELU3XMvXAxLk1eqWWyE22Ki4Q01Fnsw9BA3cJHDPgn2Q==}
    engines: {node: '>=4.0'}
    peerDependencies:
      eslint: ^3 || ^4 || ^5 || ^6 || ^7 || ^8 || ^9

  eslint-plugin-react-hooks@5.1.0:
    resolution: {integrity: sha512-mpJRtPgHN2tNAvZ35AMfqeB3Xqeo273QxrHJsbBEPWODRM4r0yB6jfoROqKEYrOn27UtRPpcpHc2UqyBSuUNTw==}
    engines: {node: '>=10'}
    peerDependencies:
      eslint: ^3.0.0 || ^4.0.0 || ^5.0.0 || ^6.0.0 || ^7.0.0 || ^8.0.0-0 || ^9.0.0

  eslint-plugin-react@7.37.4:
    resolution: {integrity: sha512-BGP0jRmfYyvOyvMoRX/uoUeW+GqNj9y16bPQzqAHf3AYII/tDs+jMN0dBVkl88/OZwNGwrVFxE7riHsXVfy/LQ==}
    engines: {node: '>=4'}
    peerDependencies:
      eslint: ^3 || ^4 || ^5 || ^6 || ^7 || ^8 || ^9.7

  eslint-scope@8.2.0:
    resolution: {integrity: sha512-PHlWUfG6lvPc3yvP5A4PNyBL1W8fkDUccmI21JUu/+GKZBoH/W5u6usENXUrWFRsyoW5ACUjFGgAFQp5gUlb/A==}
    engines: {node: ^18.18.0 || ^20.9.0 || >=21.1.0}

  eslint-visitor-keys@3.4.3:
    resolution: {integrity: sha512-wpc+LXeiyiisxPlEkUzU6svyS1frIO3Mgxj1fdy7Pm8Ygzguax2N3Fa/D/ag1WqbOprdI+uY6wMUl8/a2G+iag==}
    engines: {node: ^12.22.0 || ^14.17.0 || >=16.0.0}

  eslint-visitor-keys@4.2.0:
    resolution: {integrity: sha512-UyLnSehNt62FFhSwjZlHmeokpRK59rcz29j+F1/aDgbkbRTk7wIc9XzdoasMUbRNKDM0qQt/+BJ4BrpFeABemw==}
    engines: {node: ^18.18.0 || ^20.9.0 || >=21.1.0}

  eslint@9.18.0:
    resolution: {integrity: sha512-+waTfRWQlSbpt3KWE+CjrPPYnbq9kfZIYUqapc0uBXyjTp8aYXZDsUH16m39Ryq3NjAVP4tjuF7KaukeqoCoaA==}
    engines: {node: ^18.18.0 || ^20.9.0 || >=21.1.0}
    hasBin: true
    peerDependencies:
      jiti: '*'
    peerDependenciesMeta:
      jiti:
        optional: true

  espree@10.3.0:
    resolution: {integrity: sha512-0QYC8b24HWY8zjRnDTL6RiHfDbAWn63qb4LMj1Z4b076A4une81+z03Kg7l7mn/48PUTqoLptSXez8oknU8Clg==}
    engines: {node: ^18.18.0 || ^20.9.0 || >=21.1.0}

  esquery@1.6.0:
    resolution: {integrity: sha512-ca9pw9fomFcKPvFLXhBKUK90ZvGibiGOvRJNbjljY7s7uq/5YO4BOzcYtJqExdx99rF6aAcnRxHmcUHcz6sQsg==}
    engines: {node: '>=0.10'}

  esrecurse@4.3.0:
    resolution: {integrity: sha512-KmfKL3b6G+RXvP8N1vr3Tq1kL/oCFgn2NYXEtqP8/L3pKapUA4G8cFVaoF3SU323CD4XypR/ffioHmkti6/Tag==}
    engines: {node: '>=4.0'}

  estraverse@5.3.0:
    resolution: {integrity: sha512-MMdARuVEQziNTeJD8DgMqmhwR11BRQ/cBP+pLtYdSTnf3MIO8fFeiINEbX36ZdNlfU/7A9f3gUw49B3oQsvwBA==}
    engines: {node: '>=4.0'}

  estree-util-is-identifier-name@3.0.0:
    resolution: {integrity: sha512-hFtqIDZTIUZ9BXLb8y4pYGyk6+wekIivNVTcmvk8NoOh+VeRn5y6cEHzbURrWbfp1fIqdVipilzj+lfaadNZmg==}

  estree-util-visit@2.0.0:
    resolution: {integrity: sha512-m5KgiH85xAhhW8Wta0vShLcUvOsh3LLPI2YVwcbio1l7E09NTLL1EyMZFM1OyWowoH0skScNbhOPl4kcBgzTww==}

  esutils@2.0.3:
    resolution: {integrity: sha512-kVscqXk4OCp68SZ0dkgEKVi6/8ij300KBWTJq32P/dYeWTSwK41WyTxalN1eRmA5Z9UU/LX9D7FWSmV9SAYx6g==}
    engines: {node: '>=0.10.0'}

  events@3.3.0:
    resolution: {integrity: sha512-mQw+2fkQbALzQ7V0MY0IqdnXNOeTtP4r0lN9z7AAawCXgqea7bDii20AYrIBrFd/Hx0M2Ocz6S111CaFkUcb0Q==}
    engines: {node: '>=0.8.x'}

  expand-tilde@2.0.2:
    resolution: {integrity: sha512-A5EmesHW6rfnZ9ysHQjPdJRni0SRar0tjtG5MNtm9n5TUvsYU8oozprtRD4AqHxcZWWlVuAmQo2nWKfN9oyjTw==}
    engines: {node: '>=0.10.0'}

  fast-base64-decode@1.0.0:
    resolution: {integrity: sha512-qwaScUgUGBYeDNRnbc/KyllVU88Jk1pRHPStuF/lO7B0/RTRLj7U0lkdTAutlBblY08rwZDff6tNU9cjv6j//Q==}

  fast-copy@3.0.2:
    resolution: {integrity: sha512-dl0O9Vhju8IrcLndv2eU4ldt1ftXMqqfgN4H1cpmGV7P6jeB9FwpN9a2c8DPGE1Ys88rNUJVYDHq73CGAGOPfQ==}

  fast-deep-equal@2.0.1:
    resolution: {integrity: sha512-bCK/2Z4zLidyB4ReuIsvALH6w31YfAQDmXMqMx6FyfHqvBxtjC0eRumeSu4Bs3XtXwpyIywtSTrVT99BxY1f9w==}

  fast-deep-equal@3.1.3:
    resolution: {integrity: sha512-f3qQ9oQy9j2AhBe/H9VC91wLmKBCCU/gDOnKNAYG5hswO7BLKj09Hc5HYNz9cGI++xlpDCIgDaitVs03ATR84Q==}

  fast-glob@3.3.1:
    resolution: {integrity: sha512-kNFPyjhh5cKjrUltxs+wFx+ZkbRaxxmZ+X0ZU31SOsxCEtP9VPgtq2teZw1DebupL5GmDaNQ6yKMMVcM41iqDg==}
    engines: {node: '>=8.6.0'}

  fast-glob@3.3.3:
    resolution: {integrity: sha512-7MptL8U0cqcFdzIzwOTHoilX9x5BrNqye7Z/LuC7kCMRio1EMSyqRK3BEAUD7sXRq4iT4AzTVuZdhgQ2TCvYLg==}
    engines: {node: '>=8.6.0'}

  fast-json-stable-stringify@2.1.0:
    resolution: {integrity: sha512-lhd/wF+Lk98HZoTCtlVraHtfh5XYijIjalXck7saUtuanSDyLMxnHhSXEDJqHxD7msR8D0uCmqlkwjCV8xvwHw==}

  fast-levenshtein@2.0.6:
    resolution: {integrity: sha512-DCXu6Ifhqcks7TZKY3Hxp3y6qphY5SJZmrWMDrKcERSOXWQdMhU9Ig/PYrzyw/ul9jOIyh0N4M0tbC5hodg8dw==}

  fast-redact@3.5.0:
    resolution: {integrity: sha512-dwsoQlS7h9hMeYUq1W++23NDcBLV4KqONnITDV9DjfS3q1SgDGVrBdvvTLUotWtPSD7asWDV9/CmsZPy8Hf70A==}
    engines: {node: '>=6'}

  fast-safe-stringify@2.1.1:
    resolution: {integrity: sha512-W+KJc2dmILlPplD/H4K9l9LcAHAfPtP6BY84uVLXQ6Evcz9Lcg33Y2z1IVblT6xdY54PXYVHEv+0Wpq8Io6zkA==}

  fast-uri@3.0.5:
    resolution: {integrity: sha512-5JnBCWpFlMo0a3ciDy/JckMzzv1U9coZrIhedq+HXxxUfDTAiS0LA8OKVao4G9BxmCVck/jtA5r3KAtRWEyD8Q==}

  fast-xml-parser@4.4.1:
    resolution: {integrity: sha512-xkjOecfnKGkSsOwtZ5Pz7Us/T6mrbPQrq0nh+aCO5V9nk5NLWmasAHumTKjiPJPWANe+kAZ84Jc8ooJkzZ88Sw==}
    hasBin: true

  fastq@1.18.0:
    resolution: {integrity: sha512-QKHXPW0hD8g4UET03SdOdunzSouc9N4AuHdsX8XNcTsuz+yYFILVNIX4l9yHABMhiEI9Db0JTTIpu0wB+Y1QQw==}

  fdir@6.4.2:
    resolution: {integrity: sha512-KnhMXsKSPZlAhp7+IjUkRZKPb4fUyccpDrdFXbi4QL1qkmFh9kVY09Yox+n4MaOb3lHZ1Tv829C3oaaXoMYPDQ==}
    peerDependencies:
      picomatch: ^3 || ^4
    peerDependenciesMeta:
      picomatch:
        optional: true

  file-entry-cache@8.0.0:
    resolution: {integrity: sha512-XXTUwCvisa5oacNGRP9SfNtYBNAMi+RPwBFmblZEF7N7swHYQS6/Zfk7SRwx4D5j3CH211YNRco1DEMNVfZCnQ==}
    engines: {node: '>=16.0.0'}

  file-type@19.3.0:
    resolution: {integrity: sha512-mROwiKLZf/Kwa/2Rol+OOZQn1eyTkPB3ZTwC0ExY6OLFCbgxHYZvBm7xI77NvfZFMKBsmuXfmLJnD4eEftEhrA==}
    engines: {node: '>=18'}

  fill-range@7.1.1:
    resolution: {integrity: sha512-YsGpe3WHLK8ZYi4tWDg2Jy3ebRz2rXowDxnld4bkQB00cc/1Zw9AWnC0i9ztDJitivtQvaI9KaLyKrc+hBW0yg==}
    engines: {node: '>=8'}

  find-node-modules@2.1.3:
    resolution: {integrity: sha512-UC2I2+nx1ZuOBclWVNdcnbDR5dlrOdVb7xNjmT/lHE+LsgztWks3dG7boJ37yTS/venXw84B/mAW9uHVoC5QRg==}

  find-root@1.1.0:
    resolution: {integrity: sha512-NKfW6bec6GfKc0SGx1e07QZY9PE99u0Bft/0rzSD5k3sO/vwkVUpDUKVm5Gpp5Ue3YfShPFTX2070tDs5kB9Ng==}

  find-up@5.0.0:
    resolution: {integrity: sha512-78/PXT1wlLLDgTzDs7sjq9hzz0vXD+zn+7wypEe4fXQxCmdmqfGsEPQxmiCSQI3ajFV91bVSsvNtrJRiW6nGng==}
    engines: {node: '>=10'}

  findup-sync@4.0.0:
    resolution: {integrity: sha512-6jvvn/12IC4quLBL1KNokxC7wWTvYncaVUYSoxWw7YykPLuRrnv4qdHcSOywOI5RpkOVGeQRtWM8/q+G6W6qfQ==}
    engines: {node: '>= 8'}

  flat-cache@4.0.1:
    resolution: {integrity: sha512-f7ccFPK3SXFHpx15UIGyRJ/FJQctuKZ0zVuN3frBo4HnK3cay9VEW0R6yPYFHC0AgqhukPzKjq22t5DmAyqGyw==}
    engines: {node: '>=16'}

  flatted@3.3.2:
    resolution: {integrity: sha512-AiwGJM8YcNOaobumgtng+6NHuOqC3A7MixFeDafM3X9cIUM+xUXoS5Vfgf+OihAYe20fxqNM9yPBXJzRtZ/4eA==}

  focus-trap@7.5.4:
    resolution: {integrity: sha512-N7kHdlgsO/v+iD/dMoJKtsSqs5Dz/dXZVebRgJw23LDk+jMi/974zyiOYDziY2JPp8xivq9BmUGwIJMiuSBi7w==}

  follow-redirects@1.15.9:
    resolution: {integrity: sha512-gew4GsXizNgdoRyqmyfMHyAmXsZDk6mHkSxZFCzW9gwlbtOW44CDtYavM+y+72qD/Vq2l550kMF52DT8fOLJqQ==}
    engines: {node: '>=4.0'}
    peerDependencies:
      debug: '*'
    peerDependenciesMeta:
      debug:
        optional: true

  for-each@0.3.3:
    resolution: {integrity: sha512-jqYfLp7mo9vIyQf8ykW2v7A+2N4QjeCeI5+Dz9XraiO1ign81wjiH7Fb9vSOWvQfNtmSa4H2RoQTrrXivdUZmw==}

  foreground-child@3.3.0:
    resolution: {integrity: sha512-Ld2g8rrAyMYFXBhEqMz8ZAHBi4J4uS1i/CxGMDnjyFWddMXLVcDp051DZfu+t7+ab7Wv6SMqpWmyFIj5UbfFvg==}
    engines: {node: '>=14'}

  form-data@4.0.1:
    resolution: {integrity: sha512-tzN8e4TX8+kkxGPK8D5u0FNmjPUjw3lwC9lSLxxoB/+GtsJG91CO8bSWy73APlgAZzZbXEYZJuxjkHH2w+Ezhw==}
    engines: {node: '>= 6'}

  fraction.js@4.3.7:
    resolution: {integrity: sha512-ZsDfxO51wGAXREY55a7la9LScWpwv9RxIrYABrlvOFBlH/ShPnrtsXeuUIfXKKOVicNxQ+o8JTbJvjS4M89yew==}

  fs.realpath@1.0.0:
    resolution: {integrity: sha512-OO0pH2lK6a0hZnAdau5ItzHPI6pUlvI7jMVnxUQRtw4owF2wk8lOSabtGDCTP4Ggrg2MbGnWO9X8K1t4+fGMDw==}

  fsevents@2.3.3:
    resolution: {integrity: sha512-5xoDfX+fL7faATnagmWPpbFtwh/R77WmMMqqHGS65C3vvB0YHrgF+B1YmZ3441tMj5n63k0212XNoJwzlhffQw==}
    engines: {node: ^8.16.0 || ^10.6.0 || >=11.0.0}
    os: [darwin]

  function-bind@1.1.2:
    resolution: {integrity: sha512-7XHNxH7qX9xG5mIwxkhumTox/MIRNcOgDrxWsMt2pAr23WHp6MrRlN7FBSFpCpr+oVO0F744iUgR82nJMfG2SA==}

  function.prototype.name@1.1.8:
    resolution: {integrity: sha512-e5iwyodOHhbMr/yNrc7fDYG4qlbIvI5gajyzPnb5TCwyhjApznQh1BMFou9b30SevY43gCJKXycoCBjMbsuW0Q==}
    engines: {node: '>= 0.4'}

  functions-have-names@1.2.3:
    resolution: {integrity: sha512-xckBUXyTIqT97tq2x2AMb+g163b5JFysYk0x4qxNFwbfQkmNZoiRHb6sPzI9/QV33WeuvVYBUIiD4NzNIyqaRQ==}

  geist@1.3.1:
    resolution: {integrity: sha512-Q4gC1pBVPN+D579pBaz0TRRnGA4p9UK6elDY/xizXdFk/g4EKR5g0I+4p/Kj6gM0SajDBZ/0FvDV9ey9ud7BWw==}
    peerDependencies:
      next: '>=13.2.0'

  gensync@1.0.0-beta.2:
    resolution: {integrity: sha512-3hN7NaskYvMDLQY55gnW3NQ+mesEAepTqlg+VEbj7zzqEMBVNhzcGYYeqFo/TlYz6eQiFcp1HcsCZO+nGgS8zg==}
    engines: {node: '>=6.9.0'}

  get-caller-file@2.0.5:
    resolution: {integrity: sha512-DyFP3BM/3YHTQOCUL/w0OZHR0lpKeGrxotcHWcqNEdnltqFwXVfhEBQ94eIo34AfQpo0rGki4cyIiftY06h2Fg==}
    engines: {node: 6.* || 8.* || >= 10.*}

  get-intrinsic@1.2.7:
    resolution: {integrity: sha512-VW6Pxhsrk0KAOqs3WEd0klDiF/+V7gQOpAvY1jVU/LHmaD/kQO4523aiJuikX/QAKYiW6x8Jh+RJej1almdtCA==}
    engines: {node: '>= 0.4'}

  get-nonce@1.0.1:
    resolution: {integrity: sha512-FJhYRoDaiatfEkUK8HKlicmu/3SGFD51q3itKDGoSTysQJBnfOcxU5GxnhE1E6soB76MbT0MBtnKJuXyAx+96Q==}
    engines: {node: '>=6'}

  get-proto@1.0.1:
    resolution: {integrity: sha512-sTSfBjoXBp89JvIKIefqw7U2CCebsc74kiY6awiGogKtoSGbgjYE/G/+l9sF3MWFPNc9IcoOC4ODfKHfxFmp0g==}
    engines: {node: '>= 0.4'}

  get-symbol-description@1.1.0:
    resolution: {integrity: sha512-w9UMqWwJxHNOvoNzSJ2oPF5wvYcvP7jUvYzhp67yEhTi17ZDBBC1z9pTdGuzjD+EFIqLSYRweZjqfiPzQ06Ebg==}
    engines: {node: '>= 0.4'}

  get-tsconfig@4.8.1:
    resolution: {integrity: sha512-k9PN+cFBmaLWtVz29SkUoqU5O0slLuHJXt/2P+tMVFT+phsSGXGkp9t3rQIqdz0e+06EHNGs3oM6ZX1s2zHxRg==}

  glob-parent@5.1.2:
    resolution: {integrity: sha512-AOIgSQCepiJYwP3ARnGx+5VnTu2HBYdzbGP45eLw1vr3zB3vZLeyed1sC9hnbcOc9/SrMyM5RPQrkGz4aS9Zow==}
    engines: {node: '>= 6'}

  glob-parent@6.0.2:
    resolution: {integrity: sha512-XxwI8EOhVQgWp6iDL+3b0r86f4d6AX6zSU55HfB4ydCEuXLXc5FcYeOu+nnGftS4TEju/11rt4KJPTMgbfmv4A==}
    engines: {node: '>=10.13.0'}

  glob@10.3.4:
    resolution: {integrity: sha512-6LFElP3A+i/Q8XQKEvZjkEWEOTgAIALR9AO2rwT8bgPhDd1anmqDJDZ6lLddI4ehxxxR1S5RIqKe1uapMQfYaQ==}
    engines: {node: '>=16 || 14 >=14.17'}
    hasBin: true

  glob@10.4.5:
    resolution: {integrity: sha512-7Bv8RF0k6xjo7d4A/PxYLbUCfb6c+Vpd2/mB2yRDlew7Jb5hEXiCD9ibfO7wpk8i4sevK6DFny9h7EYbM3/sHg==}
    hasBin: true

  glob@7.2.3:
    resolution: {integrity: sha512-nFR0zLpU2YCaRxwoCJvL6UvCH2JFyFVIvwTLsIf21AuHlMskA1hhTdk+LlYJtOlYt9v6dvszD2BGRqBL+iQK9Q==}
    deprecated: Glob versions prior to v9 are no longer supported

  global-modules@1.0.0:
    resolution: {integrity: sha512-sKzpEkf11GpOFuw0Zzjzmt4B4UZwjOcG757PPvrfhxcLFbq0wpsgpOqxpxtxFiCG4DtG93M6XRVbF2oGdev7bg==}
    engines: {node: '>=0.10.0'}

  global-prefix@1.0.2:
    resolution: {integrity: sha512-5lsx1NUDHtSjfg0eHlmYvZKv8/nVqX4ckFbM+FrGcQ+04KWcWFo9P5MxPZYSzUvyzmdTbI7Eix8Q4IbELDqzKg==}
    engines: {node: '>=0.10.0'}

  globals@11.12.0:
    resolution: {integrity: sha512-WOBp/EEGUiIsJSp7wcv/y6MO+lV9UoncWqxuFfm8eBwzWNgyfBd6Gz+IeKQ9jCmyhoH99g15M3T+QaVHFjizVA==}
    engines: {node: '>=4'}

  globals@14.0.0:
    resolution: {integrity: sha512-oahGvuMGQlPw/ivIYBjVSrWAfWLBeku5tpPE2fOPLi+WHffIWbuh2tCjhyQhTBPMf5E9jDEH4FOmTYgYwbKwtQ==}
    engines: {node: '>=18'}

  globalthis@1.0.4:
    resolution: {integrity: sha512-DpLKbNU4WylpxJykQujfCcwYWiV/Jhm50Goo0wrVILAv5jOr9d+H+UR3PhSCD2rCCEIg0uc+G+muBTwD54JhDQ==}
    engines: {node: '>= 0.4'}

  gopd@1.2.0:
    resolution: {integrity: sha512-ZUKRh6/kUFoAiTAtTYPZJ3hw9wNxx+BIBOijnlG9PnrJsCcSjs1wyyD6vJpaYtgnzDrKYRSqf3OO6Rfa93xsRg==}
    engines: {node: '>= 0.4'}

  graceful-fs@4.2.11:
    resolution: {integrity: sha512-RbJ5/jmFcNNCcDV5o9eTnBLJ/HszWV0P73bc+Ff4nS/rJj+YaS6IGyiOL0VoBYX+l1Wrl3k63h/KrH+nhJ0XvQ==}

  graphemer@1.4.0:
    resolution: {integrity: sha512-EtKwoO6kxCL9WO5xipiHTZlSzBm7WLT627TqC/uVRd0HKmq8NXyebnNYxDoBi7wt8eTWrUrKXCOVaFq9x1kgag==}

  graphql-http@1.22.3:
    resolution: {integrity: sha512-sgUz/2DZt+QvY6WrpAsAXUvhnIkp2eX9jN78V8DAtFcpZi/nfDrzDt2byYjyoJzRcWuqhE0K63g1QMewt73U6A==}
    engines: {node: '>=12'}
    peerDependencies:
      graphql: '>=0.11 <=16'

  graphql-playground-html@1.6.30:
    resolution: {integrity: sha512-tpCujhsJMva4aqE8ULnF7/l3xw4sNRZcSHu+R00VV+W0mfp+Q20Plvcrp+5UXD+2yS6oyCXncA+zoQJQqhGCEw==}

  graphql-scalars@1.22.2:
    resolution: {integrity: sha512-my9FB4GtghqXqi/lWSVAOPiTzTnnEzdOXCsAC2bb5V7EFNQjVjwy3cSSbUvgYOtDuDibd+ZsCDhz+4eykYOlhQ==}
    engines: {node: '>=10'}
    peerDependencies:
      graphql: ^0.8.0 || ^0.9.0 || ^0.10.0 || ^0.11.0 || ^0.12.0 || ^0.13.0 || ^14.0.0 || ^15.0.0 || ^16.0.0

  graphql@16.10.0:
    resolution: {integrity: sha512-AjqGKbDGUFRKIRCP9tCKiIGHyriz2oHEbPIbEtcSLSs4YjReZOIPQQWek4+6hjw62H9QShXHyaGivGiYVLeYFQ==}
    engines: {node: ^12.22.0 || ^14.16.0 || ^16.0.0 || >=17.0.0}

  has-bigints@1.1.0:
    resolution: {integrity: sha512-R3pbpkcIqv2Pm3dUwgjclDRVmWpTJW2DcMzcIhEXEx1oh/CEMObMm3KLmRJOdvhM7o4uQBnwr8pzRK2sJWIqfg==}
    engines: {node: '>= 0.4'}

  has-flag@4.0.0:
    resolution: {integrity: sha512-EykJT/Q1KjTWctppgIAgfSO0tKVuZUjhgMr17kqTumMl6Afv3EISleU7qZUzoXDFTAHTDC4NOoG/ZxU3EvlMPQ==}
    engines: {node: '>=8'}

  has-property-descriptors@1.0.2:
    resolution: {integrity: sha512-55JNKuIW+vq4Ke1BjOTjM2YctQIvCT7GFzHwmfZPGo5wnrgkid0YQtnAleFSqumZm4az3n2BS+erby5ipJdgrg==}

  has-proto@1.2.0:
    resolution: {integrity: sha512-KIL7eQPfHQRC8+XluaIw7BHUwwqL19bQn4hzNgdr+1wXoU0KKj6rufu47lhY7KbJR2C6T6+PfyN0Ea7wkSS+qQ==}
    engines: {node: '>= 0.4'}

  has-symbols@1.1.0:
    resolution: {integrity: sha512-1cDNdwJ2Jaohmb3sg4OmKaMBwuC48sYni5HUw2DvsC8LjGTLK9h+eb1X6RyuOHe4hT0ULCW68iomhjUoKUqlPQ==}
    engines: {node: '>= 0.4'}

  has-tostringtag@1.0.2:
    resolution: {integrity: sha512-NqADB8VjPFLM2V0VvHUewwwsw0ZWBaIdgo+ieHtK3hasLz4qeCRjYcqfB6AQrBggRKppKF8L52/VqdVsO47Dlw==}
    engines: {node: '>= 0.4'}

  hasown@2.0.2:
    resolution: {integrity: sha512-0hJU9SCPvmMzIBdZFqNPXWa6dqh7WdH0cII9y+CyS8rG3nL48Bclra9HmKhVVUHyPWNH5Y7xDwAB7bfgSjkUMQ==}
    engines: {node: '>= 0.4'}

  help-me@5.0.0:
    resolution: {integrity: sha512-7xgomUX6ADmcYzFik0HzAxh/73YlKR9bmFzf51CZwR+b6YtzU2m0u49hQCqV6SvlqIqsaxovfwdvbnsw3b/zpg==}

  hoist-non-react-statics@3.3.2:
    resolution: {integrity: sha512-/gGivxi8JPKWNm/W0jSmzcMPpfpPLc3dY/6GxhX2hQ9iGj3aDfklV4ET7NjKpSinLpJ5vafa9iiGIEZg10SfBw==}

  homedir-polyfill@1.0.3:
    resolution: {integrity: sha512-eSmmWE5bZTK2Nou4g0AI3zZ9rswp7GRKoKXS1BLUkvPviOqs4YTN1djQIqrXy9k5gEtdLPy86JjRwsNM9tnDcA==}
    engines: {node: '>=0.10.0'}

  html-to-text@9.0.5:
    resolution: {integrity: sha512-qY60FjREgVZL03vJU6IfMV4GDjGBIoOyvuFdpBDIX9yTlDw0TjxVBQp+P8NvpdIXNJvfWBTNul7fsAQJq2FNpg==}
    engines: {node: '>=14'}

  htmlparser2@8.0.2:
    resolution: {integrity: sha512-GYdjWKDkbRLkZ5geuHs5NY1puJ+PXwP7+fHPRz06Eirsb9ugf6d8kkXav6ADhcODhFFPMIXyxkxSuMf3D6NCFA==}

  http-status@2.1.0:
    resolution: {integrity: sha512-O5kPr7AW7wYd/BBiOezTwnVAnmSNFY+J7hlZD2X5IOxVBetjcHAiTXhzj0gMrnojQlwy+UT1/Y3H3vJ3UlmvLA==}
    engines: {node: '>= 0.4.0'}

  ieee754@1.2.1:
    resolution: {integrity: sha512-dcyqhDvX1C46lXZcVqCpK+FtMRQVdIMN6/Df5js2zouUsqG7I6sFxitIC+7KYK29KdXOLHdu9zL4sFnoVQnqaA==}

  ignore@5.3.2:
    resolution: {integrity: sha512-hsBTNUqQTDwkWtcdYI2i06Y/nUBEsNEDJKjWdigLvegy8kDuJAS8uRlpkkcQpyEXL0Z/pjDy5HBmMjRCJ2gq+g==}
    engines: {node: '>= 4'}

  image-size@1.2.0:
    resolution: {integrity: sha512-4S8fwbO6w3GeCVN6OPtA9I5IGKkcDMPcKndtUlpJuCwu7JLjtj7JZpwqLuyY2nrmQT3AWsCJLSKPsc2mPBSl3w==}
    engines: {node: '>=16.x'}
    hasBin: true

  immutable@4.3.7:
    resolution: {integrity: sha512-1hqclzwYwjRDFLjcFxOM5AYkkG0rpFPpr1RLPMEuGczoS7YA8gLhy8SWXYRAA/XwfEHpfo3cw5JGioS32fnMRw==}

  import-fresh@3.3.0:
    resolution: {integrity: sha512-veYYhQa+D1QBKznvhUHxb8faxlrwUnxseDAbAp457E0wLNio2bOSKnjYDhMj+YiAq61xrMGhQk9iXVk5FzgQMw==}
    engines: {node: '>=6'}

  imurmurhash@0.1.4:
    resolution: {integrity: sha512-JmXMZ6wuvDmLiHEml9ykzqO6lwFbof0GG4IkcGaENdCRDDmMVnny7s5HsIgHCbaq0w2MyPhDqkhTUgS2LU2PHA==}
    engines: {node: '>=0.8.19'}

  inflight@1.0.6:
    resolution: {integrity: sha512-k92I/b08q4wvFscXCLvqfsHCrjrF7yiXsQuIVvVE7N82W3+aqpzuUdBbfhWcy/FZR3/4IgflMgKLOsvPDrGCJA==}
    deprecated: This module is not supported, and leaks memory. Do not use it. Check out lru-cache if you want a good and tested way to coalesce async requests by a key value, which is much more comprehensive and powerful.

  inherits@2.0.4:
    resolution: {integrity: sha512-k/vGaX4/Yla3WzyMCvTQOXYeIHvqOKtnqBduzTHpzpQZzAskKMhZ2K+EnBiSM9zGSoIFeMpXKxa4dYeZIQqewQ==}

  ini@1.3.8:
    resolution: {integrity: sha512-JV/yugV2uzW5iMRSiZAyDtQd+nxtUnjeLt0acNdw98kKLrvuRVyB80tsREOE7yvGVgalhZ6RNXCmEHkUKBKxew==}

  internal-slot@1.1.0:
    resolution: {integrity: sha512-4gd7VpWNQNB4UKKCFFVcp1AVv+FMOgs9NKzjHKusc8jTMhd5eL1NqQqOpE0KzMds804/yHlglp3uxgluOqAPLw==}
    engines: {node: '>= 0.4'}

  intl-messageformat@10.7.11:
    resolution: {integrity: sha512-IB2N1tmI24k2EFH3PWjU7ivJsnWyLwOWOva0jnXFa29WzB6fb0JZ5EMQGu+XN5lDtjHYFo0/UooP67zBwUg7rQ==}

  is-alphabetical@2.0.1:
    resolution: {integrity: sha512-FWyyY60MeTNyeSRpkM2Iry0G9hpr7/9kD40mD/cGQEuilcZYS4okz8SN2Q6rLCJ8gbCt6fN+rC+6tMGS99LaxQ==}

  is-alphanumerical@2.0.1:
    resolution: {integrity: sha512-hmbYhX/9MUMF5uh7tOXyK/n0ZvWpad5caBA17GsC6vyuCqaWliRG5K1qS9inmUhEMaOBIW7/whAnSwveW/LtZw==}

  is-array-buffer@3.0.5:
    resolution: {integrity: sha512-DDfANUiiG2wC1qawP66qlTugJeL5HyzMpfr8lLK+jMQirGzNod0B12cFB/9q838Ru27sBwfw78/rdoU7RERz6A==}
    engines: {node: '>= 0.4'}

  is-arrayish@0.2.1:
    resolution: {integrity: sha512-zz06S8t0ozoDXMG+ube26zeCTNXcKIPJZJi8hBrF4idCLms4CG9QtK7qBl1boi5ODzFpjswb5JPmHCbMpjaYzg==}

  is-arrayish@0.3.2:
    resolution: {integrity: sha512-eVRqCvVlZbuw3GrM63ovNSNAeA1K16kaR/LRY/92w0zxQ5/1YzwblUX652i4Xs9RwAGjW9d9y6X88t8OaAJfWQ==}

  is-async-function@2.1.0:
    resolution: {integrity: sha512-GExz9MtyhlZyXYLxzlJRj5WUCE661zhDa1Yna52CN57AJsymh+DvXXjyveSioqSRdxvUrdKdvqB1b5cVKsNpWQ==}
    engines: {node: '>= 0.4'}

  is-bigint@1.1.0:
    resolution: {integrity: sha512-n4ZT37wG78iz03xPRKJrHTdZbe3IicyucEtdRsV5yglwc3GyUfbAfpSeD0FJ41NbUNSt5wbhqfp1fS+BgnvDFQ==}
    engines: {node: '>= 0.4'}

  is-binary-path@2.1.0:
    resolution: {integrity: sha512-ZMERYes6pDydyuGidse7OsHxtbI7WVeUEozgR/g7rd0xUimYNlvZRE/K2MgZTjWy725IfelLeVcEM97mmtRGXw==}
    engines: {node: '>=8'}

  is-boolean-object@1.2.1:
    resolution: {integrity: sha512-l9qO6eFlUETHtuihLcYOaLKByJ1f+N4kthcU9YjHy3N+B3hWv0y/2Nd0mu/7lTFnRQHTrSdXF50HQ3bl5fEnng==}
    engines: {node: '>= 0.4'}

  is-buffer@1.1.6:
    resolution: {integrity: sha512-NcdALwpXkTm5Zvvbk7owOUSvVvBKDgKP5/ewfXEznmQFfs4ZRmanOeKBTjRVjka3QFoN6XJ+9F3USqfHqTaU5w==}

  is-bun-module@1.3.0:
    resolution: {integrity: sha512-DgXeu5UWI0IsMQundYb5UAOzm6G2eVnarJ0byP6Tm55iZNKceD59LNPA2L4VvsScTtHcw0yEkVwSf7PC+QoLSA==}

  is-callable@1.2.7:
    resolution: {integrity: sha512-1BC0BVFhS/p0qtw6enp8e+8OD0UrK0oFLztSjNzhcKA3WDuJxxAPXzPuPtKkjEY9UUoEWlX/8fgKeu2S8i9JTA==}
    engines: {node: '>= 0.4'}

  is-core-module@2.16.1:
    resolution: {integrity: sha512-UfoeMA6fIJ8wTYFEUjelnaGI67v6+N7qXJEvQuIGa99l4xsCruSYOVSQ0uPANn4dAzm8lkYPaKLrrijLq7x23w==}
    engines: {node: '>= 0.4'}

  is-data-view@1.0.2:
    resolution: {integrity: sha512-RKtWF8pGmS87i2D6gqQu/l7EYRlVdfzemCJN/P3UOs//x1QE7mfhvzHIApBTRf7axvT6DMGwSwBXYCT0nfB9xw==}
    engines: {node: '>= 0.4'}

  is-date-object@1.1.0:
    resolution: {integrity: sha512-PwwhEakHVKTdRNVOw+/Gyh0+MzlCl4R6qKvkhuvLtPMggI1WAHt9sOwZxQLSGpUaDnrdyDsomoRgNnCfKNSXXg==}
    engines: {node: '>= 0.4'}

  is-decimal@2.0.1:
    resolution: {integrity: sha512-AAB9hiomQs5DXWcRB1rqsxGUstbRroFOPPVAomNk/3XHR5JyEZChOyTWe2oayKnsSsr/kcGqF+z6yuH6HHpN0A==}

  is-extglob@2.1.1:
    resolution: {integrity: sha512-SbKbANkN603Vi4jEZv49LeVJMn4yGwsbzZworEoyEiutsN3nJYdbO36zfhGJ6QEDpOZIFkDtnq5JRxmvl3jsoQ==}
    engines: {node: '>=0.10.0'}

  is-finalizationregistry@1.1.1:
    resolution: {integrity: sha512-1pC6N8qWJbWoPtEjgcL2xyhQOP491EQjeUo3qTKcmV8YSDDJrOepfG8pcC7h/QgnQHYSv0mJ3Z/ZWxmatVrysg==}
    engines: {node: '>= 0.4'}

  is-fullwidth-code-point@3.0.0:
    resolution: {integrity: sha512-zymm5+u+sCsSWyD9qNaejV3DFvhCKclKdizYaJUuHA83RLjb7nSuGnddCHGv0hk+KY7BMAlsWeK4Ueg6EV6XQg==}
    engines: {node: '>=8'}

  is-generator-function@1.1.0:
    resolution: {integrity: sha512-nPUB5km40q9e8UfN/Zc24eLlzdSf9OfKByBw9CIdw4H1giPMeA0OIJvbchsCu4npfI2QcMVBsGEBHKZ7wLTWmQ==}
    engines: {node: '>= 0.4'}

  is-glob@4.0.3:
    resolution: {integrity: sha512-xelSayHH36ZgE7ZWhli7pW34hNbNl8Ojv5KVmkJD4hBdD3th8Tfk9vYasLM+mXWOZhFkgZfxhLSnrwRr4elSSg==}
    engines: {node: '>=0.10.0'}

  is-hexadecimal@2.0.1:
    resolution: {integrity: sha512-DgZQp241c8oO6cA1SbTEWiXeoxV42vlcJxgH+B3hi1AiqqKruZR3ZGF8In3fj4+/y/7rHvlOZLZtgJ/4ttYGZg==}

  is-interactive@1.0.0:
    resolution: {integrity: sha512-2HvIEKRoqS62guEC+qBjpvRubdX910WCMuJTZ+I9yvqKU2/12eSL549HMwtabb4oupdj2sMP50k+XJfB/8JE6w==}
    engines: {node: '>=8'}

  is-map@2.0.3:
    resolution: {integrity: sha512-1Qed0/Hr2m+YqxnM09CjA2d/i6YZNfF6R2oRAOj36eUdS6qIV/huPJNSEpKbupewFs+ZsJlxsjjPbc0/afW6Lw==}
    engines: {node: '>= 0.4'}

  is-number-object@1.1.1:
    resolution: {integrity: sha512-lZhclumE1G6VYD8VHe35wFaIif+CTy5SJIi5+3y4psDgWu4wPDoBhF8NxUOinEc7pHgiTsT6MaBb92rKhhD+Xw==}
    engines: {node: '>= 0.4'}

  is-number@7.0.0:
    resolution: {integrity: sha512-41Cifkg6e8TylSpdtTpeLVMqvSBEVzTttHvERD741+pnZ8ANv0004MRL43QKPDlK9cGvNp6NZWZUBlbGXYxxng==}
    engines: {node: '>=0.12.0'}

  is-regex@1.2.1:
    resolution: {integrity: sha512-MjYsKHO5O7mCsmRGxWcLWheFqN9DJ/2TmngvjKXihe6efViPqc274+Fx/4fYj/r03+ESvBdTXK0V6tA3rgez1g==}
    engines: {node: '>= 0.4'}

  is-set@2.0.3:
    resolution: {integrity: sha512-iPAjerrse27/ygGLxw+EBR9agv9Y6uLeYVJMu+QNCoouJ1/1ri0mGrcWpfCqFZuzzx3WjtwxG098X+n4OuRkPg==}
    engines: {node: '>= 0.4'}

  is-shared-array-buffer@1.0.4:
    resolution: {integrity: sha512-ISWac8drv4ZGfwKl5slpHG9OwPNty4jOWPRIhBpxOoD+hqITiwuipOQ2bNthAzwA3B4fIjO4Nln74N0S9byq8A==}
    engines: {node: '>= 0.4'}

  is-string@1.1.1:
    resolution: {integrity: sha512-BtEeSsoaQjlSPBemMQIrY1MY0uM6vnS1g5fmufYOtnxLGUZM2178PKbhsk7Ffv58IX+ZtcvoGwccYsh0PglkAA==}
    engines: {node: '>= 0.4'}

  is-symbol@1.1.1:
    resolution: {integrity: sha512-9gGx6GTtCQM73BgmHQXfDmLtfjjTUDSyoxTCbp5WtoixAhfgsDirWIcVQ/IHpvI5Vgd5i/J5F7B9cN/WlVbC/w==}
    engines: {node: '>= 0.4'}

  is-typed-array@1.1.15:
    resolution: {integrity: sha512-p3EcsicXjit7SaskXHs1hA91QxgTw46Fv6EFKKGS5DRFLD8yKnohjF3hxoju94b/OcMZoQukzpPpBE9uLVKzgQ==}
    engines: {node: '>= 0.4'}

  is-unicode-supported@0.1.0:
    resolution: {integrity: sha512-knxG2q4UC3u8stRGyAVJCOdxFmv5DZiRcdlIaAQXAbSfJya+OhopNotLQrstBhququ4ZpuKbDc/8S6mgXgPFPw==}
    engines: {node: '>=10'}

  is-weakmap@2.0.2:
    resolution: {integrity: sha512-K5pXYOm9wqY1RgjpL3YTkF39tni1XajUIkawTLUo9EZEVUFga5gSQJF8nNS7ZwJQ02y+1YCNYcMh+HIf1ZqE+w==}
    engines: {node: '>= 0.4'}

  is-weakref@1.1.0:
    resolution: {integrity: sha512-SXM8Nwyys6nT5WP6pltOwKytLV7FqQ4UiibxVmW+EIosHcmCqkkjViTb5SNssDlkCiEYRP1/pdWUKVvZBmsR2Q==}
    engines: {node: '>= 0.4'}

  is-weakset@2.0.4:
    resolution: {integrity: sha512-mfcwb6IzQyOKTs84CQMrOwW4gQcaTOAWJ0zzJCl2WSPDrWk/OzDaImWFH3djXhb24g4eudZfLRozAvPGw4d9hQ==}
    engines: {node: '>= 0.4'}

  is-windows@1.0.2:
    resolution: {integrity: sha512-eXK1UInq2bPmjyX6e3VHIzMLobc4J94i4AWn+Hpq3OU5KkrRC96OAcR3PRJ/pGu6m8TRnBHP9dkXQVsT/COVIA==}
    engines: {node: '>=0.10.0'}

  isarray@0.0.1:
    resolution: {integrity: sha512-D2S+3GLxWH+uhrNEcoh/fnmYeP8E8/zHl644d/jdA0g2uyXvy3sb0qxotE+ne0LtccHknQzWwZEzhak7oJ0COQ==}

  isarray@1.0.0:
    resolution: {integrity: sha512-VLghIWNM6ELQzo7zwmcg0NmTVyWKYjvIeM83yjp0wRDTmUnrM678fQbcKBo6n2CJEF0szoG//ytg+TKla89ALQ==}

  isarray@2.0.5:
    resolution: {integrity: sha512-xHjhDr3cNBK0BzdUJSPXZntQUx/mwMS5Rw4A7lPJ90XGAO6ISP/ePDNuo0vhqOZU+UD5JoodwCAAoZQd3FeAKw==}

  isexe@2.0.0:
    resolution: {integrity: sha512-RHxMLp9lnKHGHRng9QFhRCMbYAcVpn69smSGcq3f36xjgVVWThj4qqLbTLlq7Ssj8B+fIQ1EuCEGI2lKsyQeIw==}

  isomorphic-unfetch@3.1.0:
    resolution: {integrity: sha512-geDJjpoZ8N0kWexiwkX8F9NkTsXhetLPVbZFQ+JTW239QNOwvB0gniuR1Wc6f0AMTn7/mFGyXvHTifrCp/GH8Q==}

  isomorphic.js@0.2.5:
    resolution: {integrity: sha512-PIeMbHqMt4DnUP3MA/Flc0HElYjMXArsw1qwJZcm9sqR8mq3l8NYizFMty0pWwE/tzIGH3EKK5+jes5mAr85yw==}

  iterator.prototype@1.1.5:
    resolution: {integrity: sha512-H0dkQoCa3b2VEeKQBOxFph+JAbcrQdE7KC0UkqwpLmv2EC4P41QXP+rqo9wYodACiG5/WM5s9oDApTU8utwj9g==}
    engines: {node: '>= 0.4'}

  jackspeak@2.3.6:
    resolution: {integrity: sha512-N3yCS/NegsOBokc8GAdM8UcmfsKiSS8cipheD/nivzr700H+nsMOxJjQnvwOcRYVuFkdH0wGUvW2WbXGmrZGbQ==}
    engines: {node: '>=14'}

  jackspeak@3.4.3:
    resolution: {integrity: sha512-OGlZQpz2yfahA/Rd1Y8Cd9SIEsqvXkLVoSw/cgwhnhFMDbsQFeZYoJJ7bIZBS9BcamUW96asq/npPWugM+RQBw==}

  jiti@1.21.7:
    resolution: {integrity: sha512-/imKNG4EbWNrVjoNC/1H5/9GFy+tqjGBHCaSsN+P2RnPqjsLmv6UD3Ej+Kj8nBWaRAwyk7kK5ZUc+OEatnTR3A==}
    hasBin: true

  jose@5.9.6:
    resolution: {integrity: sha512-AMlnetc9+CV9asI19zHmrgS/WYsWUwCn2R7RzlbJWD7F9eWYUTGyBmU9o6PxngtLGOiDGPRu+Uc4fhKzbpteZQ==}

  joycon@3.1.1:
    resolution: {integrity: sha512-34wB/Y7MW7bzjKRjUKTa46I2Z7eV62Rkhva+KkopW7Qvv/OSWBqvkSY7vusOPrNuZcUG3tApvdVgNB8POj3SPw==}
    engines: {node: '>=10'}

  js-cookie@2.2.1:
    resolution: {integrity: sha512-HvdH2LzI/EAZcUwA8+0nKNtWHqS+ZmijLA30RwZA0bo7ToCckjK5MkGhjED9KoRcXO6BaGI3I9UIzSA1FKFPOQ==}

  js-tokens@4.0.0:
    resolution: {integrity: sha512-RdJUflcE3cUzKiMqQgsCu06FPu9UdIJO0beYbPhHN4k6apgJtifcoCtT9bcxOpYBtpD2kCM6Sbzg4CausW/PKQ==}

  js-yaml@4.1.0:
    resolution: {integrity: sha512-wpxZs9NoxZaJESJGIZTyDEaYpl0FKSA+FB9aJiyemKhMwkxQg63h4T1KJgUGHpTqPDNRcmmYLugrRjJlBtWvRA==}
    hasBin: true

  jsesc@3.1.0:
    resolution: {integrity: sha512-/sM3dO2FOzXjKQhJuo0Q173wf2KOo8t4I8vHy6lF9poUp7bKT0/NHE8fPX23PwfhnykfqnC2xRxOnVw5XuGIaA==}
    engines: {node: '>=6'}
    hasBin: true

  json-buffer@3.0.1:
    resolution: {integrity: sha512-4bV5BfR2mqfQTJm+V5tPPdf+ZpuhiIvTuAB5g8kcrXOZpTT/QwwVRWBywX1ozr6lEuPdbHxwaJlm9G6mI2sfSQ==}

  json-parse-even-better-errors@2.3.1:
    resolution: {integrity: sha512-xyFwyhro/JEof6Ghe2iz2NcXoj2sloNsWr/XsERDK/oiPCfaNhl5ONfp+jQdAZRQQ0IJWNzH9zIZF7li91kh2w==}

  json-schema-to-typescript@15.0.3:
    resolution: {integrity: sha512-iOKdzTUWEVM4nlxpFudFsWyUiu/Jakkga4OZPEt7CGoSEsAsUgdOZqR6pcgx2STBek9Gm4hcarJpXSzIvZ/hKA==}
    engines: {node: '>=16.0.0'}
    hasBin: true

  json-schema-traverse@0.4.1:
    resolution: {integrity: sha512-xbbCH5dCYU5T8LcEhhuh7HJ88HXuW3qsI3Y0zOZFKfZEHcpWiHU/Jxzk629Brsab/mMiHQti9wMP+845RPe3Vg==}

  json-schema-traverse@1.0.0:
    resolution: {integrity: sha512-NM8/P9n3XjXhIZn1lLhkFaACTOURQXjWhV4BA/RnOv8xvgqtqpAX9IO4mRQxSx1Rlo4tqzeqb0sOlruaOy3dug==}

  json-stable-stringify-without-jsonify@1.0.1:
    resolution: {integrity: sha512-Bdboy+l7tA3OGW6FjyFHWkP5LuByj1Tk33Ljyq0axyzdk9//JSi2u3fP1QSmd1KNwq6VOKYGlAu87CisVir6Pw==}

  json5@1.0.2:
    resolution: {integrity: sha512-g1MWMLBiz8FKi1e4w0UyVL3w+iJceWAFBAaBnnGKOpNa5f8TLktkbre1+s6oICydWAm+HRUGTmI+//xv2hvXYA==}
    hasBin: true

  json5@2.2.3:
    resolution: {integrity: sha512-XmOWe7eyHYH14cLdVPoyg+GOH3rYX++KpzrylJwSW98t3Nk+U8XOl8FWKOgwtzdb8lXGf6zYwDUzeHMWfxasyg==}
    engines: {node: '>=6'}
    hasBin: true

  jsonwebtoken@9.0.2:
    resolution: {integrity: sha512-PRp66vJ865SSqOlgqS8hujT5U4AOgMfhrwYIuIhfKaoSCZcirrmASQr8CX7cUg+RMih+hgznrjp99o+W4pJLHQ==}
    engines: {node: '>=12', npm: '>=6'}

  jsox@1.2.121:
    resolution: {integrity: sha512-9Ag50tKhpTwS6r5wh3MJSAvpSof0UBr39Pto8OnzFT32Z/pAbxAsKHzyvsyMEHVslELvHyO/4/jaQELHk8wDcw==}
    hasBin: true

  jsx-ast-utils@3.3.5:
    resolution: {integrity: sha512-ZZow9HBI5O6EPgSJLUb8n2NKgmVWTwCvHGwFuJlMjvLFqlGG6pjirPhtdsseaLZjSibD8eegzmYpUZwoIlj2cQ==}
    engines: {node: '>=4.0'}

  jwa@1.4.1:
    resolution: {integrity: sha512-qiLX/xhEEFKUAJ6FiBMbes3w9ATzyk5W7Hvzpa/SLYdxNtng+gcurvrI7TbACjIXlsJyr05/S1oUhZrc63evQA==}

  jws@3.2.2:
    resolution: {integrity: sha512-YHlZCB6lMTllWDtSPHz/ZXTsi8S00usEV6v1tjq8tOUZzw7DpSDWVXjXDre6ed1w/pd495ODpHZYSdkRTsa0HA==}

  kareem@2.6.3:
    resolution: {integrity: sha512-C3iHfuGUXK2u8/ipq9LfjFfXFxAZMQJJq7vLS45r3D9Y2xQ/m4S8zaR4zMLFWh9AsNPXmcFfUDhTEO8UIC/V6Q==}
    engines: {node: '>=12.0.0'}

  keyv@4.5.4:
    resolution: {integrity: sha512-oxVHkHR/EJf2CNXnWxRLW6mg7JyCCUcG0DtEGmL2ctUo1PNTin1PUil+r/+4r5MpVgC/fn1kjsx7mjSujKqIpw==}

  kleur@3.0.3:
    resolution: {integrity: sha512-eTIzlVOSUR+JxdDFepEYcBMtZ9Qqdef+rnzWdRZuMbOywu5tO2w2N7rqjoANZ5k9vywhL6Br1VRjUIgTQx4E8w==}
    engines: {node: '>=6'}

  language-subtag-registry@0.3.23:
    resolution: {integrity: sha512-0K65Lea881pHotoGEa5gDlMxt3pctLi2RplBb7Ezh4rRdLEOtgi7n4EwK9lamnUCkKBqaeKRVebTq6BAxSkpXQ==}

  language-tags@1.0.9:
    resolution: {integrity: sha512-MbjN408fEndfiQXbFQ1vnd+1NoLDsnQW41410oQBXiyXDMYH5z505juWa4KUE1LqxRC7DgOgZDbKLxHIwm27hA==}
    engines: {node: '>=0.10'}

  leac@0.6.0:
    resolution: {integrity: sha512-y+SqErxb8h7nE/fiEX07jsbuhrpO9lL8eca7/Y1nuWV2moNlXhyd59iDGcRf6moVyDMbmTNzL40SUyrFU/yDpg==}

  levn@0.4.1:
    resolution: {integrity: sha512-+bT2uH4E5LGE7h/n3evcS/sQlJXCpIp6ym8OWJ5eV6+67Dsql/LaaT7qJBAt2rzfoa/5QBGBhxDix1dMt2kQKQ==}
    engines: {node: '>= 0.8.0'}

  lexical@0.21.0:
    resolution: {integrity: sha512-Dxc5SCG4kB+wF+Rh55ism3SuecOKeOtCtGHFGKd6pj2QKVojtjkxGTQPMt7//2z5rMSue4R+hmRM0pCEZflupA==}

  lib0@0.2.99:
    resolution: {integrity: sha512-vwztYuUf1uf/1zQxfzRfO5yzfNKhTtgOByCruuiQQxWQXnPb8Itaube5ylofcV0oM0aKal9Mv+S1s1Ky0UYP1w==}
    engines: {node: '>=16'}
    hasBin: true

  lilconfig@3.1.3:
    resolution: {integrity: sha512-/vlFKAoH5Cgt3Ie+JLhRbwOsCQePABiU3tJ1egGvyQ+33R/vcwM2Zl2QR/LzjsBeItPt3oSVXapn+m4nQDvpzw==}
    engines: {node: '>=14'}

  lines-and-columns@1.2.4:
    resolution: {integrity: sha512-7ylylesZQ/PV29jhEDl3Ufjo6ZX7gCqJr5F7PKrqc93v7fzSymt1BpwEU8nAUXs8qzzvqhbjhK5QZg6Mt/HkBg==}

  locate-path@6.0.0:
    resolution: {integrity: sha512-iPZK6eYjbxRu3uB4/WZ3EsEIMJFMqAoopl3R+zuq0UjcAm/MO6KCweDgPfP3elTztoKP3KtnVHxTn2NHBSDVUw==}
    engines: {node: '>=10'}

  lodash.castarray@4.4.0:
    resolution: {integrity: sha512-aVx8ztPv7/2ULbArGJ2Y42bG1mEQ5mGjpdvrbJcJFU3TbYybe+QlLS4pst9zV52ymy2in1KpFPiZnAOATxD4+Q==}

  lodash.debounce@4.0.8:
    resolution: {integrity: sha512-FT1yDzDYEoYWhnSGnpE/4Kj1fLZkDFyqRb7fNt6FdYOSxlUWAtp42Eh6Wb0rGIv/m9Bgo7x4GhQbm5Ys4SG5ow==}

  lodash.includes@4.3.0:
    resolution: {integrity: sha512-W3Bx6mdkRTGtlJISOvVD/lbqjTlPPUDTMnlXZFnVwi9NKJ6tiAk6LVdlhZMm17VZisqhKcgzpO5Wz91PCt5b0w==}

  lodash.isboolean@3.0.3:
    resolution: {integrity: sha512-Bz5mupy2SVbPHURB98VAcw+aHh4vRV5IPNhILUCsOzRmsTmSQ17jIuqopAentWoehktxGd9e/hbIXq980/1QJg==}

  lodash.isinteger@4.0.4:
    resolution: {integrity: sha512-DBwtEWN2caHQ9/imiNeEA5ys1JoRtRfY3d7V9wkqtbycnAmTvRRmbHKDV4a0EYc678/dia0jrte4tjYwVBaZUA==}

  lodash.isnumber@3.0.3:
    resolution: {integrity: sha512-QYqzpfwO3/CWf3XP+Z+tkQsfaLL/EnUlXWVkIk5FUPc4sBdTehEqZONuyRt2P67PXAk+NXmTBcc97zw9t1FQrw==}

  lodash.isplainobject@4.0.6:
    resolution: {integrity: sha512-oSXzaWypCMHkPC3NvBEaPHf0KsA5mvPrOPgQWDsbg8n7orZ290M0BmC/jgRZ4vcJ6DTAhjrsSYgdsW/F+MFOBA==}

  lodash.isstring@4.0.1:
    resolution: {integrity: sha512-0wJxfxH1wgO3GrbuP+dTTk7op+6L41QCXbGINEmD+ny/G/eCqGzxyCsh7159S+mgDDcoarnBw6PC1PS5+wUGgw==}

  lodash.merge@4.6.2:
    resolution: {integrity: sha512-0KpjqXRVvrYyCsX1swR/XTK0va6VQkQM6MNo7PqW77ByjAhoARA8EfrP1N4+KlKj8YS0ZUCtRT/YUuhyYDujIQ==}

  lodash.once@4.1.1:
    resolution: {integrity: sha512-Sb487aTOCr9drQVL8pIxOzVhafOjZN9UU54hiN8PU3uAiSV7lx1yYNpbNmex2PK6dSJoNTSJUUswT651yww3Mg==}

  lodash@4.17.21:
    resolution: {integrity: sha512-v2kDEe57lecTulaDIuNTPy3Ry4gLGJ6Z1O3vE1krgXZNrsQ+LFTGHVxVjcXPs17LhbZVGedAJv8XZ1tvj5FvSg==}

  log-symbols@4.1.0:
    resolution: {integrity: sha512-8XPvpAA8uyhfteu8pIvQxpJZ7SYYdpUivZpGy6sFsBuKRY/7rQGavedeB8aK+Zkyq6upMFVL/9AW6vOYzfRyLg==}
    engines: {node: '>=10'}

  longest-streak@3.1.0:
    resolution: {integrity: sha512-9Ri+o0JYgehTaVBBDoMqIl8GXtbWg711O3srftcHhZ0dqnETqLaoIK0x17fUw9rFSlK/0NlsKe0Ahhyl5pXE2g==}

  loose-envify@1.4.0:
    resolution: {integrity: sha512-lyuxPGr/Wfhrlem2CL/UcnUc1zcqKAImBDzukY7Y5F/yQiNdko6+fRLevlw1HgMySw7f611UIY408EtxRSoK3Q==}
    hasBin: true

  lru-cache@10.4.3:
    resolution: {integrity: sha512-JNAzZcXrCt42VGLuYz0zfAzDfAvJWW6AfYlDBQyDV5DClI2m5sAmK+OIO7s59XfsRsWHp02jAJrRadPRGTt6SQ==}

  lru-cache@5.1.1:
    resolution: {integrity: sha512-KpNARQA3Iwv+jTA0utUVVbrh+Jlrr1Fv0e56GGzAFOXN7dk/FviaDW8LHmK52DlcH4WP2n6gI8vN1aesBFgo9w==}

  lucide-react@0.469.0:
    resolution: {integrity: sha512-28vvUnnKQ/dBwiCQtwJw7QauYnE7yd2Cyp4tTTJpvglX4EMpbflcdBgrgToX2j71B3YvugK/NH3BGUk+E/p/Fw==}
    peerDependencies:
      react: ^16.5.1 || ^17.0.0 || ^18.0.0 || ^19.0.0

  marked@7.0.4:
    resolution: {integrity: sha512-t8eP0dXRJMtMvBojtkcsA7n48BkauktUKzfkPSCq85ZMTJ0v76Rke4DYz01omYpPTUh4p/f7HePgRo3ebG8+QQ==}
    engines: {node: '>= 16'}
    hasBin: true

  math-intrinsics@1.1.0:
    resolution: {integrity: sha512-/IXtbwEk5HTPyEwyKX6hGkYXxM9nbj64B+ilVJnC/R6B0pH5G4V3b0pVbL7DBj4tkhBAppbQUlf6F6Xl9LHu1g==}
    engines: {node: '>= 0.4'}

  md-to-react-email@5.0.5:
    resolution: {integrity: sha512-OvAXqwq57uOk+WZqFFNCMZz8yDp8BD3WazW1wAKHUrPbbdr89K9DWS6JXY09vd9xNdPNeurI8DU/X4flcfaD8A==}
    peerDependencies:
      react: ^18.0 || ^19.0

  md5@2.3.0:
    resolution: {integrity: sha512-T1GITYmFaKuO91vxyoQMFETst+O71VUPEU3ze5GNzDm0OWdP8v1ziTaAEPUr/3kLsY3Sftgz242A1SetQiDL7g==}

  mdast-util-from-markdown@2.0.2:
    resolution: {integrity: sha512-uZhTV/8NBuw0WHkPTrCqDOl0zVe1BIng5ZtHoDk49ME1qqcjYmmLmOf0gELgcRMxN4w2iuIeVso5/6QymSrgmA==}

  mdast-util-mdx-jsx@3.1.3:
    resolution: {integrity: sha512-bfOjvNt+1AcbPLTFMFWY149nJz0OjmewJs3LQQ5pIyVGxP4CdOqNVJL6kTaM5c68p8q82Xv3nCyFfUnuEcH3UQ==}

  mdast-util-phrasing@4.1.0:
    resolution: {integrity: sha512-TqICwyvJJpBwvGAMZjj4J2n0X8QWp21b9l0o7eXyVJ25YNWYbJDVIyD1bZXE6WtV6RmKJVYmQAKWa0zWOABz2w==}

  mdast-util-to-markdown@2.1.2:
    resolution: {integrity: sha512-xj68wMTvGXVOKonmog6LwyJKrYXZPvlwabaryTjLh9LuvovB/KAH+kvi8Gjj+7rJjsFi23nkUxRQv1KqSroMqA==}

  mdast-util-to-string@4.0.0:
    resolution: {integrity: sha512-0H44vDimn51F0YwvxSJSm0eCDOJTRlmN0R1yBh4HLj9wiV1Dn0QoXGbvFAWj2hSItVTlCmBF1hqKlIyUBVFLPg==}

  memoize-one@6.0.0:
    resolution: {integrity: sha512-rkpe71W0N0c0Xz6QD0eJETuWAJGnJ9afsl1srmwPrI+yBCkge5EycXXbYRyvL29zZVUWQCY7InPRCv3GDXuZNw==}

  memory-pager@1.5.0:
    resolution: {integrity: sha512-ZS4Bp4r/Zoeq6+NLJpP+0Zzm0pR8whtGPf1XExKLJBAczGMnSi3It14OiNCStjQjM6NU1okjQGSxgEZN8eBYKg==}

  merge2@1.4.1:
    resolution: {integrity: sha512-8q7VEgMJW4J8tcfVPy8g09NcQwZdbwFEqhe/WZkoIzjn/3TGDwtOCYtXGxA3O8tPzpczCCDgv+P2P5y00ZJOOg==}
    engines: {node: '>= 8'}

  merge@2.1.1:
    resolution: {integrity: sha512-jz+Cfrg9GWOZbQAnDQ4hlVnQky+341Yk5ru8bZSe6sIDTCIg8n9i/u7hSQGSVOF3C7lH6mGtqjkiT9G4wFLL0w==}

  micromark-core-commonmark@2.0.2:
    resolution: {integrity: sha512-FKjQKbxd1cibWMM1P9N+H8TwlgGgSkWZMmfuVucLCHaYqeSvJ0hFeHsIa65pA2nYbes0f8LDHPMrd9X7Ujxg9w==}

  micromark-extension-mdx-jsx@3.0.1:
    resolution: {integrity: sha512-vNuFb9czP8QCtAQcEJn0UJQJZA8Dk6DXKBqx+bg/w0WGuSxDxNr7hErW89tHUY31dUW4NqEOWwmEUNhjTFmHkg==}

  micromark-factory-destination@2.0.1:
    resolution: {integrity: sha512-Xe6rDdJlkmbFRExpTOmRj9N3MaWmbAgdpSrBQvCFqhezUn4AHqJHbaEnfbVYYiexVSs//tqOdY/DxhjdCiJnIA==}

  micromark-factory-label@2.0.1:
    resolution: {integrity: sha512-VFMekyQExqIW7xIChcXn4ok29YE3rnuyveW3wZQWWqF4Nv9Wk5rgJ99KzPvHjkmPXF93FXIbBp6YdW3t71/7Vg==}

  micromark-factory-mdx-expression@2.0.2:
    resolution: {integrity: sha512-5E5I2pFzJyg2CtemqAbcyCktpHXuJbABnsb32wX2U8IQKhhVFBqkcZR5LRm1WVoFqa4kTueZK4abep7wdo9nrw==}

  micromark-factory-space@2.0.1:
    resolution: {integrity: sha512-zRkxjtBxxLd2Sc0d+fbnEunsTj46SWXgXciZmHq0kDYGnck/ZSGj9/wULTV95uoeYiK5hRXP2mJ98Uo4cq/LQg==}

  micromark-factory-title@2.0.1:
    resolution: {integrity: sha512-5bZ+3CjhAd9eChYTHsjy6TGxpOFSKgKKJPJxr293jTbfry2KDoWkhBb6TcPVB4NmzaPhMs1Frm9AZH7OD4Cjzw==}

  micromark-factory-whitespace@2.0.1:
    resolution: {integrity: sha512-Ob0nuZ3PKt/n0hORHyvoD9uZhr+Za8sFoP+OnMcnWK5lngSzALgQYKMr9RJVOWLqQYuyn6ulqGWSXdwf6F80lQ==}

  micromark-util-character@2.1.1:
    resolution: {integrity: sha512-wv8tdUTJ3thSFFFJKtpYKOYiGP2+v96Hvk4Tu8KpCAsTMs6yi+nVmGh1syvSCsaxz45J6Jbw+9DD6g97+NV67Q==}

  micromark-util-chunked@2.0.1:
    resolution: {integrity: sha512-QUNFEOPELfmvv+4xiNg2sRYeS/P84pTW0TCgP5zc9FpXetHY0ab7SxKyAQCNCc1eK0459uoLI1y5oO5Vc1dbhA==}

  micromark-util-classify-character@2.0.1:
    resolution: {integrity: sha512-K0kHzM6afW/MbeWYWLjoHQv1sgg2Q9EccHEDzSkxiP/EaagNzCm7T/WMKZ3rjMbvIpvBiZgwR3dKMygtA4mG1Q==}

  micromark-util-combine-extensions@2.0.1:
    resolution: {integrity: sha512-OnAnH8Ujmy59JcyZw8JSbK9cGpdVY44NKgSM7E9Eh7DiLS2E9RNQf0dONaGDzEG9yjEl5hcqeIsj4hfRkLH/Bg==}

  micromark-util-decode-numeric-character-reference@2.0.2:
    resolution: {integrity: sha512-ccUbYk6CwVdkmCQMyr64dXz42EfHGkPQlBj5p7YVGzq8I7CtjXZJrubAYezf7Rp+bjPseiROqe7G6foFd+lEuw==}

  micromark-util-decode-string@2.0.1:
    resolution: {integrity: sha512-nDV/77Fj6eH1ynwscYTOsbK7rR//Uj0bZXBwJZRfaLEJ1iGBR6kIfNmlNqaqJf649EP0F3NWNdeJi03elllNUQ==}

  micromark-util-encode@2.0.1:
    resolution: {integrity: sha512-c3cVx2y4KqUnwopcO9b/SCdo2O67LwJJ/UyqGfbigahfegL9myoEFoDYZgkT7f36T0bLrM9hZTAaAyH+PCAXjw==}

  micromark-util-events-to-acorn@2.0.2:
    resolution: {integrity: sha512-Fk+xmBrOv9QZnEDguL9OI9/NQQp6Hz4FuQ4YmCb/5V7+9eAh1s6AYSvL20kHkD67YIg7EpE54TiSlcsf3vyZgA==}

  micromark-util-html-tag-name@2.0.1:
    resolution: {integrity: sha512-2cNEiYDhCWKI+Gs9T0Tiysk136SnR13hhO8yW6BGNyhOC4qYFnwF1nKfD3HFAIXA5c45RrIG1ub11GiXeYd1xA==}

  micromark-util-normalize-identifier@2.0.1:
    resolution: {integrity: sha512-sxPqmo70LyARJs0w2UclACPUUEqltCkJ6PhKdMIDuJ3gSf/Q+/GIe3WKl0Ijb/GyH9lOpUkRAO2wp0GVkLvS9Q==}

  micromark-util-resolve-all@2.0.1:
    resolution: {integrity: sha512-VdQyxFWFT2/FGJgwQnJYbe1jjQoNTS4RjglmSjTUlpUMa95Htx9NHeYW4rGDJzbjvCsl9eLjMQwGeElsqmzcHg==}

  micromark-util-sanitize-uri@2.0.1:
    resolution: {integrity: sha512-9N9IomZ/YuGGZZmQec1MbgxtlgougxTodVwDzzEouPKo3qFWvymFHWcnDi2vzV1ff6kas9ucW+o3yzJK9YB1AQ==}

  micromark-util-subtokenize@2.0.3:
    resolution: {integrity: sha512-VXJJuNxYWSoYL6AJ6OQECCFGhIU2GGHMw8tahogePBrjkG8aCCas3ibkp7RnVOSTClg2is05/R7maAhF1XyQMg==}

  micromark-util-symbol@2.0.1:
    resolution: {integrity: sha512-vs5t8Apaud9N28kgCrRUdEed4UJ+wWNvicHLPxCa9ENlYuAY31M0ETy5y1vA33YoNPDFTghEbnh6efaE8h4x0Q==}

  micromark-util-types@2.0.1:
    resolution: {integrity: sha512-534m2WhVTddrcKVepwmVEVnUAmtrx9bfIjNoQHRqfnvdaHQiFytEhJoTgpWJvDEXCO5gLTQh3wYC1PgOJA4NSQ==}

  micromark@4.0.1:
    resolution: {integrity: sha512-eBPdkcoCNvYcxQOAKAlceo5SNdzZWfF+FcSupREAzdAh9rRmE239CEQAiTwIgblwnoM8zzj35sZ5ZwvSEOF6Kw==}

  micromatch@4.0.8:
    resolution: {integrity: sha512-PXwfBhYu0hBCPw8Dn0E+WDYb7af3dSLVWKi3HGv84IdF4TyFoC0ysxFd0Goxw7nSv4T/PzEJQxsYsEiFCKo2BA==}
    engines: {node: '>=8.6'}

  mime-db@1.52.0:
    resolution: {integrity: sha512-sPU4uV7dYlvtWJxwwxHD0PuihVNiE7TyAbQ5SWxDCB9mUYvOgroQOwYQQOKPJ8CIbE+1ETVlOoK1UC2nU3gYvg==}
    engines: {node: '>= 0.6'}

  mime-types@2.1.35:
    resolution: {integrity: sha512-ZDY+bPm5zTTF+YpCrAU9nK0UgICYPT0QtT1NZWFv4s++TNkcgVaT0g6+4R2uI4MjQjzysHB1zxuWL50hzaeXiw==}
    engines: {node: '>= 0.6'}

  mimic-fn@2.1.0:
    resolution: {integrity: sha512-OqbOk5oEQeAZ8WXWydlu9HJjz9WVdEIvamMCcXmuqUYjTknH/sqsWvhQ3vgwKFRR1HpjvNBKQ37nbJgYzGqGcg==}
    engines: {node: '>=6'}

  minimatch@3.1.2:
    resolution: {integrity: sha512-J7p63hRiAjw1NDEww1W7i37+ByIrOWO5XQQAzZ3VOcL0PNybwpfmV/N05zFAzwQ9USyEcX6t3UO+K5aqBQOIHw==}

  minimatch@9.0.5:
    resolution: {integrity: sha512-G6T0ZX48xgozx7587koeX9Ys2NYy6Gmv//P89sEte9V9whIapMNF4idKxnW2QtCcLiTWlb/wfCabAtAFWhhBow==}
    engines: {node: '>=16 || 14 >=14.17'}

  minimist@1.2.8:
    resolution: {integrity: sha512-2yyAR8qBkN3YuheJanUpWC5U3bb5osDywNB8RzDVlDwDHbocAJveqqj1u8+SVD7jkWT4yvsHCpWqqWqAxb0zCA==}

  minipass@7.1.2:
    resolution: {integrity: sha512-qOOzS1cBTWYF4BH8fVePDBOO9iptMnGUEZwNc/cMWnTV2nVLZ7VoNWEPHkYczZA0pdoA7dl6e7FL659nX9S2aw==}
    engines: {node: '>=16 || 14 >=14.17'}

  mkdirp@1.0.4:
    resolution: {integrity: sha512-vVqVZQyf3WLx2Shd0qJ9xuvqgAyKPLAiqITEtqW0oIUjzo3PePDd6fW9iFz30ef7Ysp/oiWqbhszeGWW2T6Gzw==}
    engines: {node: '>=10'}
    hasBin: true

  monaco-editor@0.52.2:
    resolution: {integrity: sha512-GEQWEZmfkOGLdd3XK8ryrfWz3AIP8YymVXiPHEdewrUq7mh0qrKrfHLNCXcbB6sTnMLnOZ3ztSiKcciFUkIJwQ==}

  mongodb-connection-string-url@3.0.2:
    resolution: {integrity: sha512-rMO7CGo/9BFwyZABcKAWL8UJwH/Kc2x0g72uhDWzG48URRax5TCIcJ7Rc3RZqffZzO/Gwff/jyKwCU9TN8gehA==}

  mongodb@6.12.0:
    resolution: {integrity: sha512-RM7AHlvYfS7jv7+BXund/kR64DryVI+cHbVAy9P61fnb1RcWZqOW1/Wj2YhqMCx+MuYhqTRGv7AwHBzmsCKBfA==}
    engines: {node: '>=16.20.1'}
    peerDependencies:
      '@aws-sdk/credential-providers': ^3.188.0
      '@mongodb-js/zstd': ^1.1.0 || ^2.0.0
      gcp-metadata: ^5.2.0
      kerberos: ^2.0.1
      mongodb-client-encryption: '>=6.0.0 <7'
      snappy: ^7.2.2
      socks: ^2.7.1
    peerDependenciesMeta:
      '@aws-sdk/credential-providers':
        optional: true
      '@mongodb-js/zstd':
        optional: true
      gcp-metadata:
        optional: true
      kerberos:
        optional: true
      mongodb-client-encryption:
        optional: true
      snappy:
        optional: true
      socks:
        optional: true

  mongoose-aggregate-paginate-v2@1.1.2:
    resolution: {integrity: sha512-Ai478tHedZy3U2ITBEp2H4rQEviRan3TK4p/umlFqIzgPF1R0hNKvzzQGIb1l2h+Z32QLU3NqaoWKu4vOOUElQ==}
    engines: {node: '>=4.0.0'}

  mongoose-paginate-v2@1.8.5:
    resolution: {integrity: sha512-kFxhot+yw9KmpAGSSrF/o+f00aC2uawgNUbhyaM0USS9L7dln1NA77/pLg4lgOaRgXMtfgCENamjqZwIM1Zrig==}
    engines: {node: '>=4.0.0'}

  mongoose@8.9.5:
    resolution: {integrity: sha512-SPhOrgBm0nKV3b+IIHGqpUTOmgVL5Z3OO9AwkFEmvOZznXTvplbomstCnPOGAyungtRXE5pJTgKpKcZTdjeESg==}
    engines: {node: '>=16.20.1'}

  mpath@0.9.0:
    resolution: {integrity: sha512-ikJRQTk8hw5DEoFVxHG1Gn9T/xcjtdnOKIU1JTmGjZZlg9LST2mBLmcX3/ICIbgJydT2GOc15RnNy5mHmzfSew==}
    engines: {node: '>=4.0.0'}

  mquery@5.0.0:
    resolution: {integrity: sha512-iQMncpmEK8R8ncT8HJGsGc9Dsp8xcgYMVSbs5jgnm1lFHTZqMJTUWTDx1LBO8+mK3tPNZWFLBghQEIOULSTHZg==}
    engines: {node: '>=14.0.0'}

  ms@2.1.3:
    resolution: {integrity: sha512-6FlzubTLZG3J2a/NVCAleEhjzq5oxgHyaCU9yYXvcLsvoVaHJq/s5xXI6/XXP6tz7R9xAOtHnSO/tXtF3WRTlA==}

  mz@2.7.0:
    resolution: {integrity: sha512-z81GNO7nnYMEhrGh9LeymoE4+Yr0Wn5McHIZMK5cfQCl+NDX08sCZgUc9/6MHni9IWuFLm1Z3HTCXu2z9fN62Q==}

  nanoid@3.3.8:
    resolution: {integrity: sha512-WNLf5Sd8oZxOm+TzppcYk8gVOgP+l58xNy58D0nbUnOxOWRWvlcCV4kUF7ltmI6PsrLl/BgKEyS4mqsGChFN0w==}
    engines: {node: ^10 || ^12 || ^13.7 || ^14 || >=15.0.1}
    hasBin: true

  natural-compare@1.4.0:
    resolution: {integrity: sha512-OWND8ei3VtNC9h7V60qff3SVobHr996CTwgxubgyQYEpg290h9J0buyECNNJexkFm5sOajh5G116RYA1c8ZMSw==}

  negotiator@0.6.3:
    resolution: {integrity: sha512-+EUsqGPLsM+j/zdChZjsnX51g4XrHFOIXwfnCVPGlQk/k5giakcKsuxCObBRu6DSm9opw/O6slWbJdghQM4bBg==}
    engines: {node: '>= 0.6'}

  negotiator@1.0.0:
    resolution: {integrity: sha512-8Ofs/AUQh8MaEcrlq5xOX0CQ9ypTF5dl78mjlMNfOK08fzpgTHQRQPBxcPlEtIw0yRpws+Zo/3r+5WRby7u3Gg==}
    engines: {node: '>= 0.6'}

  next-intl@3.26.3:
    resolution: {integrity: sha512-6Y97ODrDsEE1J8cXKMHwg1laLdtkN66QMIqG8BzH4zennJRUNTtM8UMtBDyhfmF6uiZ+xsbWLXmHUgmUymUsfQ==}
    peerDependencies:
      next: ^10.0.0 || ^11.0.0 || ^12.0.0 || ^13.0.0 || ^14.0.0 || ^15.0.0
      react: ^16.8.0 || ^17.0.0 || ^18.0.0 || >=19.0.0-rc <19.0.0 || ^19.0.0

  next-sitemap@4.2.3:
    resolution: {integrity: sha512-vjdCxeDuWDzldhCnyFCQipw5bfpl4HmZA7uoo3GAaYGjGgfL4Cxb1CiztPuWGmS+auYs7/8OekRS8C2cjdAsjQ==}
    engines: {node: '>=14.18'}
    hasBin: true
    peerDependencies:
      next: '*'

  next@15.1.2:
    resolution: {integrity: sha512-nLJDV7peNy+0oHlmY2JZjzMfJ8Aj0/dd3jCwSZS8ZiO5nkQfcZRqDrRN3U5rJtqVTQneIOGZzb6LCNrk7trMCQ==}
    engines: {node: ^18.18.0 || ^19.8.0 || >= 20.0.0}
    hasBin: true
    peerDependencies:
      '@opentelemetry/api': ^1.1.0
      '@playwright/test': ^1.41.2
      babel-plugin-react-compiler: '*'
      react: ^18.2.0 || 19.0.0-rc-de68d2f4-20241204 || ^19.0.0
      react-dom: ^18.2.0 || 19.0.0-rc-de68d2f4-20241204 || ^19.0.0
      sass: ^1.3.0
    peerDependenciesMeta:
      '@opentelemetry/api':
        optional: true
      '@playwright/test':
        optional: true
      babel-plugin-react-compiler:
        optional: true
      sass:
        optional: true

  next@15.1.4:
    resolution: {integrity: sha512-mTaq9dwaSuwwOrcu3ebjDYObekkxRnXpuVL21zotM8qE2W0HBOdVIdg2Li9QjMEZrj73LN96LcWcz62V19FjAg==}
    engines: {node: ^18.18.0 || ^19.8.0 || >= 20.0.0}
    hasBin: true
    peerDependencies:
      '@opentelemetry/api': ^1.1.0
      '@playwright/test': ^1.41.2
      babel-plugin-react-compiler: '*'
      react: ^18.2.0 || 19.0.0-rc-de68d2f4-20241204 || ^19.0.0
      react-dom: ^18.2.0 || 19.0.0-rc-de68d2f4-20241204 || ^19.0.0
      sass: ^1.3.0
    peerDependenciesMeta:
      '@opentelemetry/api':
        optional: true
      '@playwright/test':
        optional: true
      babel-plugin-react-compiler:
        optional: true
      sass:
        optional: true

  node-fetch@2.7.0:
    resolution: {integrity: sha512-c4FRfUm/dbcWZ7U+1Wq0AwCyFL+3nt2bEw05wfxSz+DWpWsitgmSgYmy2dQdWyKC1694ELPqMs/YzUSNozLt8A==}
    engines: {node: 4.x || >=6.0.0}
    peerDependencies:
      encoding: ^0.1.0
    peerDependenciesMeta:
      encoding:
        optional: true

  node-releases@2.0.19:
    resolution: {integrity: sha512-xxOWJsBKtzAq7DY0J+DTzuz58K8e7sJbdgwkbMWQe8UYB6ekmsQ45q0M/tJDsGaZmbC+l7n57UV8Hl5tHxO9uw==}

  nodemailer@6.10.0:
    resolution: {integrity: sha512-SQ3wZCExjeSatLE/HBaXS5vqUOQk6GtBdIIKxiFdmm01mOQZX/POJkO3SUX1wDiYcwUOJwT23scFSC9fY2H8IA==}
    engines: {node: '>=6.0.0'}

  nodemailer@6.9.16:
    resolution: {integrity: sha512-psAuZdTIRN08HKVd/E8ObdV6NO7NTBY3KsC30F7M4H1OnmLCUNaS56FpYxyb26zWLSyYF9Ozch9KYHhHegsiOQ==}
    engines: {node: '>=6.0.0'}

  noms@0.0.0:
    resolution: {integrity: sha512-lNDU9VJaOPxUmXcLb+HQFeUgQQPtMI24Gt6hgfuMHRJgMRHMF/qZ4HJD3GDru4sSw9IQl2jPjAYnQrdIeLbwow==}

  normalize-path@3.0.0:
    resolution: {integrity: sha512-6eZs5Ls3WtCisHWp9S2GUy8dqkpGi4BVSz3GaqiE6ezub0512ESztXUwUB6C6IKbQkY2Pnb/mD4WYojCRwcwLA==}
    engines: {node: '>=0.10.0'}

  normalize-range@0.1.2:
    resolution: {integrity: sha512-bdok/XvKII3nUpklnV6P2hxtMNrCboOjAcyBuQnWEhO665FwrSNRxU+AqpsyvO6LgGYPspN+lu5CLtw4jPRKNA==}
    engines: {node: '>=0.10.0'}

  object-assign@4.1.1:
    resolution: {integrity: sha512-rJgTQnkUnH1sFw8yT6VSU3zD3sWmu6sZhIseY8VX+GRu3P6F7Fu+JNDoXfklElbLJSnc3FUQHVe4cU5hj+BcUg==}
    engines: {node: '>=0.10.0'}

  object-hash@3.0.0:
    resolution: {integrity: sha512-RSn9F68PjH9HqtltsSnqYC1XXoWe9Bju5+213R98cNGttag9q9yAOTzdbsqvIa7aNm5WffBZFpWYr2aWrklWAw==}
    engines: {node: '>= 6'}

  object-inspect@1.13.3:
    resolution: {integrity: sha512-kDCGIbxkDSXE3euJZZXzc6to7fCrKHNI/hSRQnRuQ+BWjFNzZwiFF8fj/6o2t2G9/jTj8PSIYTfCLelLZEeRpA==}
    engines: {node: '>= 0.4'}

  object-keys@1.1.1:
    resolution: {integrity: sha512-NuAESUOUMrlIXOfHKzD6bpPu3tYt3xvjNdRIQ+FeT0lNb4K8WR70CaDxhuNguS2XG+GjkyMwOzsN5ZktImfhLA==}
    engines: {node: '>= 0.4'}

  object-to-formdata@4.5.1:
    resolution: {integrity: sha512-QiM9D0NiU5jV6J6tjE1g7b4Z2tcUnKs1OPUi4iMb2zH+7jwlcUrASghgkFk9GtzqNNq8rTQJtT8AzjBAvLoNMw==}

  object.assign@4.1.7:
    resolution: {integrity: sha512-nK28WOo+QIjBkDduTINE4JkF/UJJKyf2EJxvJKfblDpyg0Q+pkOHNTL0Qwy6NP6FhE/EnzV73BxxqcJaXY9anw==}
    engines: {node: '>= 0.4'}

  object.entries@1.1.8:
    resolution: {integrity: sha512-cmopxi8VwRIAw/fkijJohSfpef5PdN0pMQJN6VC/ZKvn0LIknWD8KtgY6KlQdEc4tIjcQ3HxSMmnvtzIscdaYQ==}
    engines: {node: '>= 0.4'}

  object.fromentries@2.0.8:
    resolution: {integrity: sha512-k6E21FzySsSK5a21KRADBd/NGneRegFO5pLHfdQLpRDETUNJueLXs3WCzyQ3tFRDYgbq3KHGXfTbi2bs8WQ6rQ==}
    engines: {node: '>= 0.4'}

  object.groupby@1.0.3:
    resolution: {integrity: sha512-+Lhy3TQTuzXI5hevh8sBGqbmurHbbIjAi0Z4S63nthVLmLxfbj4T54a4CfZrXIrt9iP4mVAPYMo/v99taj3wjQ==}
    engines: {node: '>= 0.4'}

  object.values@1.2.1:
    resolution: {integrity: sha512-gXah6aZrcUxjWg2zR2MwouP2eHlCBzdV4pygudehaKXSGW4v2AsRQUK+lwwXhii6KFZcunEnmSUoYp5CXibxtA==}
    engines: {node: '>= 0.4'}

  on-exit-leak-free@2.1.2:
    resolution: {integrity: sha512-0eJJY6hXLGf1udHwfNftBqH+g73EU4B504nZeKpz1sYRKafAghwxEJunB2O7rDZkL4PGfsMVnTXZ2EjibbqcsA==}
    engines: {node: '>=14.0.0'}

  once@1.4.0:
    resolution: {integrity: sha512-lNaJgI+2Q5URQBkccEKHTQOPaXdUxnZZElQTZY0MFUAuaEqe1E+Nyvgdz/aIyNi6Z9MzO5dv1H8n58/GELp3+w==}

  onetime@5.1.2:
    resolution: {integrity: sha512-kbpaSSGJTWdAY5KPVeMOKXSrPtr8C8C7wodJbcsd51jRnmD+GZu8Y0VoU6Dm5Z4vWr0Ig/1NKuWRKf7j5aaYSg==}
    engines: {node: '>=6'}

  optionator@0.9.4:
    resolution: {integrity: sha512-6IpQ7mKUxRcZNLIObR0hz7lxsapSSIYNZJwXPGeF0mTVqGKFIXj1DQcMoT22S3ROcLyY/rz0PWaWZ9ayWmad9g==}
    engines: {node: '>= 0.8.0'}

  ora@5.4.1:
    resolution: {integrity: sha512-5b6Y85tPxZZ7QytO+BQzysW31HJku27cRIlkbAXaNx+BdcVi+LlRFmVXzeF6a7JCwJpyw5c4b+YSVImQIrBpuQ==}
    engines: {node: '>=10'}

  own-keys@1.0.1:
    resolution: {integrity: sha512-qFOyK5PjiWZd+QQIh+1jhdb9LpxTF0qs7Pm8o5QHYZ0M3vKqSqzsZaEB6oWlxZ+q2sJBMI/Ktgd2N5ZwQoRHfg==}
    engines: {node: '>= 0.4'}

  p-limit@3.1.0:
    resolution: {integrity: sha512-TYOanM3wGwNGsZN2cVTYPArw454xnXj5qmWF1bEoAc4+cU/ol7GVh7odevjp1FNHduHc3KZMcFduxU5Xc6uJRQ==}
    engines: {node: '>=10'}

  p-locate@5.0.0:
    resolution: {integrity: sha512-LaNjtRWUBY++zB5nE/NwcaoMylSPk+S+ZHNB1TzdbMJMny6dynpAGt7X/tl/QYq3TIeE6nxHppbo2LGymrG5Pw==}
    engines: {node: '>=10'}

  package-json-from-dist@1.0.1:
    resolution: {integrity: sha512-UEZIS3/by4OC8vL3P2dTXRETpebLI2NiI5vIrjaD/5UtrkFX/tNbwjTSRAGC/+7CAo2pIcBaRgWmcBBHcsaCIw==}

  parent-module@1.0.1:
    resolution: {integrity: sha512-GQ2EWRpQV8/o+Aw8YqtfZZPfNRWZYkbidE9k5rpl/hC3vtHHBfGm2Ifi6qWV+coDGkrUKZAxE3Lot5kcsRlh+g==}
    engines: {node: '>=6'}

  parse-entities@4.0.2:
    resolution: {integrity: sha512-GG2AQYWoLgL877gQIKeRPGO1xF9+eG1ujIb5soS5gPvLQ1y2o8FL90w2QWNdf9I361Mpp7726c+lj3U0qK1uGw==}

  parse-json@5.2.0:
    resolution: {integrity: sha512-ayCKvm/phCGxOkYRSCM82iDwct8/EonSEgCSxWxD7ve6jHggsFl4fZVQBPRNgQoKiuV/odhFrGzQXZwbifC8Rg==}
    engines: {node: '>=8'}

  parse-passwd@1.0.0:
    resolution: {integrity: sha512-1Y1A//QUXEZK7YKz+rD9WydcE1+EuPr6ZBgKecAB8tmoW6UFv0NREVJe1p+jRxtThkcbbKkfwIbWJe/IeE6m2Q==}
    engines: {node: '>=0.10.0'}

  parseley@0.12.1:
    resolution: {integrity: sha512-e6qHKe3a9HWr0oMRVDTRhKce+bRO8VGQR3NyVwcjwrbhMmFCX9KszEV35+rn4AdilFAq9VPxP/Fe1wC9Qjd2lw==}

  path-exists@4.0.0:
    resolution: {integrity: sha512-ak9Qy5Q7jYb2Wwcey5Fpvg2KoAc/ZIhLSLOSBmRmygPsGwkVVt0fZa0qrtMz+m6tJTAHfZQ8FnmB4MG4LWy7/w==}
    engines: {node: '>=8'}

  path-is-absolute@1.0.1:
    resolution: {integrity: sha512-AVbw3UJ2e9bq64vSaS9Am0fje1Pa8pbGqTTsmXfaIiMpnr5DlDhfJOuLj9Sf95ZPVDAUerDfEk88MPmPe7UCQg==}
    engines: {node: '>=0.10.0'}

  path-key@3.1.1:
    resolution: {integrity: sha512-ojmeN0qd+y0jszEtoY48r0Peq5dwMEkIlCOu6Q5f41lfkswXuKtYrhgoTpLnyIcHm24Uhqx+5Tqm2InSwLhE6Q==}
    engines: {node: '>=8'}

  path-parse@1.0.7:
    resolution: {integrity: sha512-LDJzPVEEEPR+y48z93A0Ed0yXb8pAByGWo/k5YYdYgpY2/2EsOsksJrq7lOHxryrVOn1ejG6oAp8ahvOIQD8sw==}

  path-scurry@1.11.1:
    resolution: {integrity: sha512-Xa4Nw17FS9ApQFJ9umLiJS4orGjm7ZzwUrwamcGQuHSzDyth9boKDaycYdDcZDuqYATXw4HFXgaqWTctW/v1HA==}
    engines: {node: '>=16 || 14 >=14.18'}

  path-to-regexp@6.3.0:
    resolution: {integrity: sha512-Yhpw4T9C6hPpgPeA28us07OJeqZ5EzQTkbfwuhsUg0c237RomFoETJgmp2sa3F/41gfLE6G5cqcYwznmeEeOlQ==}

  path-type@4.0.0:
    resolution: {integrity: sha512-gDKb8aZMDeD/tZWs9P6+q0J9Mwkdl6xMV8TjnGP3qJVJ06bdMgkbBlLU8IdfOsIsFz2BW1rNVT3XuNEl8zPAvw==}
    engines: {node: '>=8'}

  payload-admin-bar@1.0.6:
    resolution: {integrity: sha512-hpQdOiPq4LpWTkbuAnvxDf5wQ2ysMp9kQt+X2U+FfvBwD1U6qoxJfmUymG1OjLlaZzCZ93FlOdTl4u4Z0/m/SA==}
    peerDependencies:
      react: ^16.8.0 || ^17.0.0 || ^18.0.0
      react-dom: ^16.8.0 || ^17.0.0 || ^18.0.0

  payload@3.19.0:
    resolution: {integrity: sha512-SaHVIpeo+4P57V2jA7pRpSjdde/QaF8wTZVWz5UBSC5UzcgrXItqe1wIiB562qSTCkY/LOc60CH4ybnfQ3dqAA==}
    engines: {node: ^18.20.2 || >=20.9.0}
    hasBin: true
    peerDependencies:
      graphql: ^16.8.1

  peberminta@0.9.0:
    resolution: {integrity: sha512-XIxfHpEuSJbITd1H3EeQwpcZbTLHc+VVr8ANI9t5sit565tsI4/xK3KWTUFE2e6QiangUkh3B0jihzmGnNrRsQ==}

  peek-readable@5.3.1:
    resolution: {integrity: sha512-GVlENSDW6KHaXcd9zkZltB7tCLosKB/4Hg0fqBJkAoBgYG2Tn1xtMgXtSUuMU9AK/gCm/tTdT8mgAeF4YNeeqw==}
    engines: {node: '>=14.16'}

  picocolors@1.1.1:
    resolution: {integrity: sha512-xceH2snhtb5M9liqDsmEw56le376mTZkEX/jEb/RxNFyegNul7eNslCXP9FDj/Lcu0X8KEyMceP2ntpaHrDEVA==}

  picomatch@2.3.1:
    resolution: {integrity: sha512-JU3teHTNjmE2VCGFzuY8EXzCDVwEqB2a8fsIvwaStHhAWJEeVd1o1QD80CU6+ZdEXXSLbSsuLwJjkCBWqRQUVA==}
    engines: {node: '>=8.6'}

  picomatch@4.0.2:
    resolution: {integrity: sha512-M7BAV6Rlcy5u+m6oPhAPFgJTzAioX/6B0DxyvDlo9l8+T3nLKbrczg2WLUyzd45L8RqfUMyGPzekbMvX2Ldkwg==}
    engines: {node: '>=12'}

  pify@2.3.0:
    resolution: {integrity: sha512-udgsAY+fTnvv7kI7aaxbqwWNb0AHiB0qBO89PZKPkoTmGOgdbrHDKD+0B2X4uTfJ/FT1R09r9gTsjUjNJotuog==}
    engines: {node: '>=0.10.0'}

  pino-abstract-transport@2.0.0:
    resolution: {integrity: sha512-F63x5tizV6WCh4R6RHyi2Ml+M70DNRXt/+HANowMflpgGFMAym/VKm6G7ZOQRjqN7XbGxK1Lg9t6ZrtzOaivMw==}

  pino-pretty@13.0.0:
    resolution: {integrity: sha512-cQBBIVG3YajgoUjo1FdKVRX6t9XPxwB9lcNJVD5GCnNM4Y6T12YYx8c6zEejxQsU0wrg9TwmDulcE9LR7qcJqA==}
    hasBin: true

  pino-std-serializers@7.0.0:
    resolution: {integrity: sha512-e906FRY0+tV27iq4juKzSYPbUj2do2X2JX4EzSca1631EB2QJQUqGbDuERal7LCtOpxl6x3+nvo9NPZcmjkiFA==}

  pino@9.5.0:
    resolution: {integrity: sha512-xSEmD4pLnV54t0NOUN16yCl7RIB1c5UUOse5HSyEXtBp+FgFQyPeDutc+Q2ZO7/22vImV7VfEjH/1zV2QuqvYw==}
    hasBin: true

  pirates@4.0.6:
    resolution: {integrity: sha512-saLsH7WeYYPiD25LDuLRRY/i+6HaPYr6G1OUlN39otzkSTxKnubR9RTxS3/Kk50s1g2JTgFwWQDQyplC5/SHZg==}
    engines: {node: '>= 6'}

  pluralize@8.0.0:
    resolution: {integrity: sha512-Nc3IT5yHzflTfbjgqWcCPpo7DaKy4FnpB0l/zCAW0Tc7jxAiuqSxHasntB3D7887LSrA93kDJ9IXovxJYxyLCA==}
    engines: {node: '>=4'}

  possible-typed-array-names@1.0.0:
    resolution: {integrity: sha512-d7Uw+eZoloe0EHDIYoe+bQ5WXnGMOpmiZFTuMWCwpjzzkL2nTjcKiAk4hh8TjnGye2TwWOk3UXucZ+3rbmBa8Q==}
    engines: {node: '>= 0.4'}

  postcss-import@15.1.0:
    resolution: {integrity: sha512-hpr+J05B2FVYUAXHeK1YyI267J/dDDhMU6B6civm8hSY1jYJnBXxzKDKDswzJmtLHryrjhnDjqqp/49t8FALew==}
    engines: {node: '>=14.0.0'}
    peerDependencies:
      postcss: ^8.0.0

  postcss-js@4.0.1:
    resolution: {integrity: sha512-dDLF8pEO191hJMtlHFPRa8xsizHaM82MLfNkUHdUtVEV3tgTp5oj+8qbEqYM57SLfc74KSbw//4SeJma2LRVIw==}
    engines: {node: ^12 || ^14 || >= 16}
    peerDependencies:
      postcss: ^8.4.21

  postcss-load-config@4.0.2:
    resolution: {integrity: sha512-bSVhyJGL00wMVoPUzAVAnbEoWyqRxkjv64tUl427SKnPrENtq6hJwUojroMz2VB+Q1edmi4IfrAPpami5VVgMQ==}
    engines: {node: '>= 14'}
    peerDependencies:
      postcss: '>=8.0.9'
      ts-node: '>=9.0.0'
    peerDependenciesMeta:
      postcss:
        optional: true
      ts-node:
        optional: true

  postcss-nested@6.2.0:
    resolution: {integrity: sha512-HQbt28KulC5AJzG+cZtj9kvKB93CFCdLvog1WFLf1D+xmMvPGlBstkpTEZfK5+AN9hfJocyBFCNiqyS48bpgzQ==}
    engines: {node: '>=12.0'}
    peerDependencies:
      postcss: ^8.2.14

  postcss-selector-parser@6.0.10:
    resolution: {integrity: sha512-IQ7TZdoaqbT+LCpShg46jnZVlhWD2w6iQYAcYXfHARZ7X1t/UGhhceQDs5X0cGqKvYlHNOuv7Oa1xmb0oQuA3w==}
    engines: {node: '>=4'}

  postcss-selector-parser@6.1.2:
    resolution: {integrity: sha512-Q8qQfPiZ+THO/3ZrOrO0cJJKfpYCagtMUkXbnEfmgUjwXg6z/WBeOyS9APBBPCTSiDV+s4SwQGu8yFsiMRIudg==}
    engines: {node: '>=4'}

  postcss-value-parser@4.2.0:
    resolution: {integrity: sha512-1NNCs6uurfkVbeXG4S8JFT9t19m45ICnif8zWLd5oPSZ50QnwMfK+H3jv408d4jw/7Bttv5axS5IiHoLaVNHeQ==}

  postcss@8.4.31:
    resolution: {integrity: sha512-PS08Iboia9mts/2ygV3eLpY5ghnUcfLV/EXTOW1E2qYxJKGGBUtNjN76FYHnMs36RmARn41bC0AZmn+rR0OVpQ==}
    engines: {node: ^10 || ^12 || >=14}

  postcss@8.5.1:
    resolution: {integrity: sha512-6oz2beyjc5VMn/KV1pPw8fliQkhBXrVn1Z3TVyqZxU8kZpzEKhBdmCFqI6ZbmGtamQvQGuU1sgPTk8ZrXDD7jQ==}
    engines: {node: ^10 || ^12 || >=14}

  prelude-ls@1.2.1:
    resolution: {integrity: sha512-vkcDPrRZo1QZLbn5RLGPpg/WmIQ65qoWWhcGKf/b5eplkkarX0m9z8ppCat4mlOqUsWpyNuYgO3VRyrYHSzX5g==}
    engines: {node: '>= 0.8.0'}

  prettier-plugin-tailwindcss@0.6.10:
    resolution: {integrity: sha512-ndj2WLDaMzACnr1gAYZiZZLs5ZdOeBYgOsbBmHj3nvW/6q8h8PymsXiEnKvj/9qgCCAoHyvLOisoQdIcsDvIgw==}
    engines: {node: '>=14.21.3'}
    peerDependencies:
      '@ianvs/prettier-plugin-sort-imports': '*'
      '@prettier/plugin-pug': '*'
      '@shopify/prettier-plugin-liquid': '*'
      '@trivago/prettier-plugin-sort-imports': '*'
      '@zackad/prettier-plugin-twig': '*'
      prettier: ^3.0
      prettier-plugin-astro: '*'
      prettier-plugin-css-order: '*'
      prettier-plugin-import-sort: '*'
      prettier-plugin-jsdoc: '*'
      prettier-plugin-marko: '*'
      prettier-plugin-multiline-arrays: '*'
      prettier-plugin-organize-attributes: '*'
      prettier-plugin-organize-imports: '*'
      prettier-plugin-sort-imports: '*'
      prettier-plugin-style-order: '*'
      prettier-plugin-svelte: '*'
    peerDependenciesMeta:
      '@ianvs/prettier-plugin-sort-imports':
        optional: true
      '@prettier/plugin-pug':
        optional: true
      '@shopify/prettier-plugin-liquid':
        optional: true
      '@trivago/prettier-plugin-sort-imports':
        optional: true
      '@zackad/prettier-plugin-twig':
        optional: true
      prettier-plugin-astro:
        optional: true
      prettier-plugin-css-order:
        optional: true
      prettier-plugin-import-sort:
        optional: true
      prettier-plugin-jsdoc:
        optional: true
      prettier-plugin-marko:
        optional: true
      prettier-plugin-multiline-arrays:
        optional: true
      prettier-plugin-organize-attributes:
        optional: true
      prettier-plugin-organize-imports:
        optional: true
      prettier-plugin-sort-imports:
        optional: true
      prettier-plugin-style-order:
        optional: true
      prettier-plugin-svelte:
        optional: true

  prettier@3.4.2:
    resolution: {integrity: sha512-e9MewbtFo+Fevyuxn/4rrcDAaq0IYxPGLvObpQjiZBMAzB9IGmzlnG9RZy3FFas+eBMu2vA0CszMeduow5dIuQ==}
    engines: {node: '>=14'}
    hasBin: true

  prism-react-renderer@2.4.1:
    resolution: {integrity: sha512-ey8Ls/+Di31eqzUxC46h8MksNuGx/n0AAC8uKpwFau4RPDYLuE3EXTp8N8G2vX2N7UC/+IXeNUnlWBGGcAG+Ig==}
    peerDependencies:
      react: '>=16.0.0'

  prismjs@1.29.0:
    resolution: {integrity: sha512-Kx/1w86q/epKcmte75LNrEoT+lX8pBpavuAbvJWRXar7Hz8jrtF+e3vY751p0R8H9HdArwaCTNDDzHg/ScJK1Q==}
    engines: {node: '>=6'}

  process-nextick-args@2.0.1:
    resolution: {integrity: sha512-3ouUOpQhtgrbOa17J7+uxOTpITYWaGP7/AhoR3+A+/1e9skrzelGi/dXzEYyvbxubEF6Wn2ypscTKiKJFFn1ag==}

  process-warning@4.0.1:
    resolution: {integrity: sha512-3c2LzQ3rY9d0hc1emcsHhfT9Jwz0cChib/QN89oME2R451w5fy3f0afAhERFZAwrbDU43wk12d0ORBpDVME50Q==}

  prompts@2.4.2:
    resolution: {integrity: sha512-NxNv/kLguCA7p3jE8oL2aEBsrJWgAakBpgmgK6lpPWV+WuOmY6r2/zbAVnP+T8bQlA0nzHXSJSJW0Hq7ylaD2Q==}
    engines: {node: '>= 6'}

  prop-types@15.8.1:
    resolution: {integrity: sha512-oj87CgZICdulUohogVAR7AjlC0327U4el4L6eAvOqCeudMDVU0NThNaV+b9Df4dXgSP1gXMTnPdhfe/2qDH5cg==}

  proxy-from-env@1.1.0:
    resolution: {integrity: sha512-D+zkORCbA9f1tdWRK0RaCR3GPv50cMxcrz4X8k5LTSUD1Dkw47mKJEZQNunItRTkWwgtaUSo1RVFRIG9ZXiFYg==}

  pump@3.0.2:
    resolution: {integrity: sha512-tUPXtzlGM8FE3P0ZL6DVs/3P58k9nk8/jZeQCurTJylQA8qFYzHFfhBJkuqyE0FifOsQ0uKWekiZ5g8wtr28cw==}

  punycode@2.3.1:
    resolution: {integrity: sha512-vYt7UD1U9Wg6138shLtLOvdAu+8DsC/ilFtEVHcH+wydcSpNE20AfSOduf6MkRFahL5FY7X1oU7nKVZFtfq8Fg==}
    engines: {node: '>=6'}

  qs-esm@7.0.2:
    resolution: {integrity: sha512-D8NAthKSD7SGn748v+GLaaO6k08Mvpoqroa35PqIQC4gtUa8/Pb/k+r0m0NnGBVbHDP1gKZ2nVywqfMisRhV5A==}
    engines: {node: '>=18'}

  qs@6.14.0:
    resolution: {integrity: sha512-YWWTjgABSKcvs/nWBi9PycY/JiPJqOD4JA6o9Sej2AtvSGarXxKC3OQSk4pAarbdQlKAh5D4FCQkJNkW+GAn3w==}
    engines: {node: '>=0.6'}

  queue-microtask@1.2.3:
    resolution: {integrity: sha512-NuaNSa6flKT5JaSYQzJok04JzTL1CA6aGhv5rfLW3PgqA+M2ChpZQnAC8h8i4ZFkBS8X5RqkDBHA7r4hej3K9A==}

  queue@6.0.2:
    resolution: {integrity: sha512-iHZWu+q3IdFZFX36ro/lKBkSvfkztY5Y7HMiPlOUjhupPcG2JMfst2KKEpu5XndviX/3UhFbRngUPNKtgvtZiA==}

  quick-format-unescaped@4.0.4:
    resolution: {integrity: sha512-tYC1Q1hgyRuHgloV/YXs2w15unPVh8qfu/qCTfhTYamaw7fyhumKa2yGpdSo87vY32rIclj+4fWYQXUMs9EHvg==}

  range-parser@1.2.1:
    resolution: {integrity: sha512-Hrgsx+orqoygnmhFbKaHE6c296J+HTAQXoxEF6gNupROmmGJRoyzfG3ccAveqCBrwr/2yxQ5BVd/GTl5agOwSg==}
    engines: {node: '>= 0.6'}

  react-datepicker@7.6.0:
    resolution: {integrity: sha512-9cQH6Z/qa4LrGhzdc3XoHbhrxNcMi9MKjZmYgF/1MNNaJwvdSjv3Xd+jjvrEEbKEf71ZgCA3n7fQbdwd70qCRw==}
    peerDependencies:
      react: ^16.9.0 || ^17 || ^18 || ^19 || ^19.0.0-rc
      react-dom: ^16.9.0 || ^17 || ^18 || ^19 || ^19.0.0-rc

  react-diff-viewer-continued@3.2.6:
    resolution: {integrity: sha512-GrzyqQnjIMoej+jMjWvtVSsQqhXgzEGqpXlJ2dAGfOk7Q26qcm8Gu6xtI430PBUyZsERe8BJSQf+7VZZo8IBNQ==}
    engines: {node: '>= 8'}
    peerDependencies:
      react: ^15.3.0 || ^16.0.0 || ^17.0.0 || ^18.0.0
      react-dom: ^15.3.0 || ^16.0.0 || ^17.0.0 || ^18.0.0

  react-dom@19.0.0:
    resolution: {integrity: sha512-4GV5sHFG0e/0AD4X+ySy6UJd3jVl1iNsNHdpad0qhABJ11twS3TTBnseqsKurKcsNqCEFeGL3uLpVChpIO3QfQ==}
    peerDependencies:
      react: ^19.0.0

  react-email@3.0.6:
    resolution: {integrity: sha512-taTvHORG2bCZCvUgVkRV0hTJJ5I40UKcmMuHzEhDOBNVh3/CCvIv4jRuD2EheSU1c4hFxxiUyanphb+qUQWeBw==}
    engines: {node: '>=18.0.0'}
    hasBin: true

  react-error-boundary@3.1.4:
    resolution: {integrity: sha512-uM9uPzZJTF6wRQORmSrvOIgt4lJ9MC1sNgEOj2XGsDTRE4kmpWxg7ENK9EWNKJRMAOY9z0MuF4yIfl6gp4sotA==}
    engines: {node: '>=10', npm: '>=6'}
    peerDependencies:
      react: '>=16.13.1'

  react-error-boundary@4.1.2:
    resolution: {integrity: sha512-GQDxZ5Jd+Aq/qUxbCm1UtzmL/s++V7zKgE8yMktJiCQXCCFZnMZh9ng+6/Ne6PjNSXH0L9CjeOEREfRnq6Duag==}
    peerDependencies:
      react: '>=16.13.1'

  react-hook-form@7.54.2:
    resolution: {integrity: sha512-eHpAUgUjWbZocoQYUHposymRb4ZP6d0uwUnooL2uOybA9/3tPUvoAKqEWK1WaSiTxxOfTpffNZP7QwlnM3/gEg==}
    engines: {node: '>=18.0.0'}
    peerDependencies:
      react: ^16.8.0 || ^17 || ^18 || ^19

  react-image-crop@10.1.8:
    resolution: {integrity: sha512-4rb8XtXNx7ZaOZarKKnckgz4xLMvds/YrU6mpJfGhGAsy2Mg4mIw1x+DCCGngVGq2soTBVVOxx2s/C6mTX9+pA==}
    peerDependencies:
      react: '>=16.13.1'

  react-is@16.13.1:
    resolution: {integrity: sha512-24e6ynE2H+OKt4kqsOvNd8kBpV65zoxbA4BVsEOB3ARVWQki/DHzaUoC5KuON/BiccDaCCTZBuOcfZs70kR8bQ==}

  react-promise-suspense@0.3.4:
    resolution: {integrity: sha512-I42jl7L3Ze6kZaq+7zXWSunBa3b1on5yfvUW6Eo/3fFOj6dZ5Bqmcd264nJbTK/gn1HjjILAjSwnZbV4RpSaNQ==}

  react-remove-scroll-bar@2.3.8:
    resolution: {integrity: sha512-9r+yi9+mgU33AKcj6IbT9oRCO78WriSj6t/cF8DWBZJ9aOGPOTEDvdUDz1FwKim7QXWwmHqtdHnRJfhAxEG46Q==}
    engines: {node: '>=10'}
    peerDependencies:
      '@types/react': '*'
      react: ^16.8.0 || ^17.0.0 || ^18.0.0 || ^19.0.0
    peerDependenciesMeta:
      '@types/react':
        optional: true

  react-remove-scroll@2.6.2:
    resolution: {integrity: sha512-KmONPx5fnlXYJQqC62Q+lwIeAk64ws/cUw6omIumRzMRPqgnYqhSSti99nbj0Ry13bv7dF+BKn7NB+OqkdZGTw==}
    engines: {node: '>=10'}
    peerDependencies:
      '@types/react': '*'
      react: ^16.8.0 || ^17.0.0 || ^18.0.0 || ^19.0.0 || ^19.0.0-rc
    peerDependenciesMeta:
      '@types/react':
        optional: true

  react-select@5.9.0:
    resolution: {integrity: sha512-nwRKGanVHGjdccsnzhFte/PULziueZxGD8LL2WojON78Mvnq7LdAMEtu2frrwld1fr3geixg3iiMBIc/LLAZpw==}
    peerDependencies:
      react: ^16.8.0 || ^17.0.0 || ^18.0.0 || ^19.0.0
      react-dom: ^16.8.0 || ^17.0.0 || ^18.0.0 || ^19.0.0

  react-style-singleton@2.2.3:
    resolution: {integrity: sha512-b6jSvxvVnyptAiLjbkWLE/lOnR4lfTtDAl+eUC7RZy+QQWc6wRzIV2CE6xBuMmDxc2qIihtDCZD5NPOFl7fRBQ==}
    engines: {node: '>=10'}
    peerDependencies:
      '@types/react': '*'
      react: ^16.8.0 || ^17.0.0 || ^18.0.0 || ^19.0.0 || ^19.0.0-rc
    peerDependenciesMeta:
      '@types/react':
        optional: true

  react-transition-group@4.4.5:
    resolution: {integrity: sha512-pZcd1MCJoiKiBR2NRxeCRg13uCXbydPnmB4EOeRrY7480qNWO8IIgQG6zlDkm6uRMsURXPuKq0GWtiM59a5Q6g==}
    peerDependencies:
      react: '>=16.6.0'
      react-dom: '>=16.6.0'

  react@19.0.0:
    resolution: {integrity: sha512-V8AVnmPIICiWpGfm6GLzCR/W5FXLchHop40W4nXBmdlEceh16rCN8O8LNWm5bh5XUX91fh7KpA+W0TgMKmgTpQ==}
    engines: {node: '>=0.10.0'}

  read-cache@1.0.0:
    resolution: {integrity: sha512-Owdv/Ft7IjOgm/i0xvNDZ1LrRANRfew4b2prF3OWMQLxLfu3bS8FVhCsrSCMK4lR56Y9ya+AThoTpDCTxCmpRA==}

  readable-stream@1.0.34:
    resolution: {integrity: sha512-ok1qVCJuRkNmvebYikljxJA/UEsKwLl2nI1OmaqAu4/UE+h0wKCHok4XkL/gvi39OacXvw59RJUOFUkDib2rHg==}

  readable-stream@2.3.8:
    resolution: {integrity: sha512-8p0AUk4XODgIewSi0l8Epjs+EVnWiK7NoDIEGU0HhE7+ZyY8D1IMY7odu5lRrFXGg71L15KG8QrPmum45RTtdA==}

  readable-stream@3.6.2:
    resolution: {integrity: sha512-9u/sniCrY3D5WdsERHzHE4G2YCXqoG5FTHUiCC4SIbr6XcLZBY05ya9EKjYek9O5xOAwjGq+1JdGBAS7Q9ScoA==}
    engines: {node: '>= 6'}

  readdirp@3.6.0:
    resolution: {integrity: sha512-hOS089on8RduqdbhvQ5Z37A0ESjsqz6qnRcffsMU3495FuTdqSm+7bhJ29JvIOsBDEEnan5DPu9t3To9VRlMzA==}
    engines: {node: '>=8.10.0'}

  readdirp@4.1.1:
    resolution: {integrity: sha512-h80JrZu/MHUZCyHu5ciuoI0+WxsCxzxJTILn6Fs8rxSnFPh+UVHYfeIxK1nVGugMqkfC4vJcBOYbkfkwYK0+gw==}
    engines: {node: '>= 14.18.0'}

  real-require@0.2.0:
    resolution: {integrity: sha512-57frrGM/OCTLqLOAh0mhVA9VBMHd+9U7Zb2THMGdBUoZVOtGbJzjxsYGDJ3A9AYYCP4hn6y1TVbaOfzWtm5GFg==}
    engines: {node: '>= 12.13.0'}

  reflect.getprototypeof@1.0.10:
    resolution: {integrity: sha512-00o4I+DVrefhv+nX0ulyi3biSHCPDe+yLv5o/p6d/UVlirijB8E16FtfwSAi4g3tcqrQ4lRAqQSoFEZJehYEcw==}
    engines: {node: '>= 0.4'}

  regenerator-runtime@0.14.1:
    resolution: {integrity: sha512-dYnhHh0nJoMfnkZs6GmmhFknAGRrLznOu5nc9ML+EJxGvrx6H7teuevqVqCuPcPK//3eDrrjQhehXVx9cnkGdw==}

  regexp.prototype.flags@1.5.4:
    resolution: {integrity: sha512-dYqgNSZbDwkaJ2ceRd9ojCGjBq+mOm9LmtXnAnEGyHhN/5R7iDW2TRw3h+o/jCFxus3P2LfWIIiwowAjANm7IA==}
    engines: {node: '>= 0.4'}

  require-directory@2.1.1:
    resolution: {integrity: sha512-fGxEI7+wsG9xrvdjsrlmL22OMTTiHRwAMroiEeMgq8gzoLC/PQr7RsRDSTLUg/bZAZtF+TVIkHc6/4RIKrui+Q==}
    engines: {node: '>=0.10.0'}

  require-from-string@2.0.2:
    resolution: {integrity: sha512-Xf0nWe6RseziFMu+Ap9biiUbmplq6S9/p+7w7YXP/JBHhrUDDUhwa+vANyubuqfZWTveU//DYVGsDG7RKL/vEw==}
    engines: {node: '>=0.10.0'}

  resolve-dir@1.0.1:
    resolution: {integrity: sha512-R7uiTjECzvOsWSfdM0QKFNBVFcK27aHOUwdvK53BcW8zqnGdYp0Fbj82cy54+2A4P2tFM22J5kRfe1R+lM/1yg==}
    engines: {node: '>=0.10.0'}

  resolve-from@4.0.0:
    resolution: {integrity: sha512-pb/MYmXstAkysRFx8piNI1tGFNQIFA3vkE3Gq4EuA1dF6gHp/+vgZqsCGJapvy8N3Q+4o7FwvquPJcnZ7RYy4g==}
    engines: {node: '>=4'}

  resolve-pkg-maps@1.0.0:
    resolution: {integrity: sha512-seS2Tj26TBVOC2NIc2rOe2y2ZO7efxITtLZcGSOnHHNOQ7CkiUBfw0Iw2ck6xkIhPwLhKNLS8BO+hEpngQlqzw==}

  resolve@1.22.10:
    resolution: {integrity: sha512-NPRy+/ncIMeDlTAsuqwKIiferiawhefFJtkNSW0qZJEqMEb+qBt/77B/jGeeek+F0uOeN05CDa6HXbbIgtVX4w==}
    engines: {node: '>= 0.4'}
    hasBin: true

  resolve@2.0.0-next.5:
    resolution: {integrity: sha512-U7WjGVG9sH8tvjW5SmGbQuui75FiyjAX72HX15DwBBwF9dNiQZRQAg9nnPhYy+TUnE0+VcrttuvNI8oSxZcocA==}
    hasBin: true

  restore-cursor@3.1.0:
    resolution: {integrity: sha512-l+sSefzHpj5qimhFSE5a8nufZYAM3sBSVMAPtYkmC+4EH2anSGaEMXSD0izRQbu9nfyQ9y5JrVmp7E8oZrUjvA==}
    engines: {node: '>=8'}

  reusify@1.0.4:
    resolution: {integrity: sha512-U9nH88a3fc/ekCF1l0/UP1IosiuIjyTh7hBvXVMHYgVcfGvt897Xguj2UOLDeI5BG2m7/uwyaLVT6fbtCwTyzw==}
    engines: {iojs: '>=1.0.0', node: '>=0.10.0'}

  run-parallel@1.2.0:
    resolution: {integrity: sha512-5l4VyZR86LZ/lDxZTR6jqL8AFE2S0IFLMP26AbjsLVADxHdhB/c0GUsH+y39UfCi3dzz8OlQuPmnaJOMoDHQBA==}

  safe-array-concat@1.1.3:
    resolution: {integrity: sha512-AURm5f0jYEOydBj7VQlVvDrjeFgthDdEF5H1dP+6mNpoXOMo1quQqJ4wvJDyRZ9+pO3kGWoOdmV08cSv2aJV6Q==}
    engines: {node: '>=0.4'}

  safe-buffer@5.1.2:
    resolution: {integrity: sha512-Gd2UZBJDkXlY7GbJxfsE8/nvKkUEU1G38c1siN6QP6a9PT9MmHB8GnpscSmMJSoF8LOIrt8ud/wPtojys4G6+g==}

  safe-buffer@5.2.1:
    resolution: {integrity: sha512-rp3So07KcdmmKbGvgaNxQSJr7bGVSVk5S9Eq1F+ppbRo70+YeaDxkw5Dd8NPN+GD6bjnYm2VuPuCXmpuYvmCXQ==}

  safe-push-apply@1.0.0:
    resolution: {integrity: sha512-iKE9w/Z7xCzUMIZqdBsp6pEQvwuEebH4vdpjcDWnyzaI6yl6O9FHvVpmGelvEHNsoY6wGblkxR6Zty/h00WiSA==}
    engines: {node: '>= 0.4'}

  safe-regex-test@1.1.0:
    resolution: {integrity: sha512-x/+Cz4YrimQxQccJf5mKEbIa1NzeCRNI5Ecl/ekmlYaampdNLPalVyIcCZNNH3MvmqBugV5TMYZXv0ljslUlaw==}
    engines: {node: '>= 0.4'}

  safe-stable-stringify@2.5.0:
    resolution: {integrity: sha512-b3rppTKm9T+PsVCBEOUR46GWI7fdOs00VKZ1+9c1EWDaDMvjQc6tUwuFyIprgGgTcWoVHSKrU8H31ZHA2e0RHA==}
    engines: {node: '>=10'}

  sanitize-filename@1.6.3:
    resolution: {integrity: sha512-y/52Mcy7aw3gRm7IrcGDFx/bCk4AhRh2eI9luHOQM86nZsqwiRkkq2GekHXBBD+SmPidc8i2PqtYZl+pWJ8Oeg==}

  sass@1.77.4:
    resolution: {integrity: sha512-vcF3Ckow6g939GMA4PeU7b2K/9FALXk2KF9J87txdHzXbUF9XRQRwSxcAs/fGaTnJeBFd7UoV22j3lzMLdM0Pw==}
    engines: {node: '>=14.0.0'}
    hasBin: true

  scheduler@0.25.0:
    resolution: {integrity: sha512-xFVuu11jh+xcO7JOAGJNOXld8/TcEHK/4CituBUeUb5hqxJLj9YuemAEuvm9gQ/+pgXYfbQuqAkiYu+u7YEsNA==}

  scmp@2.1.0:
    resolution: {integrity: sha512-o/mRQGk9Rcer/jEEw/yw4mwo3EU/NvYvp577/Btqrym9Qy5/MdWGBqipbALgd2lrdWTJ5/gqDusxfnQBxOxT2Q==}

  secure-json-parse@2.7.0:
    resolution: {integrity: sha512-6aU+Rwsezw7VR8/nyvKTx8QpWH9FrcYiXXlqC4z5d5XQBDRqtbfsRjnwGyqbi3gddNtWHuEk9OANUotL26qKUw==}

  selderee@0.11.0:
    resolution: {integrity: sha512-5TF+l7p4+OsnP8BCCvSyZiSPc4x4//p5uPwK8TCnVPJYRmU2aYKMpOXvw8zM5a5JvuuCGN1jmsMwuU2W02ukfA==}

  semver@6.3.1:
    resolution: {integrity: sha512-BR7VvDCVHO+q2xBEWskxS6DJE1qRnb7DxzUrogb71CWoSficBxYsiAGd+Kl0mmq/MprG9yArRkyrQxTO6XjMzA==}
    hasBin: true

  semver@7.6.3:
    resolution: {integrity: sha512-oVekP1cKtI+CTDvHWYFUcMtsK/00wmAEfyqKfNdARm8u1wNVhSgaX7A8d4UuIlUI5e84iEwOhs7ZPYRmzU9U6A==}
    engines: {node: '>=10'}
    hasBin: true

  server-only@0.0.1:
    resolution: {integrity: sha512-qepMx2JxAa5jjfzxG79yPPq+8BuFToHd1hm7kI+Z4zAq1ftQiP7HcxMhDDItrbtwVeLg/cY2JnKnrcFkmiswNA==}

  set-function-length@1.2.2:
    resolution: {integrity: sha512-pgRc4hJ4/sNjWCSS9AmnS40x3bNMDTknHgL5UaMBTMyJnU90EgWh1Rz+MC9eFu4BuN/UwZjKQuY/1v3rM7HMfg==}
    engines: {node: '>= 0.4'}

  set-function-name@2.0.2:
    resolution: {integrity: sha512-7PGFlmtwsEADb0WYyvCMa1t+yke6daIG4Wirafur5kcf+MhUnPms1UeR0CKQdTZD81yESwMHbtn+TR+dMviakQ==}
    engines: {node: '>= 0.4'}

  set-proto@1.0.0:
    resolution: {integrity: sha512-RJRdvCo6IAnPdsvP/7m6bsQqNnn1FCBX5ZNtFL98MmFF/4xAIJTIg1YbHW5DC2W5SKZanrC6i4HsJqlajw/dZw==}
    engines: {node: '>= 0.4'}

  sharp@0.33.5:
    resolution: {integrity: sha512-haPVm1EkS9pgvHrQ/F3Xy+hgcuMV0Wm9vfIBSiwZ05k+xgb0PkBQpGsAA/oWdDobNaZTH5ppvHtzCFbnSEwHVw==}
    engines: {node: ^18.17.0 || ^20.3.0 || >=21.0.0}

  shebang-command@2.0.0:
    resolution: {integrity: sha512-kHxr2zZpYtdmrN1qDjrrX/Z1rR1kG8Dx+gkpK1G4eXmvXswmcE1hTWBWYUzlraYw1/yZp6YuDY77YtvbN0dmDA==}
    engines: {node: '>=8'}

  shebang-regex@3.0.0:
    resolution: {integrity: sha512-7++dFhtcx3353uBaq8DDR4NuxBetBzC7ZQOhmTQInHEd6bSrXdiEyzCvG07Z44UYdLShWUyXt5M/yhz8ekcb1A==}
    engines: {node: '>=8'}

  side-channel-list@1.0.0:
    resolution: {integrity: sha512-FCLHtRD/gnpCiCHEiJLOwdmFP+wzCmDEkc9y7NsYxeF4u7Btsn1ZuwgwJGxImImHicJArLP4R0yX4c2KCrMrTA==}
    engines: {node: '>= 0.4'}

  side-channel-map@1.0.1:
    resolution: {integrity: sha512-VCjCNfgMsby3tTdo02nbjtM/ewra6jPHmpThenkTYh8pG9ucZ/1P8So4u4FGBek/BjpOVsDCMoLA/iuBKIFXRA==}
    engines: {node: '>= 0.4'}

  side-channel-weakmap@1.0.2:
    resolution: {integrity: sha512-WPS/HvHQTYnHisLo9McqBHOJk2FkHO/tlpvldyrnem4aeQp4hai3gythswg6p01oSoTl58rcpiFAjF2br2Ak2A==}
    engines: {node: '>= 0.4'}

  side-channel@1.1.0:
    resolution: {integrity: sha512-ZX99e6tRweoUXqR+VBrslhda51Nh5MTQwou5tnUDgbtyM0dBgmhEDtWGP/xbKn6hqfPRHujUNwz5fy/wbbhnpw==}
    engines: {node: '>= 0.4'}

  sift@17.1.3:
    resolution: {integrity: sha512-Rtlj66/b0ICeFzYTuNvX/EF1igRbbnGSvEyT79McoZa/DeGhMyC5pWKOEsZKnpkqtSeovd5FL/bjHWC3CIIvCQ==}

  signal-exit@3.0.7:
    resolution: {integrity: sha512-wnD2ZE+l+SPC/uoS0vXeE9L1+0wuaMqKlfz9AMUo38JsyLSBWSFcHR1Rri62LZc12vLr1gb3jl7iwQhgwpAbGQ==}

  signal-exit@4.1.0:
    resolution: {integrity: sha512-bzyZ1e88w9O1iNJbKnOlvYTrWPDl46O1bG0D3XInv+9tkPrxrN8jUUTiFlDkkmKWgn1M6CfIA13SuGqOa9Korw==}
    engines: {node: '>=14'}

  simple-swizzle@0.2.2:
    resolution: {integrity: sha512-JA//kQgZtbuY83m+xT+tXJkmJncGMTFT+C+g2h2R9uxkYIrE2yy9sgmcLhCnw57/WSD+Eh3J97FPEDFnbXnDUg==}

  simple-wcswidth@1.0.1:
    resolution: {integrity: sha512-xMO/8eNREtaROt7tJvWJqHBDTMFN4eiQ5I4JRMuilwfnFcV5W9u7RUkueNkdw0jPqGMX36iCywelS5yilTuOxg==}

  sisteransi@1.0.5:
    resolution: {integrity: sha512-bLGGlR1QxBcynn2d5YmDX4MGjlZvy2MRBDRNHLJ8VI6l6+9FUiyTFNJ0IveOSP0bcXgVDPRcfGqA0pjaqUpfVg==}

  socket.io-adapter@2.5.5:
    resolution: {integrity: sha512-eLDQas5dzPgOWCk9GuuJC2lBqItuhKI4uxGgo9aIV7MYbk2h9Q6uULEh8WBzThoI7l+qU9Ast9fVUmkqPP9wYg==}

  socket.io-parser@4.2.4:
    resolution: {integrity: sha512-/GbIKmo8ioc+NIWIhwdecY0ge+qVBSMdgxGygevmdHj24bsfgtCmcUUcQ5ZzcylGFHsN3k4HB4Cgkl96KVnuew==}
    engines: {node: '>=10.0.0'}

  socket.io@4.8.0:
    resolution: {integrity: sha512-8U6BEgGjQOfGz3HHTYaC/L1GaxDCJ/KM0XTkJly0EhZ5U/du9uNEZy4ZgYzEzIqlx2CMm25CrCqr1ck899eLNA==}
    engines: {node: '>=10.2.0'}

  sonic-boom@4.2.0:
    resolution: {integrity: sha512-INb7TM37/mAcsGmc9hyyI6+QR3rR1zVRu36B0NeGXKnOOLiZOfER5SA+N7X7k3yUYRzLWafduTDvJAfDswwEww==}

  sonner@1.7.2:
    resolution: {integrity: sha512-zMbseqjrOzQD1a93lxahm+qMGxWovdMxBlkTbbnZdNqVLt4j+amF9PQxUCL32WfztOFt9t9ADYkejAL3jF9iNA==}
    peerDependencies:
      react: ^18.0.0 || ^19.0.0 || ^19.0.0-rc
      react-dom: ^18.0.0 || ^19.0.0 || ^19.0.0-rc

  sonner@1.7.2:
    resolution: {integrity: sha512-zMbseqjrOzQD1a93lxahm+qMGxWovdMxBlkTbbnZdNqVLt4j+amF9PQxUCL32WfztOFt9t9ADYkejAL3jF9iNA==}
    peerDependencies:
      react: ^18.0.0 || ^19.0.0 || ^19.0.0-rc
      react-dom: ^18.0.0 || ^19.0.0 || ^19.0.0-rc

  source-map-js@1.2.1:
    resolution: {integrity: sha512-UXWMKhLOwVKb728IUtQPXxfYU+usdybtUrK/8uGE8CQMvrhOpwvzDBwj0QhSL7MQc7vIsISBG8VQ8+IDQxpfQA==}
    engines: {node: '>=0.10.0'}

  source-map@0.5.7:
    resolution: {integrity: sha512-LbrmJOMUSdEVxIKvdcJzQC+nQhe8FUZQTXQy6+I75skNgn3OoQ0DZA8YnFa7gp8tqtL3KPf1kmo0R5DoApeSGQ==}
    engines: {node: '>=0.10.0'}

  sparse-bitfield@3.0.3:
    resolution: {integrity: sha512-kvzhi7vqKTfkh0PZU+2D2PIllw2ymqJKujUcyPMd9Y75Nv4nPbGJZXNhxsgdQab2BmlDct1YnfQCguEvHr7VsQ==}

  split2@4.2.0:
    resolution: {integrity: sha512-UcjcJOWknrNkF6PLX83qcHM6KHgVKNkV62Y8a5uYDVv9ydGQVwAHMKqHdJje1VTWpljG0WYpCDhrCdAOYH4TWg==}
    engines: {node: '>= 10.x'}

  stable-hash@0.0.4:
    resolution: {integrity: sha512-LjdcbuBeLcdETCrPn9i8AYAZ1eCtu4ECAWtP7UleOiZ9LzVxRzzUZEoZ8zB24nhkQnDWyET0I+3sWokSDS3E7g==}

  state-local@1.0.7:
    resolution: {integrity: sha512-HTEHMNieakEnoe33shBYcZ7NX83ACUjCu8c40iOGEZsngj9zRnkqS9j1pqQPXwobB0ZcVTk27REb7COQ0UR59w==}

  stream-browserify@3.0.0:
    resolution: {integrity: sha512-H73RAHsVBapbim0tU2JwwOiXUj+fikfiaoYAKHF3VJfA0pe2BCzkhAHBlLG6REzE+2WNZcxOXjK7lkso+9euLA==}

  streamsearch@1.1.0:
    resolution: {integrity: sha512-Mcc5wHehp9aXz1ax6bZUyY5afg9u2rv5cqQI3mRrYkGC8rW2hM02jWuwjtL++LS5qinSyhj2QfLyNsuc+VsExg==}
    engines: {node: '>=10.0.0'}

  string-width@4.2.3:
    resolution: {integrity: sha512-wKyQRQpjJ0sIp62ErSZdGsjMJWsap5oRNihHhu6G7JVO/9jIB6UyevL+tXuOqrng8j/cxKTWyWUwvSTriiZz/g==}
    engines: {node: '>=8'}

  string-width@5.1.2:
    resolution: {integrity: sha512-HnLOCR3vjcY8beoNLtcjZ5/nxn2afmME6lhrDrebokqMap+XbeW8n9TXpPDOqdGK5qcI3oT0GKTW6wC7EMiVqA==}
    engines: {node: '>=12'}

  string.prototype.includes@2.0.1:
    resolution: {integrity: sha512-o7+c9bW6zpAdJHTtujeePODAhkuicdAryFsfVKwA+wGw89wJ4GTY484WTucM9hLtDEOpOvI+aHnzqnC5lHp4Rg==}
    engines: {node: '>= 0.4'}

  string.prototype.matchall@4.0.12:
    resolution: {integrity: sha512-6CC9uyBL+/48dYizRf7H7VAYCMCNTBeM78x/VTUe9bFEaxBepPJDa1Ow99LqI/1yF7kuy7Q3cQsYMrcjGUcskA==}
    engines: {node: '>= 0.4'}

  string.prototype.repeat@1.0.0:
    resolution: {integrity: sha512-0u/TldDbKD8bFCQ/4f5+mNRrXwZ8hg2w7ZR8wa16e8z9XpePWl3eGEcUD0OXpEH/VJH/2G3gjUtR3ZOiBe2S/w==}

  string.prototype.trim@1.2.10:
    resolution: {integrity: sha512-Rs66F0P/1kedk5lyYyH9uBzuiI/kNRmwJAR9quK6VOtIpZ2G+hMZd+HQbbv25MgCA6gEffoMZYxlTod4WcdrKA==}
    engines: {node: '>= 0.4'}

  string.prototype.trimend@1.0.9:
    resolution: {integrity: sha512-G7Ok5C6E/j4SGfyLCloXTrngQIQU3PWtXGst3yM7Bea9FRURf1S42ZHlZZtsNque2FN2PoUhfZXYLNWwEr4dLQ==}
    engines: {node: '>= 0.4'}

  string.prototype.trimstart@1.0.8:
    resolution: {integrity: sha512-UXSH262CSZY1tfu3G3Secr6uGLCFVPMhIqHjlgCUtCCcgihYc/xKs9djMTMUOb2j1mVSeU8EU6NWc/iQKU6Gfg==}
    engines: {node: '>= 0.4'}

  string_decoder@0.10.31:
    resolution: {integrity: sha512-ev2QzSzWPYmy9GuqfIVildA4OdcGLeFZQrq5ys6RtiuF+RQQiZWr8TZNyAcuVXyQRYfEO+MsoB/1BuQVhOJuoQ==}

  string_decoder@1.1.1:
    resolution: {integrity: sha512-n/ShnvDi6FHbbVfviro+WojiFzv+s8MPMHBczVePfUpDJLwoLT0ht1l4YwBCbi8pJAveEEdnkHyPyTP/mzRfwg==}

  string_decoder@1.3.0:
    resolution: {integrity: sha512-hkRX8U1WjJFd8LsDJ2yQ/wWWxaopEsABU1XfkM8A+j0+85JAGppt16cr1Whg6KIbb4okU6Mql6BOj+uup/wKeA==}

  stringify-entities@4.0.4:
    resolution: {integrity: sha512-IwfBptatlO+QCJUo19AqvrPNqlVMpW9YEL2LIVY+Rpv2qsjCGxaDLNRgeGsQWJhfItebuJhsGSLjaBbNSQ+ieg==}

  strip-ansi@6.0.1:
    resolution: {integrity: sha512-Y38VPSHcqkFrCpFnQ9vuSXmquuv5oXOKpGeT6aGrr3o3Gc9AlVa6JBfUSOCnbxGGZF+/0ooI7KrPuUSztUdU5A==}
    engines: {node: '>=8'}

  strip-ansi@7.1.0:
    resolution: {integrity: sha512-iq6eVVI64nQQTRYq2KtEg2d2uU7LElhTJwsH4YzIHZshxlgZms/wIc4VoDQTlG/IvVIrBKG06CrZnp0qv7hkcQ==}
    engines: {node: '>=12'}

  strip-bom@3.0.0:
    resolution: {integrity: sha512-vavAMRXOgBVNF6nyEEmL3DBK19iRpDcoIwW+swQ+CbGiu7lju6t+JklA1MHweoWtadgt4ISVUsXLyDq34ddcwA==}
    engines: {node: '>=4'}

  strip-json-comments@3.1.1:
    resolution: {integrity: sha512-6fPc+R4ihwqP6N/aIv2f1gMH8lOVtWQHoqC4yK6oSDVVocumAsfCqjkXnqiYMhmMwS/mEHLp7Vehlt3ql6lEig==}
    engines: {node: '>=8'}

  stripe@17.5.0:
    resolution: {integrity: sha512-kcyeAkDFjGsVl17FqnG7q/+xIjt0ZjOo9Dm+q8deAvs2Xe4iAHrhxyoP4etUVFc+/LZJANjIPVR+ZOnt9hr/Ug==}
    engines: {node: '>=12.*'}

  strnum@1.0.5:
    resolution: {integrity: sha512-J8bbNyKKXl5qYcR36TIO8W3mVGVHrmmxsd5PAItGkmyzwJvybiw2IVq5nqd0i4LSNSkB/sx9VHllbfFdr9k1JA==}

  strtok3@8.1.0:
    resolution: {integrity: sha512-ExzDvHYPj6F6QkSNe/JxSlBxTh3OrI6wrAIz53ulxo1c4hBJ1bT9C/JrAthEKHWG9riVH3Xzg7B03Oxty6S2Lw==}
    engines: {node: '>=16'}

  styled-jsx@5.1.6:
    resolution: {integrity: sha512-qSVyDTeMotdvQYoHWLNGwRFJHC+i+ZvdBRYosOFgC+Wg1vx4frN2/RG/NA7SYqqvKNLf39P2LSRA2pu6n0XYZA==}
    engines: {node: '>= 12.0.0'}
    peerDependencies:
      '@babel/core': '*'
      babel-plugin-macros: '*'
      react: '>= 16.8.0 || 17.x.x || ^18.0.0-0 || ^19.0.0-0'
    peerDependenciesMeta:
      '@babel/core':
        optional: true
      babel-plugin-macros:
        optional: true

  stylis@4.2.0:
    resolution: {integrity: sha512-Orov6g6BB1sDfYgzWfTHDOxamtX1bE/zo104Dh9e6fqJ3PooipYyfJ0pUmrZO2wAvO8YbEyeFrkV91XTsGMSrw==}

  sucrase@3.35.0:
    resolution: {integrity: sha512-8EbVDiu9iN/nESwxeSxDKe0dunta1GOlHufmSSXxMD2z2/tMZpDMpvXQGsc+ajGo8y2uYUmixaSRUc/QPoQ0GA==}
    engines: {node: '>=16 || 14 >=14.17'}
    hasBin: true

  supports-color@7.2.0:
    resolution: {integrity: sha512-qpCAvRl9stuOHveKsn7HncJRvv501qIacKzQlO/+Lwxc9+0q2wLyv4Dfvt80/DPn2pqOBsJdDiogXGR9+OvwRw==}
    engines: {node: '>=8'}

  supports-preserve-symlinks-flag@1.0.0:
    resolution: {integrity: sha512-ot0WnXS9fgdkgIcePe6RHNk1WA8+muPa6cSjeR3V8K27q9BB1rTE3R1p7Hv0z1ZyAc8s6Vvv8DIyWf681MAt0w==}
    engines: {node: '>= 0.4'}

  tabbable@6.2.0:
    resolution: {integrity: sha512-Cat63mxsVJlzYvN51JmVXIgNoUokrIaT2zLclCXjRd8boZ0004U4KCs/sToJ75C6sdlByWxpYnb5Boif1VSFew==}

  tailwind-merge@2.6.0:
    resolution: {integrity: sha512-P+Vu1qXfzediirmHOC3xKGAYeZtPcV9g76X+xg2FD4tYgR71ewMA35Y3sCz3zhiN/dwefRpJX0yBcgwi1fXNQA==}

  tailwindcss-animate@1.0.7:
    resolution: {integrity: sha512-bl6mpH3T7I3UFxuvDEXLxy/VuFxBk5bbzplh7tXI68mwMokNYd1t9qPBHlnyTwfa4JGC4zP516I1hYYtQ/vspA==}
    peerDependencies:
      tailwindcss: '>=3.0.0 || insiders'

  tailwindcss-scoped-preflight@3.4.10:
    resolution: {integrity: sha512-eYG6wGrcaA2nu+iUSUB1kLR+kyq99mYD6PQaFo5Yp287KHm2uN8FBi37k56f8jeblCbDXe1HeeFnLSCSRTko4Q==}
    peerDependencies:
      postcss: ^8
      tailwindcss: ^3

  tailwindcss@3.4.17:
    resolution: {integrity: sha512-w33E2aCvSDP0tW9RZuNXadXlkHXqFzSkQew/aIa2i/Sj8fThxwovwlXHSPXTbAHwEIhBFXAedUhP2tueAKP8Og==}
    engines: {node: '>=14.0.0'}
    hasBin: true

  tapable@2.2.1:
    resolution: {integrity: sha512-GNzQvQTOIP6RyTfE2Qxb8ZVlNmw0n88vp1szwWRimP02mnTsx3Wtn5qRdqY9w2XduFNUgvOwhNnQsjwCp+kqaQ==}
    engines: {node: '>=6'}

  thenify-all@1.6.0:
    resolution: {integrity: sha512-RNxQH/qI8/t3thXJDwcstUO4zeqo64+Uy/+sNVRBx4Xn2OX+OZ9oP+iJnNFqplFra2ZUVeKCSa2oVWi3T4uVmA==}
    engines: {node: '>=0.8'}

  thenify@3.3.1:
    resolution: {integrity: sha512-RVZSIV5IG10Hk3enotrhvz0T9em6cyHBLkH/YAZuKqd8hRkKhSfCGIcP2KUY0EPxndzANBmNllzWPwak+bheSw==}

  thread-stream@3.1.0:
    resolution: {integrity: sha512-OqyPZ9u96VohAyMfJykzmivOrY2wfMSf3C5TtFJVgN+Hm6aj+voFhlK+kZEIv2FBh1X6Xp3DlnCOfEQ3B2J86A==}

  through2@2.0.5:
    resolution: {integrity: sha512-/mrRod8xqpA+IHSLyGCQ2s8SPHiCDEeQJSep1jqLYeEUClOFG2Qsh+4FU6G9VeqpZnGW/Su8LQGc4YKni5rYSQ==}

  tinyglobby@0.2.10:
    resolution: {integrity: sha512-Zc+8eJlFMvgatPZTl6A9L/yht8QqdmUNtURHaKZLmKBE12hNPSrqNkUp2cs3M/UKmNVVAMFQYSjYIVHDjW5zew==}
    engines: {node: '>=12.0.0'}

  to-regex-range@5.0.1:
    resolution: {integrity: sha512-65P7iz6X5yEr1cwcgvQxbbIw7Uk3gOy5dIdtZ4rDveLqhrdJP+Li/Hx6tyK0NEb+2GCyneCMJiGqrADCSNk8sQ==}
    engines: {node: '>=8.0'}

  token-types@6.0.0:
    resolution: {integrity: sha512-lbDrTLVsHhOMljPscd0yitpozq7Ga2M5Cvez5AjGg8GASBjtt6iERCAJ93yommPmz62fb45oFIXHEZ3u9bfJEA==}
    engines: {node: '>=14.16'}

  tr46@0.0.3:
    resolution: {integrity: sha512-N3WMsuqV66lT30CrXNbEjx4GEwlow3v6rr4mCcv6prnfwhS01rkgyFdjPNBYd9br7LpXV1+Emh01fHnq2Gdgrw==}

  tr46@5.0.0:
    resolution: {integrity: sha512-tk2G5R2KRwBd+ZN0zaEXpmzdKyOYksXwywulIX95MBODjSzMIuQnQ3m8JxgbhnL1LeVo7lqQKsYa1O3Htl7K5g==}
    engines: {node: '>=18'}

  truncate-utf8-bytes@1.0.2:
    resolution: {integrity: sha512-95Pu1QXQvruGEhv62XCMO3Mm90GscOCClvrIUwCM0PYOXK3kaF3l3sIHxx71ThJfcbM2O5Au6SO3AWCSEfW4mQ==}

  ts-api-utils@2.0.0:
    resolution: {integrity: sha512-xCt/TOAc+EOHS1XPnijD3/yzpH6qg2xppZO1YDqGoVsNXfQfzHpOdNuXwrwOU8u4ITXJyDCTyt8w5g1sZv9ynQ==}
    engines: {node: '>=18.12'}
    peerDependencies:
      typescript: '>=4.8.4'

  ts-essentials@10.0.3:
    resolution: {integrity: sha512-/FrVAZ76JLTWxJOERk04fm8hYENDo0PWSP3YLQKxevLwWtxemGcl5JJEzN4iqfDlRve0ckyfFaOBu4xbNH/wZw==}
    peerDependencies:
      typescript: '>=4.5.0'
    peerDependenciesMeta:
      typescript:
        optional: true

  ts-interface-checker@0.1.13:
    resolution: {integrity: sha512-Y/arvbn+rrz3JCKl9C4kVNfTfSm2/mEp5FSz5EsZSANGPSlQrpRI5M4PKF+mJnE52jOO90PnPSc3Ur3bTQw0gA==}

  tsconfig-paths@3.15.0:
    resolution: {integrity: sha512-2Ac2RgzDe/cn48GvOe3M+o82pEFewD3UPbyoUHHdKasHwJKjds4fLXWf/Ux5kATBKN20oaFGu+jbElp1pos0mg==}

  tslib@1.14.1:
    resolution: {integrity: sha512-Xni35NKzjgMrwevysHTCArtLDpPvye8zV/0E4EyYn43P7/7qvQwPh9BGkHewbMulVntbigmcT7rdX3BNo9wRJg==}

  tslib@2.8.1:
    resolution: {integrity: sha512-oJFu94HQb+KVduSUQL7wnpmqnfmLsOA/nAh6b6EH0wCEoK0/mPeXU6c3wKDV83MkOuHPRHtSXKKU99IBazS/2w==}

  tsx@4.19.2:
    resolution: {integrity: sha512-pOUl6Vo2LUq/bSa8S5q7b91cgNSjctn9ugq/+Mvow99qW6x/UZYwzxy/3NmqoT66eHYfCVvFvACC58UBPFf28g==}
    engines: {node: '>=18.0.0'}
    hasBin: true

  type-check@0.4.0:
    resolution: {integrity: sha512-XleUoc9uwGXqjWwXaUTZAmzMcFZ5858QA2vvx1Ur5xIcixXIP+8LnFDgRplU30us6teqdlskFfu+ae4K79Ooew==}
    engines: {node: '>= 0.8.0'}

  typed-array-buffer@1.0.3:
    resolution: {integrity: sha512-nAYYwfY3qnzX30IkA6AQZjVbtK6duGontcQm1WSG1MD94YLqK0515GNApXkoxKOWMusVssAHWLh9SeaoefYFGw==}
    engines: {node: '>= 0.4'}

  typed-array-byte-length@1.0.3:
    resolution: {integrity: sha512-BaXgOuIxz8n8pIq3e7Atg/7s+DpiYrxn4vdot3w9KbnBhcRQq6o3xemQdIfynqSeXeDrF32x+WvfzmOjPiY9lg==}
    engines: {node: '>= 0.4'}

  typed-array-byte-offset@1.0.4:
    resolution: {integrity: sha512-bTlAFB/FBYMcuX81gbL4OcpH5PmlFHqlCCpAl8AlEzMz5k53oNDvN8p1PNOWLEmI2x4orp3raOFB51tv9X+MFQ==}
    engines: {node: '>= 0.4'}

  typed-array-length@1.0.7:
    resolution: {integrity: sha512-3KS2b+kL7fsuk/eJZ7EQdnEmQoaho/r6KUef7hxvltNA5DR8NAUM+8wJMbJyZ4G9/7i3v5zPBIMN5aybAh2/Jg==}
    engines: {node: '>= 0.4'}

  typescript@5.7.2:
    resolution: {integrity: sha512-i5t66RHxDvVN40HfDd1PsEThGNnlMCMT3jMUuoh9/0TaqWevNontacunWyN02LA9/fIbEWlcHZcgTKb9QoaLfg==}
    engines: {node: '>=14.17'}
    hasBin: true

  uint8array-extras@1.4.0:
    resolution: {integrity: sha512-ZPtzy0hu4cZjv3z5NW9gfKnNLjoz4y6uv4HlelAjDK7sY/xOkKZv9xK/WQpcsBB3jEybChz9DPC2U/+cusjJVQ==}
    engines: {node: '>=18'}

  unbox-primitive@1.1.0:
    resolution: {integrity: sha512-nWJ91DjeOkej/TA8pXQ3myruKpKEYgqvpw9lz4OPHj/NWFNluYrjbz9j01CJ8yKQd2g4jFoOkINCTW2I5LEEyw==}
    engines: {node: '>= 0.4'}

  undici-types@6.20.0:
    resolution: {integrity: sha512-Ny6QZ2Nju20vw1SRHe3d9jVu6gJ+4e3+MMpqu7pqE5HT6WsTSlce++GQmK5UXS8mzV8DSYHrQH+Xrf2jVcuKNg==}

  unfetch@4.2.0:
    resolution: {integrity: sha512-F9p7yYCn6cIW9El1zi0HI6vqpeIvBsr3dSuRO6Xuppb1u5rXpCPmMvLSyECLhybr9isec8Ohl0hPekMVrEinDA==}

  unist-util-is@6.0.0:
    resolution: {integrity: sha512-2qCTHimwdxLfz+YzdGfkqNlH0tLi9xjTnHddPmJwtIG9MGsdbutfTc4P+haPD7l7Cjxf/WZj+we5qfVPvvxfYw==}

  unist-util-position-from-estree@2.0.0:
    resolution: {integrity: sha512-KaFVRjoqLyF6YXCbVLNad/eS4+OfPQQn2yOd7zF/h5T/CSL2v8NpN6a5TPvtbXthAGw5nG+PuTtq+DdIZr+cRQ==}

  unist-util-stringify-position@4.0.0:
    resolution: {integrity: sha512-0ASV06AAoKCDkS2+xw5RXJywruurpbC4JZSm7nr7MOt1ojAzvyyaO+UxZf18j8FCF6kmzCZKcAgN/yu2gm2XgQ==}

  unist-util-visit-parents@6.0.1:
    resolution: {integrity: sha512-L/PqWzfTP9lzzEa6CKs0k2nARxTdZduw3zyh8d2NVBnsyvHjSX4TWse388YrrQKbvI8w20fGjGlhgT96WwKykw==}

  unist-util-visit@5.0.0:
    resolution: {integrity: sha512-MR04uvD+07cwl/yhVuVWAtw+3GOR/knlL55Nd/wAdblk27GCVt3lqpTivy/tkJcZoNPzTwS1Y+KMojlLDhoTzg==}

  untildify@4.0.0:
    resolution: {integrity: sha512-KK8xQ1mkzZeg9inewmFVDNkg3l5LUhoq9kN6iWYB/CC9YMG8HA+c1Q8HwDe6dEX7kErrEVNVBO3fWsVq5iDgtw==}
    engines: {node: '>=8'}

  update-browserslist-db@1.1.2:
    resolution: {integrity: sha512-PPypAm5qvlD7XMZC3BujecnaOxwhrtoFR+Dqkk5Aa/6DssiH0ibKoketaj9w8LP7Bont1rYeoV5plxD7RTEPRg==}
    hasBin: true
    peerDependencies:
      browserslist: '>= 4.21.0'

  uri-js@4.4.1:
    resolution: {integrity: sha512-7rKUyy33Q1yc98pQ1DAmLtwX109F7TIfWlW1Ydo8Wl1ii1SeHieeh0HHfPeL2fMXK6z0s8ecKs9frCuLJvndBg==}

  use-callback-ref@1.3.3:
    resolution: {integrity: sha512-jQL3lRnocaFtu3V00JToYz/4QkNWswxijDaCVNZRiRTO3HQDLsdu1ZtmIUvV4yPp+rvWm5j0y0TG/S61cuijTg==}
    engines: {node: '>=10'}
    peerDependencies:
      '@types/react': '*'
      react: ^16.8.0 || ^17.0.0 || ^18.0.0 || ^19.0.0 || ^19.0.0-rc
    peerDependenciesMeta:
      '@types/react':
        optional: true

  use-context-selector@2.0.0:
    resolution: {integrity: sha512-owfuSmUNd3eNp3J9CdDl0kMgfidV+MkDvHPpvthN5ThqM+ibMccNE0k+Iq7TWC6JPFvGZqanqiGCuQx6DyV24g==}
    peerDependencies:
      react: '>=18.0.0'
      scheduler: '>=0.19.0'

  use-intl@3.26.3:
    resolution: {integrity: sha512-yY0a2YseO17cKwHA9M6fcpiEJ2Uo81DEU0NOUxNTp6lJVNOuI6nULANPVVht6IFdrYFtlsMmMoc97+Eq9/Tnng==}
    peerDependencies:
      react: ^16.8.0 || ^17.0.0 || ^18.0.0 || >=19.0.0-rc <19.0.0 || ^19.0.0

  use-isomorphic-layout-effect@1.2.0:
    resolution: {integrity: sha512-q6ayo8DWoPZT0VdG4u3D3uxcgONP3Mevx2i2b0434cwWBoL+aelL1DzkXI6w3PhTZzUeR2kaVlZn70iCiseP6w==}
    peerDependencies:
      '@types/react': '*'
      react: ^16.8.0 || ^17.0.0 || ^18.0.0 || ^19.0.0
    peerDependenciesMeta:
      '@types/react':
        optional: true

  use-sidecar@1.1.3:
    resolution: {integrity: sha512-Fedw0aZvkhynoPYlA5WXrMCAMm+nSWdZt6lzJQ7Ok8S6Q+VsHmHpRWndVRJ8Be0ZbkfPc5LRYH+5XrzXcEeLRQ==}
    engines: {node: '>=10'}
    peerDependencies:
      '@types/react': '*'
      react: ^16.8.0 || ^17.0.0 || ^18.0.0 || ^19.0.0 || ^19.0.0-rc
    peerDependenciesMeta:
      '@types/react':
        optional: true

  utf8-byte-length@1.0.5:
    resolution: {integrity: sha512-Xn0w3MtiQ6zoz2vFyUVruaCL53O/DwUvkEeOvj+uulMm0BkUGYWmBYVyElqZaSLhY6ZD0ulfU3aBra2aVT4xfA==}

  util-deprecate@1.0.2:
    resolution: {integrity: sha512-EPD5q1uXyFxJpCrLnCc1nHnq3gOa6DZBocAIiI2TaSCA7VCJ1UJDMagCzIkXNsUYfD1daK//LTEQ8xiIbrHtcw==}

  uuid@10.0.0:
    resolution: {integrity: sha512-8XkAphELsDnEGrDxUOHB3RGvXz6TeuYSGEZBOjtTtPm2lwhGBjLgOzLHB63IUWfBpNucQjND6d3AOudO+H3RWQ==}
    hasBin: true

  uuid@9.0.1:
    resolution: {integrity: sha512-b+1eJOlsR9K8HJpow9Ok3fiWOWSIcIzXodvv0rQjVoOVNpWMpxf1wZNpt4y9h10odCNrqnYp1OBzRktckBe3sA==}
    hasBin: true

  vary@1.1.2:
    resolution: {integrity: sha512-BNGbWLfd0eUPabhkXUVm0j8uuvREyTh5ovRa/dyow/BqAbZJyC+5fU+IzQOzmAKzYqYRAISoRhdQr3eIZ/PXqg==}
    engines: {node: '>= 0.8'}

  vfile-message@4.0.2:
    resolution: {integrity: sha512-jRDZ1IMLttGj41KcZvlrYAaI3CfqpLpfpf+Mfig13viT6NKvRzWZ+lXz0Y5D60w6uJIBAOGq9mSHf0gktF0duw==}

  wcwidth@1.0.1:
    resolution: {integrity: sha512-XHPEwS0q6TaxcvG85+8EYkbiCux2XtWG2mkc47Ng2A77BQu9+DqIOJldST4HgPkuea7dvKSj5VgX3P1d4rW8Tg==}

  webidl-conversions@3.0.1:
    resolution: {integrity: sha512-2JAn3z8AR6rjK8Sm8orRC0h/bcl/DqL7tRPdGZ4I1CjdF+EaMLmYxBHyXuKL849eucPFhvBoxMsflfOb8kxaeQ==}

  webidl-conversions@7.0.0:
    resolution: {integrity: sha512-VwddBukDzu71offAQR975unBIGqfKZpM+8ZX6ySk8nYhVoo5CYaZyzt3YBvYtRtO+aoGlqxPg/B87NGVZ/fu6g==}
    engines: {node: '>=12'}

  whatwg-url@14.1.0:
    resolution: {integrity: sha512-jlf/foYIKywAt3x/XWKZ/3rz8OSJPiWktjmk891alJUEjiVxKX9LEO92qH3hv4aJ0mN3MWPvGMCy8jQi95xK4w==}
    engines: {node: '>=18'}

  whatwg-url@5.0.0:
    resolution: {integrity: sha512-saE57nupxk6v3HY35+jzBwYa0rKSy0XR8JSxZPwgLr7ys0IBzhGviA1/TUGJLmSVqs8pb9AnvICXEuOHLprYTw==}

  which-boxed-primitive@1.1.1:
    resolution: {integrity: sha512-TbX3mj8n0odCBFVlY8AxkqcHASw3L60jIuF8jFP78az3C2YhmGvqbHBpAjTRH2/xqYunrJ9g1jSyjCjpoWzIAA==}
    engines: {node: '>= 0.4'}

  which-builtin-type@1.2.1:
    resolution: {integrity: sha512-6iBczoX+kDQ7a3+YJBnh3T+KZRxM/iYNPXicqk66/Qfm1b93iu+yOImkg0zHbj5LNOcNv1TEADiZ0xa34B4q6Q==}
    engines: {node: '>= 0.4'}

  which-collection@1.0.2:
    resolution: {integrity: sha512-K4jVyjnBdgvc86Y6BkaLZEN933SwYOuBFkdmBu9ZfkcAbdVbpITnDmjvZ/aQjRXQrv5EPkTnD1s39GiiqbngCw==}
    engines: {node: '>= 0.4'}

  which-typed-array@1.1.18:
    resolution: {integrity: sha512-qEcY+KJYlWyLH9vNbsr6/5j59AXk5ni5aakf8ldzBvGde6Iz4sxZGkJyWSAueTG7QhOvNRYb1lDdFmL5Td0QKA==}
    engines: {node: '>= 0.4'}

  which@1.3.1:
    resolution: {integrity: sha512-HxJdYWq1MTIQbJ3nw0cqssHoTNU267KlrDuGZ1WYlxDStUtKUhOaJmh112/TZmHxxUfuJqPXSOm7tDyas0OSIQ==}
    hasBin: true

  which@2.0.2:
    resolution: {integrity: sha512-BLI3Tl1TW3Pvl70l3yq3Y64i+awpwXqsGBYWkkqMtnbXgrMD+yj7rhW0kuEDxzJaYXGjEW5ogapKNMEKNMjibA==}
    engines: {node: '>= 8'}
    hasBin: true

  word-wrap@1.2.5:
    resolution: {integrity: sha512-BN22B5eaMMI9UMtjrGd5g5eCYPpCPDUy0FJXbYsaT5zYxjFOckS53SQDE3pWkVoWpHXVb3BrYcEN4Twa55B5cA==}
    engines: {node: '>=0.10.0'}

  wrap-ansi@7.0.0:
    resolution: {integrity: sha512-YVGIj2kamLSTxw6NsZjoBxfSwsn0ycdesmc4p+Q21c5zPuZ1pl+NfxVdxPtdHvmNVOQ6XSYG4AUtyt/Fi7D16Q==}
    engines: {node: '>=10'}

  wrap-ansi@8.1.0:
    resolution: {integrity: sha512-si7QWI6zUMq56bESFvagtmzMdGOtoxfR+Sez11Mobfc7tm+VkUckk9bW2UeffTGVUbOksxmSw0AA2gs8g71NCQ==}
    engines: {node: '>=12'}

  wrappy@1.0.2:
    resolution: {integrity: sha512-l4Sp/DRseor9wL6EvV2+TuQn63dMkPjZ/sp9XkghTEbV9KlPS1xUsZ3u7/IQO4wxtcFB4bgpQPRcR3QCvezPcQ==}

  ws@8.17.1:
    resolution: {integrity: sha512-6XQFvXTkbfUOZOKKILFG1PDK2NDQs4azKQl26T0YS5CxqWLgXajbPZ+h4gZekJyRqFU8pvnbAbbs/3TgRPy+GQ==}
    engines: {node: '>=10.0.0'}
    peerDependencies:
      bufferutil: ^4.0.1
      utf-8-validate: '>=5.0.2'
    peerDependenciesMeta:
      bufferutil:
        optional: true
      utf-8-validate:
        optional: true

  ws@8.18.0:
    resolution: {integrity: sha512-8VbfWfHLbbwu3+N6OKsOMpBdT4kXPDDB9cJk2bJ6mh9ucxdlnNvH1e+roYkKmN9Nxw2yjz7VzeO9oOz2zJ04Pw==}
    engines: {node: '>=10.0.0'}
    peerDependencies:
      bufferutil: ^4.0.1
      utf-8-validate: '>=5.0.2'
    peerDependenciesMeta:
      bufferutil:
        optional: true
      utf-8-validate:
        optional: true

  xss@1.0.15:
    resolution: {integrity: sha512-FVdlVVC67WOIPvfOwhoMETV72f6GbW7aOabBC3WxN/oUdoEMDyLz4OgRv5/gck2ZeNqEQu+Tb0kloovXOfpYVg==}
    engines: {node: '>= 0.10.0'}
    hasBin: true

  xtend@4.0.2:
    resolution: {integrity: sha512-LKYU1iAXJXUgAXn9URjiu+MWhyUXHsvfp7mcuYm9dSUKK0/CjtrUwFAxD82/mCWbtLsGjFIad0wIsod4zrTAEQ==}
    engines: {node: '>=0.4'}

  y18n@5.0.8:
    resolution: {integrity: sha512-0pfFzegeDWJHJIAmTLRP2DwHjdF5s7jo9tuztdQxAhINCdvS+3nGINqPd00AphqJR/0LhANUS6/+7SCb98YOfA==}
    engines: {node: '>=10'}

  yallist@3.1.1:
    resolution: {integrity: sha512-a4UGQaWPH59mOXUYnAG2ewncQS4i4F43Tv3JoAM+s2VDAmS9NsK8GpDMLrCHPksFT7h3K6TOoUNn2pb7RoXx4g==}

  yaml@1.10.2:
    resolution: {integrity: sha512-r3vXyErRCYJ7wg28yvBY5VSoAF8ZvlcW9/BwUzEtUsjvX/DKs24dIkuwjtuprwJJHsbyUbLApepYTR1BN4uHrg==}
    engines: {node: '>= 6'}

  yaml@2.7.0:
    resolution: {integrity: sha512-+hSoy/QHluxmC9kCIJyL/uyFmLmc+e5CFR5Wa+bpIhIj85LVb9ZH2nVnqrHoSvKogwODv0ClqZkmiSSaIH5LTA==}
    engines: {node: '>= 14'}
    hasBin: true

  yargs-parser@20.2.9:
    resolution: {integrity: sha512-y11nGElTIV+CT3Zv9t7VKl+Q3hTQoT9a1Qzezhhl6Rp21gJ/IVTW7Z3y9EWXhuUBC2Shnf+DX0antecpAwSP8w==}
    engines: {node: '>=10'}

  yargs@16.2.0:
    resolution: {integrity: sha512-D1mvvtDG0L5ft/jGWkLpG1+m0eQxOfaBvTNELraWj22wSVUMWxZUvYgJYcKh6jGGIkJFhH4IZPQhR4TKpc8mBw==}
    engines: {node: '>=10'}

  yjs@13.6.22:
    resolution: {integrity: sha512-+mJxdbmitioqqsql1Zro4dqT3t9HgmW4dxlPtkcsKFJhXSAMyk3lwawhQFxZjj2upJXzhrTUDsaDkZgJWnv3NA==}
    engines: {node: '>=16.0.0', npm: '>=8.0.0'}

  yocto-queue@0.1.0:
    resolution: {integrity: sha512-rVksvsnNCdJ/ohGc6xgPwyN8eheCxsiLM8mxuE/t/mOVqJewPuO1miLpTHQiRgTKCLexL4MeAFVagts7HmNZ2Q==}
    engines: {node: '>=10'}

  zod@3.24.1:
    resolution: {integrity: sha512-muH7gBL9sI1nciMZV67X5fTKKBLtwpZ5VBp1vsOQzj1MhrBZ4wlVCm3gedKZWLp0Oyel8sIGfeiz54Su+OVT+A==}

<<<<<<< HEAD
  zustand@5.0.3:
    resolution: {integrity: sha512-14fwWQtU3pH4dE0dOpdMiWjddcH+QzKIgk1cl8epwSE7yag43k/AD/m4L6+K7DytAOr9gGBe3/EXj9g7cdostg==}
    engines: {node: '>=12.20.0'}
    peerDependencies:
      '@types/react': '>=18.0.0'
      immer: '>=9.0.6'
      react: '>=18.0.0'
      use-sync-external-store: '>=1.2.0'
    peerDependenciesMeta:
      '@types/react':
        optional: true
      immer:
        optional: true
      react:
        optional: true
      use-sync-external-store:
        optional: true

=======
>>>>>>> 7e4e8cdd
  zwitch@2.0.4:
    resolution: {integrity: sha512-bXE4cR/kVZhKZX/RjPEflHaKVhUVl85noU3v6b8apfQEc1x4A+zBxjZ4lN8LqGd6WZ3dl98pY4o717VFmoPp+A==}

snapshots:

  '@alloc/quick-lru@5.2.0': {}

  '@ampproject/remapping@2.3.0':
    dependencies:
      '@jridgewell/gen-mapping': 0.3.8
      '@jridgewell/trace-mapping': 0.3.25

  '@apidevtools/json-schema-ref-parser@11.7.3':
    dependencies:
      '@jsdevtools/ono': 7.1.3
      '@types/json-schema': 7.0.15
      js-yaml: 4.1.0

  '@aws-crypto/crc32@5.2.0':
    dependencies:
      '@aws-crypto/util': 5.2.0
      '@aws-sdk/types': 3.723.0
      tslib: 2.8.1

  '@aws-crypto/crc32c@5.2.0':
    dependencies:
      '@aws-crypto/util': 5.2.0
      '@aws-sdk/types': 3.723.0
      tslib: 2.8.1

  '@aws-crypto/sha1-browser@5.2.0':
    dependencies:
      '@aws-crypto/supports-web-crypto': 5.2.0
      '@aws-crypto/util': 5.2.0
      '@aws-sdk/types': 3.723.0
      '@aws-sdk/util-locate-window': 3.723.0
      '@smithy/util-utf8': 2.3.0
      tslib: 2.8.1

  '@aws-crypto/sha256-browser@5.2.0':
    dependencies:
      '@aws-crypto/sha256-js': 5.2.0
      '@aws-crypto/supports-web-crypto': 5.2.0
      '@aws-crypto/util': 5.2.0
      '@aws-sdk/types': 3.723.0
      '@aws-sdk/util-locate-window': 3.723.0
      '@smithy/util-utf8': 2.3.0
      tslib: 2.8.1

  '@aws-crypto/sha256-js@1.2.2':
    dependencies:
      '@aws-crypto/util': 1.2.2
      '@aws-sdk/types': 3.723.0
      tslib: 1.14.1

  '@aws-crypto/sha256-js@5.2.0':
    dependencies:
      '@aws-crypto/util': 5.2.0
      '@aws-sdk/types': 3.723.0
      tslib: 2.8.1

  '@aws-crypto/supports-web-crypto@5.2.0':
    dependencies:
      tslib: 2.8.1

  '@aws-crypto/util@1.2.2':
    dependencies:
      '@aws-sdk/types': 3.723.0
      '@aws-sdk/util-utf8-browser': 3.259.0
      tslib: 1.14.1

  '@aws-crypto/util@5.2.0':
    dependencies:
      '@aws-sdk/types': 3.723.0
      '@smithy/util-utf8': 2.3.0
      tslib: 2.8.1

  '@aws-sdk/client-cognito-identity@3.729.0':
    dependencies:
      '@aws-crypto/sha256-browser': 5.2.0
      '@aws-crypto/sha256-js': 5.2.0
      '@aws-sdk/client-sso-oidc': 3.726.0(@aws-sdk/client-sts@3.726.1)
      '@aws-sdk/client-sts': 3.726.1
      '@aws-sdk/core': 3.723.0
      '@aws-sdk/credential-provider-node': 3.726.0(@aws-sdk/client-sso-oidc@3.726.0(@aws-sdk/client-sts@3.726.1))(@aws-sdk/client-sts@3.726.1)
      '@aws-sdk/middleware-host-header': 3.723.0
      '@aws-sdk/middleware-logger': 3.723.0
      '@aws-sdk/middleware-recursion-detection': 3.723.0
      '@aws-sdk/middleware-user-agent': 3.726.0
      '@aws-sdk/region-config-resolver': 3.723.0
      '@aws-sdk/types': 3.723.0
      '@aws-sdk/util-endpoints': 3.726.0
      '@aws-sdk/util-user-agent-browser': 3.723.0
      '@aws-sdk/util-user-agent-node': 3.726.0
      '@smithy/config-resolver': 4.0.1
      '@smithy/core': 3.1.1
      '@smithy/fetch-http-handler': 5.0.1
      '@smithy/hash-node': 4.0.1
      '@smithy/invalid-dependency': 4.0.1
      '@smithy/middleware-content-length': 4.0.1
      '@smithy/middleware-endpoint': 4.0.2
      '@smithy/middleware-retry': 4.0.3
      '@smithy/middleware-serde': 4.0.1
      '@smithy/middleware-stack': 4.0.1
      '@smithy/node-config-provider': 4.0.1
      '@smithy/node-http-handler': 4.0.2
      '@smithy/protocol-http': 5.0.1
      '@smithy/smithy-client': 4.1.2
      '@smithy/types': 4.1.0
      '@smithy/url-parser': 4.0.1
      '@smithy/util-base64': 4.0.0
      '@smithy/util-body-length-browser': 4.0.0
      '@smithy/util-body-length-node': 4.0.0
      '@smithy/util-defaults-mode-browser': 4.0.3
      '@smithy/util-defaults-mode-node': 4.0.3
      '@smithy/util-endpoints': 3.0.1
      '@smithy/util-middleware': 4.0.1
      '@smithy/util-retry': 4.0.1
      '@smithy/util-utf8': 4.0.0
      tslib: 2.8.1
    transitivePeerDependencies:
      - aws-crt

  '@aws-sdk/client-s3@3.729.0':
    dependencies:
      '@aws-crypto/sha1-browser': 5.2.0
      '@aws-crypto/sha256-browser': 5.2.0
      '@aws-crypto/sha256-js': 5.2.0
      '@aws-sdk/client-sso-oidc': 3.726.0(@aws-sdk/client-sts@3.726.1)
      '@aws-sdk/client-sts': 3.726.1
      '@aws-sdk/core': 3.723.0
      '@aws-sdk/credential-provider-node': 3.726.0(@aws-sdk/client-sso-oidc@3.726.0(@aws-sdk/client-sts@3.726.1))(@aws-sdk/client-sts@3.726.1)
      '@aws-sdk/middleware-bucket-endpoint': 3.726.0
      '@aws-sdk/middleware-expect-continue': 3.723.0
      '@aws-sdk/middleware-flexible-checksums': 3.729.0
      '@aws-sdk/middleware-host-header': 3.723.0
      '@aws-sdk/middleware-location-constraint': 3.723.0
      '@aws-sdk/middleware-logger': 3.723.0
      '@aws-sdk/middleware-recursion-detection': 3.723.0
      '@aws-sdk/middleware-sdk-s3': 3.723.0
      '@aws-sdk/middleware-ssec': 3.723.0
      '@aws-sdk/middleware-user-agent': 3.726.0
      '@aws-sdk/region-config-resolver': 3.723.0
      '@aws-sdk/signature-v4-multi-region': 3.723.0
      '@aws-sdk/types': 3.723.0
      '@aws-sdk/util-endpoints': 3.726.0
      '@aws-sdk/util-user-agent-browser': 3.723.0
      '@aws-sdk/util-user-agent-node': 3.726.0
      '@aws-sdk/xml-builder': 3.723.0
      '@smithy/config-resolver': 4.0.1
      '@smithy/core': 3.1.1
      '@smithy/eventstream-serde-browser': 4.0.1
      '@smithy/eventstream-serde-config-resolver': 4.0.1
      '@smithy/eventstream-serde-node': 4.0.1
      '@smithy/fetch-http-handler': 5.0.1
      '@smithy/hash-blob-browser': 4.0.1
      '@smithy/hash-node': 4.0.1
      '@smithy/hash-stream-node': 4.0.1
      '@smithy/invalid-dependency': 4.0.1
      '@smithy/md5-js': 4.0.1
      '@smithy/middleware-content-length': 4.0.1
      '@smithy/middleware-endpoint': 4.0.2
      '@smithy/middleware-retry': 4.0.3
      '@smithy/middleware-serde': 4.0.1
      '@smithy/middleware-stack': 4.0.1
      '@smithy/node-config-provider': 4.0.1
      '@smithy/node-http-handler': 4.0.2
      '@smithy/protocol-http': 5.0.1
      '@smithy/smithy-client': 4.1.2
      '@smithy/types': 4.1.0
      '@smithy/url-parser': 4.0.1
      '@smithy/util-base64': 4.0.0
      '@smithy/util-body-length-browser': 4.0.0
      '@smithy/util-body-length-node': 4.0.0
      '@smithy/util-defaults-mode-browser': 4.0.3
      '@smithy/util-defaults-mode-node': 4.0.3
      '@smithy/util-endpoints': 3.0.1
      '@smithy/util-middleware': 4.0.1
      '@smithy/util-retry': 4.0.1
      '@smithy/util-stream': 4.0.2
      '@smithy/util-utf8': 4.0.0
      '@smithy/util-waiter': 4.0.2
      tslib: 2.8.1
    transitivePeerDependencies:
      - aws-crt

  '@aws-sdk/client-sso-oidc@3.726.0(@aws-sdk/client-sts@3.726.1)':
    dependencies:
      '@aws-crypto/sha256-browser': 5.2.0
      '@aws-crypto/sha256-js': 5.2.0
      '@aws-sdk/client-sts': 3.726.1
      '@aws-sdk/core': 3.723.0
      '@aws-sdk/credential-provider-node': 3.726.0(@aws-sdk/client-sso-oidc@3.726.0(@aws-sdk/client-sts@3.726.1))(@aws-sdk/client-sts@3.726.1)
      '@aws-sdk/middleware-host-header': 3.723.0
      '@aws-sdk/middleware-logger': 3.723.0
      '@aws-sdk/middleware-recursion-detection': 3.723.0
      '@aws-sdk/middleware-user-agent': 3.726.0
      '@aws-sdk/region-config-resolver': 3.723.0
      '@aws-sdk/types': 3.723.0
      '@aws-sdk/util-endpoints': 3.726.0
      '@aws-sdk/util-user-agent-browser': 3.723.0
      '@aws-sdk/util-user-agent-node': 3.726.0
      '@smithy/config-resolver': 4.0.1
      '@smithy/core': 3.1.1
      '@smithy/fetch-http-handler': 5.0.1
      '@smithy/hash-node': 4.0.1
      '@smithy/invalid-dependency': 4.0.1
      '@smithy/middleware-content-length': 4.0.1
      '@smithy/middleware-endpoint': 4.0.2
      '@smithy/middleware-retry': 4.0.3
      '@smithy/middleware-serde': 4.0.1
      '@smithy/middleware-stack': 4.0.1
      '@smithy/node-config-provider': 4.0.1
      '@smithy/node-http-handler': 4.0.2
      '@smithy/protocol-http': 5.0.1
      '@smithy/smithy-client': 4.1.2
      '@smithy/types': 4.1.0
      '@smithy/url-parser': 4.0.1
      '@smithy/util-base64': 4.0.0
      '@smithy/util-body-length-browser': 4.0.0
      '@smithy/util-body-length-node': 4.0.0
      '@smithy/util-defaults-mode-browser': 4.0.3
      '@smithy/util-defaults-mode-node': 4.0.3
      '@smithy/util-endpoints': 3.0.1
      '@smithy/util-middleware': 4.0.1
      '@smithy/util-retry': 4.0.1
      '@smithy/util-utf8': 4.0.0
      tslib: 2.8.1
    transitivePeerDependencies:
      - aws-crt

  '@aws-sdk/client-sso@3.726.0':
    dependencies:
      '@aws-crypto/sha256-browser': 5.2.0
      '@aws-crypto/sha256-js': 5.2.0
      '@aws-sdk/core': 3.723.0
      '@aws-sdk/middleware-host-header': 3.723.0
      '@aws-sdk/middleware-logger': 3.723.0
      '@aws-sdk/middleware-recursion-detection': 3.723.0
      '@aws-sdk/middleware-user-agent': 3.726.0
      '@aws-sdk/region-config-resolver': 3.723.0
      '@aws-sdk/types': 3.723.0
      '@aws-sdk/util-endpoints': 3.726.0
      '@aws-sdk/util-user-agent-browser': 3.723.0
      '@aws-sdk/util-user-agent-node': 3.726.0
      '@smithy/config-resolver': 4.0.1
      '@smithy/core': 3.1.1
      '@smithy/fetch-http-handler': 5.0.1
      '@smithy/hash-node': 4.0.1
      '@smithy/invalid-dependency': 4.0.1
      '@smithy/middleware-content-length': 4.0.1
      '@smithy/middleware-endpoint': 4.0.2
      '@smithy/middleware-retry': 4.0.3
      '@smithy/middleware-serde': 4.0.1
      '@smithy/middleware-stack': 4.0.1
      '@smithy/node-config-provider': 4.0.1
      '@smithy/node-http-handler': 4.0.2
      '@smithy/protocol-http': 5.0.1
      '@smithy/smithy-client': 4.1.2
      '@smithy/types': 4.1.0
      '@smithy/url-parser': 4.0.1
      '@smithy/util-base64': 4.0.0
      '@smithy/util-body-length-browser': 4.0.0
      '@smithy/util-body-length-node': 4.0.0
      '@smithy/util-defaults-mode-browser': 4.0.3
      '@smithy/util-defaults-mode-node': 4.0.3
      '@smithy/util-endpoints': 3.0.1
      '@smithy/util-middleware': 4.0.1
      '@smithy/util-retry': 4.0.1
      '@smithy/util-utf8': 4.0.0
      tslib: 2.8.1
    transitivePeerDependencies:
      - aws-crt

  '@aws-sdk/client-sts@3.726.1':
    dependencies:
      '@aws-crypto/sha256-browser': 5.2.0
      '@aws-crypto/sha256-js': 5.2.0
      '@aws-sdk/client-sso-oidc': 3.726.0(@aws-sdk/client-sts@3.726.1)
      '@aws-sdk/core': 3.723.0
      '@aws-sdk/credential-provider-node': 3.726.0(@aws-sdk/client-sso-oidc@3.726.0(@aws-sdk/client-sts@3.726.1))(@aws-sdk/client-sts@3.726.1)
      '@aws-sdk/middleware-host-header': 3.723.0
      '@aws-sdk/middleware-logger': 3.723.0
      '@aws-sdk/middleware-recursion-detection': 3.723.0
      '@aws-sdk/middleware-user-agent': 3.726.0
      '@aws-sdk/region-config-resolver': 3.723.0
      '@aws-sdk/types': 3.723.0
      '@aws-sdk/util-endpoints': 3.726.0
      '@aws-sdk/util-user-agent-browser': 3.723.0
      '@aws-sdk/util-user-agent-node': 3.726.0
      '@smithy/config-resolver': 4.0.1
      '@smithy/core': 3.1.1
      '@smithy/fetch-http-handler': 5.0.1
      '@smithy/hash-node': 4.0.1
      '@smithy/invalid-dependency': 4.0.1
      '@smithy/middleware-content-length': 4.0.1
      '@smithy/middleware-endpoint': 4.0.2
      '@smithy/middleware-retry': 4.0.3
      '@smithy/middleware-serde': 4.0.1
      '@smithy/middleware-stack': 4.0.1
      '@smithy/node-config-provider': 4.0.1
      '@smithy/node-http-handler': 4.0.2
      '@smithy/protocol-http': 5.0.1
      '@smithy/smithy-client': 4.1.2
      '@smithy/types': 4.1.0
      '@smithy/url-parser': 4.0.1
      '@smithy/util-base64': 4.0.0
      '@smithy/util-body-length-browser': 4.0.0
      '@smithy/util-body-length-node': 4.0.0
      '@smithy/util-defaults-mode-browser': 4.0.3
      '@smithy/util-defaults-mode-node': 4.0.3
      '@smithy/util-endpoints': 3.0.1
      '@smithy/util-middleware': 4.0.1
      '@smithy/util-retry': 4.0.1
      '@smithy/util-utf8': 4.0.0
      tslib: 2.8.1
    transitivePeerDependencies:
      - aws-crt

  '@aws-sdk/core@3.723.0':
    dependencies:
      '@aws-sdk/types': 3.723.0
      '@smithy/core': 3.1.1
      '@smithy/node-config-provider': 4.0.1
      '@smithy/property-provider': 4.0.1
      '@smithy/protocol-http': 5.0.1
      '@smithy/signature-v4': 5.0.1
      '@smithy/smithy-client': 4.1.2
      '@smithy/types': 4.1.0
      '@smithy/util-middleware': 4.0.1
      fast-xml-parser: 4.4.1
      tslib: 2.8.1

  '@aws-sdk/credential-provider-cognito-identity@3.729.0':
    dependencies:
      '@aws-sdk/client-cognito-identity': 3.729.0
      '@aws-sdk/types': 3.723.0
      '@smithy/property-provider': 4.0.1
      '@smithy/types': 4.1.0
      tslib: 2.8.1
    transitivePeerDependencies:
      - aws-crt

  '@aws-sdk/credential-provider-env@3.723.0':
    dependencies:
      '@aws-sdk/core': 3.723.0
      '@aws-sdk/types': 3.723.0
      '@smithy/property-provider': 4.0.1
      '@smithy/types': 4.1.0
      tslib: 2.8.1

  '@aws-sdk/credential-provider-http@3.723.0':
    dependencies:
      '@aws-sdk/core': 3.723.0
      '@aws-sdk/types': 3.723.0
      '@smithy/fetch-http-handler': 5.0.1
      '@smithy/node-http-handler': 4.0.2
      '@smithy/property-provider': 4.0.1
      '@smithy/protocol-http': 5.0.1
      '@smithy/smithy-client': 4.1.2
      '@smithy/types': 4.1.0
      '@smithy/util-stream': 4.0.2
      tslib: 2.8.1

  '@aws-sdk/credential-provider-ini@3.726.0(@aws-sdk/client-sso-oidc@3.726.0(@aws-sdk/client-sts@3.726.1))(@aws-sdk/client-sts@3.726.1)':
    dependencies:
      '@aws-sdk/client-sts': 3.726.1
      '@aws-sdk/core': 3.723.0
      '@aws-sdk/credential-provider-env': 3.723.0
      '@aws-sdk/credential-provider-http': 3.723.0
      '@aws-sdk/credential-provider-process': 3.723.0
      '@aws-sdk/credential-provider-sso': 3.726.0(@aws-sdk/client-sso-oidc@3.726.0(@aws-sdk/client-sts@3.726.1))
      '@aws-sdk/credential-provider-web-identity': 3.723.0(@aws-sdk/client-sts@3.726.1)
      '@aws-sdk/types': 3.723.0
      '@smithy/credential-provider-imds': 4.0.1
      '@smithy/property-provider': 4.0.1
      '@smithy/shared-ini-file-loader': 4.0.1
      '@smithy/types': 4.1.0
      tslib: 2.8.1
    transitivePeerDependencies:
      - '@aws-sdk/client-sso-oidc'
      - aws-crt

  '@aws-sdk/credential-provider-node@3.726.0(@aws-sdk/client-sso-oidc@3.726.0(@aws-sdk/client-sts@3.726.1))(@aws-sdk/client-sts@3.726.1)':
    dependencies:
      '@aws-sdk/credential-provider-env': 3.723.0
      '@aws-sdk/credential-provider-http': 3.723.0
      '@aws-sdk/credential-provider-ini': 3.726.0(@aws-sdk/client-sso-oidc@3.726.0(@aws-sdk/client-sts@3.726.1))(@aws-sdk/client-sts@3.726.1)
      '@aws-sdk/credential-provider-process': 3.723.0
      '@aws-sdk/credential-provider-sso': 3.726.0(@aws-sdk/client-sso-oidc@3.726.0(@aws-sdk/client-sts@3.726.1))
      '@aws-sdk/credential-provider-web-identity': 3.723.0(@aws-sdk/client-sts@3.726.1)
      '@aws-sdk/types': 3.723.0
      '@smithy/credential-provider-imds': 4.0.1
      '@smithy/property-provider': 4.0.1
      '@smithy/shared-ini-file-loader': 4.0.1
      '@smithy/types': 4.1.0
      tslib: 2.8.1
    transitivePeerDependencies:
      - '@aws-sdk/client-sso-oidc'
      - '@aws-sdk/client-sts'
      - aws-crt

  '@aws-sdk/credential-provider-process@3.723.0':
    dependencies:
      '@aws-sdk/core': 3.723.0
      '@aws-sdk/types': 3.723.0
      '@smithy/property-provider': 4.0.1
      '@smithy/shared-ini-file-loader': 4.0.1
      '@smithy/types': 4.1.0
      tslib: 2.8.1

  '@aws-sdk/credential-provider-sso@3.726.0(@aws-sdk/client-sso-oidc@3.726.0(@aws-sdk/client-sts@3.726.1))':
    dependencies:
      '@aws-sdk/client-sso': 3.726.0
      '@aws-sdk/core': 3.723.0
      '@aws-sdk/token-providers': 3.723.0(@aws-sdk/client-sso-oidc@3.726.0(@aws-sdk/client-sts@3.726.1))
      '@aws-sdk/types': 3.723.0
      '@smithy/property-provider': 4.0.1
      '@smithy/shared-ini-file-loader': 4.0.1
      '@smithy/types': 4.1.0
      tslib: 2.8.1
    transitivePeerDependencies:
      - '@aws-sdk/client-sso-oidc'
      - aws-crt

  '@aws-sdk/credential-provider-web-identity@3.723.0(@aws-sdk/client-sts@3.726.1)':
    dependencies:
      '@aws-sdk/client-sts': 3.726.1
      '@aws-sdk/core': 3.723.0
      '@aws-sdk/types': 3.723.0
      '@smithy/property-provider': 4.0.1
      '@smithy/types': 4.1.0
      tslib: 2.8.1

  '@aws-sdk/credential-providers@3.729.0(@aws-sdk/client-sso-oidc@3.726.0(@aws-sdk/client-sts@3.726.1))':
    dependencies:
      '@aws-sdk/client-cognito-identity': 3.729.0
      '@aws-sdk/client-sso': 3.726.0
      '@aws-sdk/client-sts': 3.726.1
      '@aws-sdk/core': 3.723.0
      '@aws-sdk/credential-provider-cognito-identity': 3.729.0
      '@aws-sdk/credential-provider-env': 3.723.0
      '@aws-sdk/credential-provider-http': 3.723.0
      '@aws-sdk/credential-provider-ini': 3.726.0(@aws-sdk/client-sso-oidc@3.726.0(@aws-sdk/client-sts@3.726.1))(@aws-sdk/client-sts@3.726.1)
      '@aws-sdk/credential-provider-node': 3.726.0(@aws-sdk/client-sso-oidc@3.726.0(@aws-sdk/client-sts@3.726.1))(@aws-sdk/client-sts@3.726.1)
      '@aws-sdk/credential-provider-process': 3.723.0
      '@aws-sdk/credential-provider-sso': 3.726.0(@aws-sdk/client-sso-oidc@3.726.0(@aws-sdk/client-sts@3.726.1))
      '@aws-sdk/credential-provider-web-identity': 3.723.0(@aws-sdk/client-sts@3.726.1)
      '@aws-sdk/types': 3.723.0
      '@smithy/credential-provider-imds': 4.0.1
      '@smithy/property-provider': 4.0.1
      '@smithy/types': 4.1.0
      tslib: 2.8.1
    transitivePeerDependencies:
      - '@aws-sdk/client-sso-oidc'
      - aws-crt

  '@aws-sdk/lib-storage@3.729.0(@aws-sdk/client-s3@3.729.0)':
    dependencies:
      '@aws-sdk/client-s3': 3.729.0
      '@smithy/abort-controller': 4.0.1
      '@smithy/middleware-endpoint': 4.0.2
      '@smithy/smithy-client': 4.1.2
      buffer: 5.6.0
      events: 3.3.0
      stream-browserify: 3.0.0
      tslib: 2.8.1

  '@aws-sdk/middleware-bucket-endpoint@3.726.0':
    dependencies:
      '@aws-sdk/types': 3.723.0
      '@aws-sdk/util-arn-parser': 3.723.0
      '@smithy/node-config-provider': 4.0.1
      '@smithy/protocol-http': 5.0.1
      '@smithy/types': 4.1.0
      '@smithy/util-config-provider': 4.0.0
      tslib: 2.8.1

  '@aws-sdk/middleware-expect-continue@3.723.0':
    dependencies:
      '@aws-sdk/types': 3.723.0
      '@smithy/protocol-http': 5.0.1
      '@smithy/types': 4.1.0
      tslib: 2.8.1

  '@aws-sdk/middleware-flexible-checksums@3.729.0':
    dependencies:
      '@aws-crypto/crc32': 5.2.0
      '@aws-crypto/crc32c': 5.2.0
      '@aws-crypto/util': 5.2.0
      '@aws-sdk/core': 3.723.0
      '@aws-sdk/types': 3.723.0
      '@smithy/is-array-buffer': 4.0.0
      '@smithy/node-config-provider': 4.0.1
      '@smithy/protocol-http': 5.0.1
      '@smithy/types': 4.1.0
      '@smithy/util-middleware': 4.0.1
      '@smithy/util-stream': 4.0.2
      '@smithy/util-utf8': 4.0.0
      tslib: 2.8.1

  '@aws-sdk/middleware-host-header@3.723.0':
    dependencies:
      '@aws-sdk/types': 3.723.0
      '@smithy/protocol-http': 5.0.1
      '@smithy/types': 4.1.0
      tslib: 2.8.1

  '@aws-sdk/middleware-location-constraint@3.723.0':
    dependencies:
      '@aws-sdk/types': 3.723.0
      '@smithy/types': 4.1.0
      tslib: 2.8.1

  '@aws-sdk/middleware-logger@3.723.0':
    dependencies:
      '@aws-sdk/types': 3.723.0
      '@smithy/types': 4.1.0
      tslib: 2.8.1

  '@aws-sdk/middleware-recursion-detection@3.723.0':
    dependencies:
      '@aws-sdk/types': 3.723.0
      '@smithy/protocol-http': 5.0.1
      '@smithy/types': 4.1.0
      tslib: 2.8.1

  '@aws-sdk/middleware-sdk-s3@3.723.0':
    dependencies:
      '@aws-sdk/core': 3.723.0
      '@aws-sdk/types': 3.723.0
      '@aws-sdk/util-arn-parser': 3.723.0
      '@smithy/core': 3.1.1
      '@smithy/node-config-provider': 4.0.1
      '@smithy/protocol-http': 5.0.1
      '@smithy/signature-v4': 5.0.1
      '@smithy/smithy-client': 4.1.2
      '@smithy/types': 4.1.0
      '@smithy/util-config-provider': 4.0.0
      '@smithy/util-middleware': 4.0.1
      '@smithy/util-stream': 4.0.2
      '@smithy/util-utf8': 4.0.0
      tslib: 2.8.1

  '@aws-sdk/middleware-ssec@3.723.0':
    dependencies:
      '@aws-sdk/types': 3.723.0
      '@smithy/types': 4.1.0
      tslib: 2.8.1

  '@aws-sdk/middleware-user-agent@3.726.0':
    dependencies:
      '@aws-sdk/core': 3.723.0
      '@aws-sdk/types': 3.723.0
      '@aws-sdk/util-endpoints': 3.726.0
      '@smithy/core': 3.1.1
      '@smithy/protocol-http': 5.0.1
      '@smithy/types': 4.1.0
      tslib: 2.8.1

  '@aws-sdk/region-config-resolver@3.723.0':
    dependencies:
      '@aws-sdk/types': 3.723.0
      '@smithy/node-config-provider': 4.0.1
      '@smithy/types': 4.1.0
      '@smithy/util-config-provider': 4.0.0
      '@smithy/util-middleware': 4.0.1
      tslib: 2.8.1

  '@aws-sdk/signature-v4-multi-region@3.723.0':
    dependencies:
      '@aws-sdk/middleware-sdk-s3': 3.723.0
      '@aws-sdk/types': 3.723.0
      '@smithy/protocol-http': 5.0.1
      '@smithy/signature-v4': 5.0.1
      '@smithy/types': 4.1.0
      tslib: 2.8.1

  '@aws-sdk/token-providers@3.723.0(@aws-sdk/client-sso-oidc@3.726.0(@aws-sdk/client-sts@3.726.1))':
    dependencies:
      '@aws-sdk/client-sso-oidc': 3.726.0(@aws-sdk/client-sts@3.726.1)
      '@aws-sdk/types': 3.723.0
      '@smithy/property-provider': 4.0.1
      '@smithy/shared-ini-file-loader': 4.0.1
      '@smithy/types': 4.1.0
      tslib: 2.8.1

  '@aws-sdk/types@3.723.0':
    dependencies:
      '@smithy/types': 4.1.0
      tslib: 2.8.1

  '@aws-sdk/util-arn-parser@3.723.0':
    dependencies:
      tslib: 2.8.1

  '@aws-sdk/util-endpoints@3.726.0':
    dependencies:
      '@aws-sdk/types': 3.723.0
      '@smithy/types': 4.1.0
      '@smithy/util-endpoints': 3.0.1
      tslib: 2.8.1

  '@aws-sdk/util-locate-window@3.723.0':
    dependencies:
      tslib: 2.8.1

  '@aws-sdk/util-user-agent-browser@3.723.0':
    dependencies:
      '@aws-sdk/types': 3.723.0
      '@smithy/types': 4.1.0
      bowser: 2.11.0
      tslib: 2.8.1

  '@aws-sdk/util-user-agent-node@3.726.0':
    dependencies:
      '@aws-sdk/middleware-user-agent': 3.726.0
      '@aws-sdk/types': 3.723.0
      '@smithy/node-config-provider': 4.0.1
      '@smithy/types': 4.1.0
      tslib: 2.8.1

  '@aws-sdk/util-utf8-browser@3.259.0':
    dependencies:
      tslib: 2.8.1

  '@aws-sdk/xml-builder@3.723.0':
    dependencies:
      '@smithy/types': 4.1.0
      tslib: 2.8.1

  '@babel/code-frame@7.26.2':
    dependencies:
      '@babel/helper-validator-identifier': 7.25.9
      js-tokens: 4.0.0
      picocolors: 1.1.1

  '@babel/compat-data@7.26.5': {}

  '@babel/core@7.24.5':
    dependencies:
      '@ampproject/remapping': 2.3.0
      '@babel/code-frame': 7.26.2
      '@babel/generator': 7.26.5
      '@babel/helper-compilation-targets': 7.26.5
      '@babel/helper-module-transforms': 7.26.0(@babel/core@7.24.5)
      '@babel/helpers': 7.26.7
      '@babel/parser': 7.26.5
      '@babel/template': 7.25.9
      '@babel/traverse': 7.26.5
      '@babel/types': 7.26.5
      convert-source-map: 2.0.0
      debug: 4.4.0
      gensync: 1.0.0-beta.2
      json5: 2.2.3
      semver: 6.3.1
    transitivePeerDependencies:
      - supports-color

  '@babel/generator@7.26.5':
    dependencies:
      '@babel/parser': 7.26.5
      '@babel/types': 7.26.5
      '@jridgewell/gen-mapping': 0.3.8
      '@jridgewell/trace-mapping': 0.3.25
      jsesc: 3.1.0

  '@babel/helper-compilation-targets@7.26.5':
    dependencies:
      '@babel/compat-data': 7.26.5
      '@babel/helper-validator-option': 7.25.9
      browserslist: 4.24.4
      lru-cache: 5.1.1
      semver: 6.3.1

  '@babel/helper-module-imports@7.25.9':
    dependencies:
      '@babel/traverse': 7.26.5
      '@babel/types': 7.26.5
    transitivePeerDependencies:
      - supports-color

  '@babel/helper-module-transforms@7.26.0(@babel/core@7.24.5)':
    dependencies:
      '@babel/core': 7.24.5
      '@babel/helper-module-imports': 7.25.9
      '@babel/helper-validator-identifier': 7.25.9
      '@babel/traverse': 7.26.5
    transitivePeerDependencies:
      - supports-color

  '@babel/helper-string-parser@7.25.9': {}

  '@babel/helper-validator-identifier@7.25.9': {}

  '@babel/helper-validator-option@7.25.9': {}

  '@babel/helpers@7.26.7':
    dependencies:
      '@babel/template': 7.25.9
      '@babel/types': 7.26.7

  '@babel/parser@7.24.5':
    dependencies:
      '@babel/types': 7.26.5

  '@babel/parser@7.26.5':
    dependencies:
      '@babel/types': 7.26.5

  '@babel/runtime@7.26.0':
    dependencies:
      regenerator-runtime: 0.14.1

  '@babel/template@7.25.9':
    dependencies:
      '@babel/code-frame': 7.26.2
      '@babel/parser': 7.26.5
      '@babel/types': 7.26.5

  '@babel/traverse@7.26.5':
    dependencies:
      '@babel/code-frame': 7.26.2
      '@babel/generator': 7.26.5
      '@babel/parser': 7.26.5
      '@babel/template': 7.25.9
      '@babel/types': 7.26.5
      debug: 4.4.0
      globals: 11.12.0
    transitivePeerDependencies:
      - supports-color

  '@babel/types@7.26.5':
    dependencies:
      '@babel/helper-string-parser': 7.25.9
      '@babel/helper-validator-identifier': 7.25.9

  '@babel/types@7.26.7':
    dependencies:
      '@babel/helper-string-parser': 7.25.9
      '@babel/helper-validator-identifier': 7.25.9

  '@corex/deepmerge@4.0.43': {}

  '@dnd-kit/accessibility@3.1.1(react@19.0.0)':
    dependencies:
      react: 19.0.0
      tslib: 2.8.1

  '@dnd-kit/core@6.0.8(react-dom@19.0.0(react@19.0.0))(react@19.0.0)':
    dependencies:
      '@dnd-kit/accessibility': 3.1.1(react@19.0.0)
      '@dnd-kit/utilities': 3.2.2(react@19.0.0)
      react: 19.0.0
      react-dom: 19.0.0(react@19.0.0)
      tslib: 2.8.1

  '@dnd-kit/sortable@7.0.2(@dnd-kit/core@6.0.8(react-dom@19.0.0(react@19.0.0))(react@19.0.0))(react@19.0.0)':
    dependencies:
      '@dnd-kit/core': 6.0.8(react-dom@19.0.0(react@19.0.0))(react@19.0.0)
      '@dnd-kit/utilities': 3.2.2(react@19.0.0)
      react: 19.0.0
      tslib: 2.8.1

  '@dnd-kit/utilities@3.2.2(react@19.0.0)':
    dependencies:
      react: 19.0.0
      tslib: 2.8.1

  '@emnapi/runtime@1.3.1':
    dependencies:
      tslib: 2.8.1
    optional: true

  '@emotion/babel-plugin@11.13.5':
    dependencies:
      '@babel/helper-module-imports': 7.25.9
      '@babel/runtime': 7.26.0
      '@emotion/hash': 0.9.2
      '@emotion/memoize': 0.9.0
      '@emotion/serialize': 1.3.3
      babel-plugin-macros: 3.1.0
      convert-source-map: 1.9.0
      escape-string-regexp: 4.0.0
      find-root: 1.1.0
      source-map: 0.5.7
      stylis: 4.2.0
    transitivePeerDependencies:
      - supports-color

  '@emotion/cache@11.14.0':
    dependencies:
      '@emotion/memoize': 0.9.0
      '@emotion/sheet': 1.4.0
      '@emotion/utils': 1.4.2
      '@emotion/weak-memoize': 0.4.0
      stylis: 4.2.0

  '@emotion/css@11.13.5':
    dependencies:
      '@emotion/babel-plugin': 11.13.5
      '@emotion/cache': 11.14.0
      '@emotion/serialize': 1.3.3
      '@emotion/sheet': 1.4.0
      '@emotion/utils': 1.4.2
    transitivePeerDependencies:
      - supports-color

  '@emotion/hash@0.9.2': {}

  '@emotion/memoize@0.9.0': {}

  '@emotion/react@11.14.0(@types/react@19.0.2)(react@19.0.0)':
    dependencies:
      '@babel/runtime': 7.26.0
      '@emotion/babel-plugin': 11.13.5
      '@emotion/cache': 11.14.0
      '@emotion/serialize': 1.3.3
      '@emotion/use-insertion-effect-with-fallbacks': 1.2.0(react@19.0.0)
      '@emotion/utils': 1.4.2
      '@emotion/weak-memoize': 0.4.0
      hoist-non-react-statics: 3.3.2
      react: 19.0.0
    optionalDependencies:
      '@types/react': 19.0.2
    transitivePeerDependencies:
      - supports-color

  '@emotion/serialize@1.3.3':
    dependencies:
      '@emotion/hash': 0.9.2
      '@emotion/memoize': 0.9.0
      '@emotion/unitless': 0.10.0
      '@emotion/utils': 1.4.2
      csstype: 3.1.3

  '@emotion/sheet@1.4.0': {}

  '@emotion/unitless@0.10.0': {}

  '@emotion/use-insertion-effect-with-fallbacks@1.2.0(react@19.0.0)':
    dependencies:
      react: 19.0.0

  '@emotion/utils@1.4.2': {}

  '@emotion/weak-memoize@0.4.0': {}

  '@esbuild/aix-ppc64@0.19.11':
    optional: true

  '@esbuild/aix-ppc64@0.23.1':
    optional: true

  '@esbuild/android-arm64@0.19.11':
    optional: true

  '@esbuild/android-arm64@0.23.1':
    optional: true

  '@esbuild/android-arm@0.19.11':
    optional: true

  '@esbuild/android-arm@0.23.1':
    optional: true

  '@esbuild/android-x64@0.19.11':
    optional: true

  '@esbuild/android-x64@0.23.1':
    optional: true

  '@esbuild/darwin-arm64@0.19.11':
    optional: true

  '@esbuild/darwin-arm64@0.23.1':
    optional: true

  '@esbuild/darwin-x64@0.19.11':
    optional: true

  '@esbuild/darwin-x64@0.23.1':
    optional: true

  '@esbuild/freebsd-arm64@0.19.11':
    optional: true

  '@esbuild/freebsd-arm64@0.23.1':
    optional: true

  '@esbuild/freebsd-x64@0.19.11':
    optional: true

  '@esbuild/freebsd-x64@0.23.1':
    optional: true

  '@esbuild/linux-arm64@0.19.11':
    optional: true

  '@esbuild/linux-arm64@0.23.1':
    optional: true

  '@esbuild/linux-arm@0.19.11':
    optional: true

  '@esbuild/linux-arm@0.23.1':
    optional: true

  '@esbuild/linux-ia32@0.19.11':
    optional: true

  '@esbuild/linux-ia32@0.23.1':
    optional: true

  '@esbuild/linux-loong64@0.19.11':
    optional: true

  '@esbuild/linux-loong64@0.23.1':
    optional: true

  '@esbuild/linux-mips64el@0.19.11':
    optional: true

  '@esbuild/linux-mips64el@0.23.1':
    optional: true

  '@esbuild/linux-ppc64@0.19.11':
    optional: true

  '@esbuild/linux-ppc64@0.23.1':
    optional: true

  '@esbuild/linux-riscv64@0.19.11':
    optional: true

  '@esbuild/linux-riscv64@0.23.1':
    optional: true

  '@esbuild/linux-s390x@0.19.11':
    optional: true

  '@esbuild/linux-s390x@0.23.1':
    optional: true

  '@esbuild/linux-x64@0.19.11':
    optional: true

  '@esbuild/linux-x64@0.23.1':
    optional: true

  '@esbuild/netbsd-x64@0.19.11':
    optional: true

  '@esbuild/netbsd-x64@0.23.1':
    optional: true

  '@esbuild/openbsd-arm64@0.23.1':
    optional: true

  '@esbuild/openbsd-x64@0.19.11':
    optional: true

  '@esbuild/openbsd-x64@0.23.1':
    optional: true

  '@esbuild/sunos-x64@0.19.11':
    optional: true

  '@esbuild/sunos-x64@0.23.1':
    optional: true

  '@esbuild/win32-arm64@0.19.11':
    optional: true

  '@esbuild/win32-arm64@0.23.1':
    optional: true

  '@esbuild/win32-ia32@0.19.11':
    optional: true

  '@esbuild/win32-ia32@0.23.1':
    optional: true

  '@esbuild/win32-x64@0.19.11':
    optional: true

  '@esbuild/win32-x64@0.23.1':
    optional: true

  '@eslint-community/eslint-utils@4.4.1(eslint@9.18.0(jiti@1.21.7))':
    dependencies:
      eslint: 9.18.0(jiti@1.21.7)
      eslint-visitor-keys: 3.4.3

  '@eslint-community/regexpp@4.12.1': {}

  '@eslint/config-array@0.19.1':
    dependencies:
      '@eslint/object-schema': 2.1.5
      debug: 4.4.0
      minimatch: 3.1.2
    transitivePeerDependencies:
      - supports-color

  '@eslint/core@0.10.0':
    dependencies:
      '@types/json-schema': 7.0.15

  '@eslint/eslintrc@3.2.0':
    dependencies:
      ajv: 6.12.6
      debug: 4.4.0
      espree: 10.3.0
      globals: 14.0.0
      ignore: 5.3.2
      import-fresh: 3.3.0
      js-yaml: 4.1.0
      minimatch: 3.1.2
      strip-json-comments: 3.1.1
    transitivePeerDependencies:
      - supports-color

  '@eslint/js@9.18.0': {}

  '@eslint/object-schema@2.1.5': {}

  '@eslint/plugin-kit@0.2.5':
    dependencies:
      '@eslint/core': 0.10.0
      levn: 0.4.1

  '@faceless-ui/modal@3.0.0-beta.2(react-dom@19.0.0(react@19.0.0))(react@19.0.0)':
    dependencies:
      body-scroll-lock: 4.0.0-beta.0
      focus-trap: 7.5.4
      react: 19.0.0
      react-dom: 19.0.0(react@19.0.0)
      react-transition-group: 4.4.5(react-dom@19.0.0(react@19.0.0))(react@19.0.0)

  '@faceless-ui/scroll-info@2.0.0-beta.0(react-dom@19.0.0(react@19.0.0))(react@19.0.0)':
    dependencies:
      react: 19.0.0
      react-dom: 19.0.0(react@19.0.0)

  '@faceless-ui/window-info@3.0.0-beta.0(react-dom@19.0.0(react@19.0.0))(react@19.0.0)':
    dependencies:
      react: 19.0.0
      react-dom: 19.0.0(react@19.0.0)

  '@floating-ui/core@1.6.9':
    dependencies:
      '@floating-ui/utils': 0.2.9

  '@floating-ui/dom@1.6.13':
    dependencies:
      '@floating-ui/core': 1.6.9
      '@floating-ui/utils': 0.2.9

  '@floating-ui/react-dom@2.1.2(react-dom@19.0.0(react@19.0.0))(react@19.0.0)':
    dependencies:
      '@floating-ui/dom': 1.6.13
      react: 19.0.0
      react-dom: 19.0.0(react@19.0.0)

  '@floating-ui/react@0.26.28(react-dom@19.0.0(react@19.0.0))(react@19.0.0)':
    dependencies:
      '@floating-ui/react-dom': 2.1.2(react-dom@19.0.0(react@19.0.0))(react@19.0.0)
      '@floating-ui/utils': 0.2.9
      react: 19.0.0
      react-dom: 19.0.0(react@19.0.0)
      tabbable: 6.2.0

  '@floating-ui/react@0.27.3(react-dom@19.0.0(react@19.0.0))(react@19.0.0)':
    dependencies:
      '@floating-ui/react-dom': 2.1.2(react-dom@19.0.0(react@19.0.0))(react@19.0.0)
      '@floating-ui/utils': 0.2.9
      react: 19.0.0
      react-dom: 19.0.0(react@19.0.0)
      tabbable: 6.2.0

  '@floating-ui/utils@0.2.9': {}

  '@formatjs/ecma402-abstract@2.3.2':
    dependencies:
      '@formatjs/fast-memoize': 2.2.6
      '@formatjs/intl-localematcher': 0.5.10
      decimal.js: 10.4.3
      tslib: 2.8.1

  '@formatjs/fast-memoize@2.2.6':
    dependencies:
      tslib: 2.8.1

  '@formatjs/icu-messageformat-parser@2.9.8':
    dependencies:
      '@formatjs/ecma402-abstract': 2.3.2
      '@formatjs/icu-skeleton-parser': 1.8.12
      tslib: 2.8.1

  '@formatjs/icu-skeleton-parser@1.8.12':
    dependencies:
      '@formatjs/ecma402-abstract': 2.3.2
      tslib: 2.8.1

  '@formatjs/intl-localematcher@0.5.10':
    dependencies:
      tslib: 2.8.1

<<<<<<< HEAD
  '@headlessui/react@2.2.0(react-dom@19.0.0(react@19.0.0))(react@19.0.0)':
    dependencies:
      '@floating-ui/react': 0.26.28(react-dom@19.0.0(react@19.0.0))(react@19.0.0)
      '@react-aria/focus': 3.19.1(react-dom@19.0.0(react@19.0.0))(react@19.0.0)
      '@react-aria/interactions': 3.23.0(react-dom@19.0.0(react@19.0.0))(react@19.0.0)
      '@tanstack/react-virtual': 3.11.2(react-dom@19.0.0(react@19.0.0))(react@19.0.0)
      react: 19.0.0
      react-dom: 19.0.0(react@19.0.0)

  '@heroicons/react@2.2.0(react@19.0.0)':
    dependencies:
      react: 19.0.0

=======
>>>>>>> 7e4e8cdd
  '@hookform/resolvers@3.10.0(react-hook-form@7.54.2(react@19.0.0))':
    dependencies:
      react-hook-form: 7.54.2(react@19.0.0)

  '@humanfs/core@0.19.1': {}

  '@humanfs/node@0.16.6':
    dependencies:
      '@humanfs/core': 0.19.1
      '@humanwhocodes/retry': 0.3.1

  '@humanwhocodes/module-importer@1.0.1': {}

  '@humanwhocodes/retry@0.3.1': {}

  '@humanwhocodes/retry@0.4.1': {}

  '@img/sharp-darwin-arm64@0.33.5':
    optionalDependencies:
      '@img/sharp-libvips-darwin-arm64': 1.0.4
    optional: true

  '@img/sharp-darwin-x64@0.33.5':
    optionalDependencies:
      '@img/sharp-libvips-darwin-x64': 1.0.4
    optional: true

  '@img/sharp-libvips-darwin-arm64@1.0.4':
    optional: true

  '@img/sharp-libvips-darwin-x64@1.0.4':
    optional: true

  '@img/sharp-libvips-linux-arm64@1.0.4':
    optional: true

  '@img/sharp-libvips-linux-arm@1.0.5':
    optional: true

  '@img/sharp-libvips-linux-s390x@1.0.4':
    optional: true

  '@img/sharp-libvips-linux-x64@1.0.4':
    optional: true

  '@img/sharp-libvips-linuxmusl-arm64@1.0.4':
    optional: true

  '@img/sharp-libvips-linuxmusl-x64@1.0.4':
    optional: true

  '@img/sharp-linux-arm64@0.33.5':
    optionalDependencies:
      '@img/sharp-libvips-linux-arm64': 1.0.4
    optional: true

  '@img/sharp-linux-arm@0.33.5':
    optionalDependencies:
      '@img/sharp-libvips-linux-arm': 1.0.5
    optional: true

  '@img/sharp-linux-s390x@0.33.5':
    optionalDependencies:
      '@img/sharp-libvips-linux-s390x': 1.0.4
    optional: true

  '@img/sharp-linux-x64@0.33.5':
    optionalDependencies:
      '@img/sharp-libvips-linux-x64': 1.0.4
    optional: true

  '@img/sharp-linuxmusl-arm64@0.33.5':
    optionalDependencies:
      '@img/sharp-libvips-linuxmusl-arm64': 1.0.4
    optional: true

  '@img/sharp-linuxmusl-x64@0.33.5':
    optionalDependencies:
      '@img/sharp-libvips-linuxmusl-x64': 1.0.4
    optional: true

  '@img/sharp-wasm32@0.33.5':
    dependencies:
      '@emnapi/runtime': 1.3.1
    optional: true

  '@img/sharp-win32-ia32@0.33.5':
    optional: true

  '@img/sharp-win32-x64@0.33.5':
    optional: true

  '@isaacs/cliui@8.0.2':
    dependencies:
      string-width: 5.1.2
      string-width-cjs: string-width@4.2.3
      strip-ansi: 7.1.0
      strip-ansi-cjs: strip-ansi@6.0.1
      wrap-ansi: 8.1.0
      wrap-ansi-cjs: wrap-ansi@7.0.0

  '@jridgewell/gen-mapping@0.3.8':
    dependencies:
      '@jridgewell/set-array': 1.2.1
      '@jridgewell/sourcemap-codec': 1.5.0
      '@jridgewell/trace-mapping': 0.3.25

  '@jridgewell/resolve-uri@3.1.2': {}

  '@jridgewell/set-array@1.2.1': {}

  '@jridgewell/sourcemap-codec@1.5.0': {}

  '@jridgewell/trace-mapping@0.3.25':
    dependencies:
      '@jridgewell/resolve-uri': 3.1.2
      '@jridgewell/sourcemap-codec': 1.5.0

  '@jsdevtools/ono@7.1.3': {}

  '@lexical/clipboard@0.21.0':
    dependencies:
      '@lexical/html': 0.21.0
      '@lexical/list': 0.21.0
      '@lexical/selection': 0.21.0
      '@lexical/utils': 0.21.0
      lexical: 0.21.0

  '@lexical/code@0.21.0':
    dependencies:
      '@lexical/utils': 0.21.0
      lexical: 0.21.0
      prismjs: 1.29.0

  '@lexical/devtools-core@0.21.0(react-dom@19.0.0(react@19.0.0))(react@19.0.0)':
    dependencies:
      '@lexical/html': 0.21.0
      '@lexical/link': 0.21.0
      '@lexical/mark': 0.21.0
      '@lexical/table': 0.21.0
      '@lexical/utils': 0.21.0
      lexical: 0.21.0
      react: 19.0.0
      react-dom: 19.0.0(react@19.0.0)

  '@lexical/dragon@0.21.0':
    dependencies:
      lexical: 0.21.0

  '@lexical/hashtag@0.21.0':
    dependencies:
      '@lexical/utils': 0.21.0
      lexical: 0.21.0

  '@lexical/headless@0.21.0':
    dependencies:
      lexical: 0.21.0

  '@lexical/history@0.21.0':
    dependencies:
      '@lexical/utils': 0.21.0
      lexical: 0.21.0

  '@lexical/html@0.21.0':
    dependencies:
      '@lexical/selection': 0.21.0
      '@lexical/utils': 0.21.0
      lexical: 0.21.0

  '@lexical/link@0.21.0':
    dependencies:
      '@lexical/utils': 0.21.0
      lexical: 0.21.0

  '@lexical/list@0.21.0':
    dependencies:
      '@lexical/utils': 0.21.0
      lexical: 0.21.0

  '@lexical/mark@0.21.0':
    dependencies:
      '@lexical/utils': 0.21.0
      lexical: 0.21.0

  '@lexical/markdown@0.21.0':
    dependencies:
      '@lexical/code': 0.21.0
      '@lexical/link': 0.21.0
      '@lexical/list': 0.21.0
      '@lexical/rich-text': 0.21.0
      '@lexical/text': 0.21.0
      '@lexical/utils': 0.21.0
      lexical: 0.21.0

  '@lexical/offset@0.21.0':
    dependencies:
      lexical: 0.21.0

  '@lexical/overflow@0.21.0':
    dependencies:
      lexical: 0.21.0

  '@lexical/plain-text@0.21.0':
    dependencies:
      '@lexical/clipboard': 0.21.0
      '@lexical/selection': 0.21.0
      '@lexical/utils': 0.21.0
      lexical: 0.21.0

  '@lexical/react@0.21.0(react-dom@19.0.0(react@19.0.0))(react@19.0.0)(yjs@13.6.22)':
    dependencies:
      '@lexical/clipboard': 0.21.0
      '@lexical/code': 0.21.0
      '@lexical/devtools-core': 0.21.0(react-dom@19.0.0(react@19.0.0))(react@19.0.0)
      '@lexical/dragon': 0.21.0
      '@lexical/hashtag': 0.21.0
      '@lexical/history': 0.21.0
      '@lexical/link': 0.21.0
      '@lexical/list': 0.21.0
      '@lexical/mark': 0.21.0
      '@lexical/markdown': 0.21.0
      '@lexical/overflow': 0.21.0
      '@lexical/plain-text': 0.21.0
      '@lexical/rich-text': 0.21.0
      '@lexical/selection': 0.21.0
      '@lexical/table': 0.21.0
      '@lexical/text': 0.21.0
      '@lexical/utils': 0.21.0
      '@lexical/yjs': 0.21.0(yjs@13.6.22)
      lexical: 0.21.0
      react: 19.0.0
      react-dom: 19.0.0(react@19.0.0)
      react-error-boundary: 3.1.4(react@19.0.0)
    transitivePeerDependencies:
      - yjs

  '@lexical/rich-text@0.21.0':
    dependencies:
      '@lexical/clipboard': 0.21.0
      '@lexical/selection': 0.21.0
      '@lexical/utils': 0.21.0
      lexical: 0.21.0

  '@lexical/selection@0.21.0':
    dependencies:
      lexical: 0.21.0

  '@lexical/table@0.21.0':
    dependencies:
      '@lexical/clipboard': 0.21.0
      '@lexical/utils': 0.21.0
      lexical: 0.21.0

  '@lexical/text@0.21.0':
    dependencies:
      lexical: 0.21.0

  '@lexical/utils@0.21.0':
    dependencies:
      '@lexical/list': 0.21.0
      '@lexical/selection': 0.21.0
      '@lexical/table': 0.21.0
      lexical: 0.21.0

  '@lexical/yjs@0.21.0(yjs@13.6.22)':
    dependencies:
      '@lexical/offset': 0.21.0
      '@lexical/selection': 0.21.0
      lexical: 0.21.0
      yjs: 13.6.22

  '@monaco-editor/loader@1.4.0(monaco-editor@0.52.2)':
    dependencies:
      monaco-editor: 0.52.2
      state-local: 1.0.7

  '@monaco-editor/react@4.6.0(monaco-editor@0.52.2)(react-dom@19.0.0(react@19.0.0))(react@19.0.0)':
    dependencies:
      '@monaco-editor/loader': 1.4.0(monaco-editor@0.52.2)
      monaco-editor: 0.52.2
      react: 19.0.0
      react-dom: 19.0.0(react@19.0.0)

  '@mongodb-js/saslprep@1.1.9':
    dependencies:
      sparse-bitfield: 3.0.3

  '@next/env@13.5.8': {}

  '@next/env@15.1.2': {}

  '@next/env@15.1.4': {}

  '@next/env@15.1.6': {}

  '@next/eslint-plugin-next@15.1.3':
    dependencies:
      fast-glob: 3.3.1

  '@next/swc-darwin-arm64@15.1.2':
    optional: true

  '@next/swc-darwin-arm64@15.1.4':
    optional: true

  '@next/swc-darwin-x64@15.1.2':
    optional: true

  '@next/swc-darwin-x64@15.1.4':
    optional: true

  '@next/swc-linux-arm64-gnu@15.1.2':
    optional: true

  '@next/swc-linux-arm64-gnu@15.1.4':
    optional: true

  '@next/swc-linux-arm64-musl@15.1.2':
    optional: true

  '@next/swc-linux-arm64-musl@15.1.4':
    optional: true

  '@next/swc-linux-x64-gnu@15.1.2':
    optional: true

  '@next/swc-linux-x64-gnu@15.1.4':
    optional: true

  '@next/swc-linux-x64-musl@15.1.2':
    optional: true

  '@next/swc-linux-x64-musl@15.1.4':
    optional: true

  '@next/swc-win32-arm64-msvc@15.1.2':
    optional: true

  '@next/swc-win32-arm64-msvc@15.1.4':
    optional: true

  '@next/swc-win32-x64-msvc@15.1.2':
    optional: true

  '@next/swc-win32-x64-msvc@15.1.4':
    optional: true

  '@nodelib/fs.scandir@2.1.5':
    dependencies:
      '@nodelib/fs.stat': 2.0.5
      run-parallel: 1.2.0

  '@nodelib/fs.stat@2.0.5': {}

  '@nodelib/fs.walk@1.2.8':
    dependencies:
      '@nodelib/fs.scandir': 2.1.5
      fastq: 1.18.0

  '@nolyfill/is-core-module@1.0.39': {}

<<<<<<< HEAD
  '@one-ini/wasm@0.1.1': {}

  '@payloadcms/db-mongodb@3.17.1(@aws-sdk/credential-providers@3.729.0(@aws-sdk/client-sso-oidc@3.726.0(@aws-sdk/client-sts@3.726.1)))(payload@3.17.1(graphql@16.10.0)(monaco-editor@0.52.2)(react-dom@19.0.0(react@19.0.0))(react@19.0.0)(typescript@5.7.2))':
    dependencies:
      http-status: 1.6.2
      mongoose: 8.8.3(@aws-sdk/credential-providers@3.729.0(@aws-sdk/client-sso-oidc@3.726.0(@aws-sdk/client-sts@3.726.1)))
=======
  '@payloadcms/db-mongodb@3.19.0(@aws-sdk/credential-providers@3.726.1(@aws-sdk/client-sso-oidc@3.726.0(@aws-sdk/client-sts@3.726.1)))(payload@3.19.0(graphql@16.10.0)(monaco-editor@0.52.2)(react-dom@19.0.0(react@19.0.0))(react@19.0.0)(typescript@5.7.2))':
    dependencies:
      mongoose: 8.9.5(@aws-sdk/credential-providers@3.726.1(@aws-sdk/client-sso-oidc@3.726.0(@aws-sdk/client-sts@3.726.1)))
>>>>>>> 7e4e8cdd
      mongoose-aggregate-paginate-v2: 1.1.2
      mongoose-paginate-v2: 1.8.5
      payload: 3.19.0(graphql@16.10.0)(monaco-editor@0.52.2)(react-dom@19.0.0(react@19.0.0))(react@19.0.0)(typescript@5.7.2)
      prompts: 2.4.2
      uuid: 10.0.0
    transitivePeerDependencies:
      - '@aws-sdk/credential-providers'
      - '@mongodb-js/zstd'
      - gcp-metadata
      - kerberos
      - mongodb-client-encryption
      - snappy
      - socks
      - supports-color

  '@payloadcms/email-nodemailer@3.19.0(payload@3.19.0(graphql@16.10.0)(monaco-editor@0.52.2)(react-dom@19.0.0(react@19.0.0))(react@19.0.0)(typescript@5.7.2))':
    dependencies:
      nodemailer: 6.9.16
      payload: 3.19.0(graphql@16.10.0)(monaco-editor@0.52.2)(react-dom@19.0.0(react@19.0.0))(react@19.0.0)(typescript@5.7.2)

  '@payloadcms/graphql@3.19.0(graphql@16.10.0)(payload@3.19.0(graphql@16.10.0)(monaco-editor@0.52.2)(react-dom@19.0.0(react@19.0.0))(react@19.0.0)(typescript@5.7.2))(typescript@5.7.2)':
    dependencies:
      graphql: 16.10.0
      graphql-scalars: 1.22.2(graphql@16.10.0)
      payload: 3.19.0(graphql@16.10.0)(monaco-editor@0.52.2)(react-dom@19.0.0(react@19.0.0))(react@19.0.0)(typescript@5.7.2)
      pluralize: 8.0.0
      ts-essentials: 10.0.3(typescript@5.7.2)
      tsx: 4.19.2
    transitivePeerDependencies:
      - typescript

  '@payloadcms/live-preview-react@3.19.0(react-dom@19.0.0(react@19.0.0))(react@19.0.0)':
    dependencies:
      '@payloadcms/live-preview': 3.19.0
      react: 19.0.0
      react-dom: 19.0.0(react@19.0.0)

  '@payloadcms/live-preview@3.19.0': {}

  '@payloadcms/next@3.19.0(@types/react@19.0.2)(graphql@16.10.0)(monaco-editor@0.52.2)(next@15.1.4(@babel/core@7.24.5)(babel-plugin-react-compiler@19.0.0-beta-55955c9-20241229)(react-dom@19.0.0(react@19.0.0))(react@19.0.0)(sass@1.77.4))(payload@3.19.0(graphql@16.10.0)(monaco-editor@0.52.2)(react-dom@19.0.0(react@19.0.0))(react@19.0.0)(typescript@5.7.2))(react-dom@19.0.0(react@19.0.0))(react@19.0.0)(typescript@5.7.2)':
    dependencies:
      '@dnd-kit/core': 6.0.8(react-dom@19.0.0(react@19.0.0))(react@19.0.0)
      '@payloadcms/graphql': 3.19.0(graphql@16.10.0)(payload@3.19.0(graphql@16.10.0)(monaco-editor@0.52.2)(react-dom@19.0.0(react@19.0.0))(react@19.0.0)(typescript@5.7.2))(typescript@5.7.2)
      '@payloadcms/translations': 3.19.0
      '@payloadcms/ui': 3.19.0(@types/react@19.0.2)(monaco-editor@0.52.2)(next@15.1.4(@babel/core@7.24.5)(babel-plugin-react-compiler@19.0.0-beta-55955c9-20241229)(react-dom@19.0.0(react@19.0.0))(react@19.0.0)(sass@1.77.4))(payload@3.19.0(graphql@16.10.0)(monaco-editor@0.52.2)(react-dom@19.0.0(react@19.0.0))(react@19.0.0)(typescript@5.7.2))(react-dom@19.0.0(react@19.0.0))(react@19.0.0)(typescript@5.7.2)
      busboy: 1.6.0
      file-type: 19.3.0
      graphql: 16.10.0
      graphql-http: 1.22.3(graphql@16.10.0)
      graphql-playground-html: 1.6.30
      http-status: 2.1.0
      next: 15.1.4(@babel/core@7.24.5)(babel-plugin-react-compiler@19.0.0-beta-55955c9-20241229)(react-dom@19.0.0(react@19.0.0))(react@19.0.0)(sass@1.77.4)
      path-to-regexp: 6.3.0
      payload: 3.19.0(graphql@16.10.0)(monaco-editor@0.52.2)(react-dom@19.0.0(react@19.0.0))(react@19.0.0)(typescript@5.7.2)
      qs-esm: 7.0.2
      react-diff-viewer-continued: 3.2.6(react-dom@19.0.0(react@19.0.0))(react@19.0.0)
      sass: 1.77.4
      sonner: 1.7.2(react-dom@19.0.0(react@19.0.0))(react@19.0.0)
      uuid: 10.0.0
    transitivePeerDependencies:
      - '@types/react'
      - monaco-editor
      - react
      - react-dom
      - supports-color
      - typescript

  '@payloadcms/payload-cloud@3.19.0(@aws-sdk/client-sso-oidc@3.726.0(@aws-sdk/client-sts@3.726.1))(payload@3.19.0(graphql@16.10.0)(monaco-editor@0.52.2)(react-dom@19.0.0(react@19.0.0))(react@19.0.0)(typescript@5.7.2))':
    dependencies:
<<<<<<< HEAD
      '@aws-sdk/client-cognito-identity': 3.729.0
      '@aws-sdk/client-s3': 3.729.0
      '@aws-sdk/credential-providers': 3.729.0(@aws-sdk/client-sso-oidc@3.726.0(@aws-sdk/client-sts@3.726.1))
      '@aws-sdk/lib-storage': 3.729.0(@aws-sdk/client-s3@3.729.0)
      '@payloadcms/email-nodemailer': 3.17.1(payload@3.17.1(graphql@16.10.0)(monaco-editor@0.52.2)(react-dom@19.0.0(react@19.0.0))(react@19.0.0)(typescript@5.7.2))
=======
      '@aws-sdk/client-cognito-identity': 3.726.1
      '@aws-sdk/client-s3': 3.726.1
      '@aws-sdk/credential-providers': 3.726.1(@aws-sdk/client-sso-oidc@3.726.0(@aws-sdk/client-sts@3.726.1))
      '@aws-sdk/lib-storage': 3.726.1(@aws-sdk/client-s3@3.726.1)
      '@payloadcms/email-nodemailer': 3.19.0(payload@3.19.0(graphql@16.10.0)(monaco-editor@0.52.2)(react-dom@19.0.0(react@19.0.0))(react@19.0.0)(typescript@5.7.2))
>>>>>>> 7e4e8cdd
      amazon-cognito-identity-js: 6.3.12
      nodemailer: 6.9.16
      payload: 3.19.0(graphql@16.10.0)(monaco-editor@0.52.2)(react-dom@19.0.0(react@19.0.0))(react@19.0.0)(typescript@5.7.2)
    transitivePeerDependencies:
      - '@aws-sdk/client-sso-oidc'
      - aws-crt
      - encoding

  '@payloadcms/plugin-cloud-storage@3.19.0(payload@3.19.0(graphql@16.10.0)(monaco-editor@0.52.2)(react-dom@19.0.0(react@19.0.0))(react@19.0.0)(typescript@5.7.2))':
    dependencies:
      find-node-modules: 2.1.3
      payload: 3.19.0(graphql@16.10.0)(monaco-editor@0.52.2)(react-dom@19.0.0(react@19.0.0))(react@19.0.0)(typescript@5.7.2)
      range-parser: 1.2.1

  '@payloadcms/plugin-form-builder@3.19.0(@types/react@19.0.2)(monaco-editor@0.52.2)(next@15.1.4(@babel/core@7.24.5)(babel-plugin-react-compiler@19.0.0-beta-55955c9-20241229)(react-dom@19.0.0(react@19.0.0))(react@19.0.0)(sass@1.77.4))(payload@3.19.0(graphql@16.10.0)(monaco-editor@0.52.2)(react-dom@19.0.0(react@19.0.0))(react@19.0.0)(typescript@5.7.2))(react-dom@19.0.0(react@19.0.0))(react@19.0.0)(typescript@5.7.2)':
    dependencies:
      '@payloadcms/ui': 3.19.0(@types/react@19.0.2)(monaco-editor@0.52.2)(next@15.1.4(@babel/core@7.24.5)(babel-plugin-react-compiler@19.0.0-beta-55955c9-20241229)(react-dom@19.0.0(react@19.0.0))(react@19.0.0)(sass@1.77.4))(payload@3.19.0(graphql@16.10.0)(monaco-editor@0.52.2)(react-dom@19.0.0(react@19.0.0))(react@19.0.0)(typescript@5.7.2))(react-dom@19.0.0(react@19.0.0))(react@19.0.0)(typescript@5.7.2)
      escape-html: 1.0.3
      payload: 3.19.0(graphql@16.10.0)(monaco-editor@0.52.2)(react-dom@19.0.0(react@19.0.0))(react@19.0.0)(typescript@5.7.2)
      react: 19.0.0
      react-dom: 19.0.0(react@19.0.0)
    transitivePeerDependencies:
      - '@types/react'
      - monaco-editor
      - next
      - supports-color
      - typescript

  '@payloadcms/plugin-nested-docs@3.19.0(payload@3.19.0(graphql@16.10.0)(monaco-editor@0.52.2)(react-dom@19.0.0(react@19.0.0))(react@19.0.0)(typescript@5.7.2))':
    dependencies:
      payload: 3.19.0(graphql@16.10.0)(monaco-editor@0.52.2)(react-dom@19.0.0(react@19.0.0))(react@19.0.0)(typescript@5.7.2)

  '@payloadcms/plugin-redirects@3.19.0(payload@3.19.0(graphql@16.10.0)(monaco-editor@0.52.2)(react-dom@19.0.0(react@19.0.0))(react@19.0.0)(typescript@5.7.2))':
    dependencies:
      payload: 3.19.0(graphql@16.10.0)(monaco-editor@0.52.2)(react-dom@19.0.0(react@19.0.0))(react@19.0.0)(typescript@5.7.2)

  '@payloadcms/plugin-search@3.19.0(@types/react@19.0.2)(graphql@16.10.0)(monaco-editor@0.52.2)(next@15.1.4(@babel/core@7.24.5)(babel-plugin-react-compiler@19.0.0-beta-55955c9-20241229)(react-dom@19.0.0(react@19.0.0))(react@19.0.0)(sass@1.77.4))(payload@3.19.0(graphql@16.10.0)(monaco-editor@0.52.2)(react-dom@19.0.0(react@19.0.0))(react@19.0.0)(typescript@5.7.2))(react-dom@19.0.0(react@19.0.0))(react@19.0.0)(typescript@5.7.2)':
    dependencies:
      '@payloadcms/next': 3.19.0(@types/react@19.0.2)(graphql@16.10.0)(monaco-editor@0.52.2)(next@15.1.4(@babel/core@7.24.5)(babel-plugin-react-compiler@19.0.0-beta-55955c9-20241229)(react-dom@19.0.0(react@19.0.0))(react@19.0.0)(sass@1.77.4))(payload@3.19.0(graphql@16.10.0)(monaco-editor@0.52.2)(react-dom@19.0.0(react@19.0.0))(react@19.0.0)(typescript@5.7.2))(react-dom@19.0.0(react@19.0.0))(react@19.0.0)(typescript@5.7.2)
      '@payloadcms/ui': 3.19.0(@types/react@19.0.2)(monaco-editor@0.52.2)(next@15.1.4(@babel/core@7.24.5)(babel-plugin-react-compiler@19.0.0-beta-55955c9-20241229)(react-dom@19.0.0(react@19.0.0))(react@19.0.0)(sass@1.77.4))(payload@3.19.0(graphql@16.10.0)(monaco-editor@0.52.2)(react-dom@19.0.0(react@19.0.0))(react@19.0.0)(typescript@5.7.2))(react-dom@19.0.0(react@19.0.0))(react@19.0.0)(typescript@5.7.2)
      payload: 3.19.0(graphql@16.10.0)(monaco-editor@0.52.2)(react-dom@19.0.0(react@19.0.0))(react@19.0.0)(typescript@5.7.2)
      react: 19.0.0
      react-dom: 19.0.0(react@19.0.0)
    transitivePeerDependencies:
      - '@types/react'
      - graphql
      - monaco-editor
      - next
      - supports-color
      - typescript

  '@payloadcms/plugin-seo@3.19.0(@types/react@19.0.2)(monaco-editor@0.52.2)(next@15.1.4(@babel/core@7.24.5)(babel-plugin-react-compiler@19.0.0-beta-55955c9-20241229)(react-dom@19.0.0(react@19.0.0))(react@19.0.0)(sass@1.77.4))(payload@3.19.0(graphql@16.10.0)(monaco-editor@0.52.2)(react-dom@19.0.0(react@19.0.0))(react@19.0.0)(typescript@5.7.2))(react-dom@19.0.0(react@19.0.0))(react@19.0.0)(typescript@5.7.2)':
    dependencies:
      '@payloadcms/translations': 3.19.0
      '@payloadcms/ui': 3.19.0(@types/react@19.0.2)(monaco-editor@0.52.2)(next@15.1.4(@babel/core@7.24.5)(babel-plugin-react-compiler@19.0.0-beta-55955c9-20241229)(react-dom@19.0.0(react@19.0.0))(react@19.0.0)(sass@1.77.4))(payload@3.19.0(graphql@16.10.0)(monaco-editor@0.52.2)(react-dom@19.0.0(react@19.0.0))(react@19.0.0)(typescript@5.7.2))(react-dom@19.0.0(react@19.0.0))(react@19.0.0)(typescript@5.7.2)
      payload: 3.19.0(graphql@16.10.0)(monaco-editor@0.52.2)(react-dom@19.0.0(react@19.0.0))(react@19.0.0)(typescript@5.7.2)
      react: 19.0.0
      react-dom: 19.0.0(react@19.0.0)
    transitivePeerDependencies:
      - '@types/react'
      - monaco-editor
      - next
      - supports-color
      - typescript

  '@payloadcms/richtext-lexical@3.19.0(qmxexsh65aaykd2am7zaies5ze)':
    dependencies:
      '@faceless-ui/modal': 3.0.0-beta.2(react-dom@19.0.0(react@19.0.0))(react@19.0.0)
      '@faceless-ui/scroll-info': 2.0.0-beta.0(react-dom@19.0.0(react@19.0.0))(react@19.0.0)
      '@lexical/headless': 0.21.0
      '@lexical/html': 0.21.0
      '@lexical/link': 0.21.0
      '@lexical/list': 0.21.0
      '@lexical/mark': 0.21.0
      '@lexical/react': 0.21.0(react-dom@19.0.0(react@19.0.0))(react@19.0.0)(yjs@13.6.22)
      '@lexical/rich-text': 0.21.0
      '@lexical/selection': 0.21.0
      '@lexical/table': 0.21.0
      '@lexical/utils': 0.21.0
      '@payloadcms/next': 3.19.0(@types/react@19.0.2)(graphql@16.10.0)(monaco-editor@0.52.2)(next@15.1.4(@babel/core@7.24.5)(babel-plugin-react-compiler@19.0.0-beta-55955c9-20241229)(react-dom@19.0.0(react@19.0.0))(react@19.0.0)(sass@1.77.4))(payload@3.19.0(graphql@16.10.0)(monaco-editor@0.52.2)(react-dom@19.0.0(react@19.0.0))(react@19.0.0)(typescript@5.7.2))(react-dom@19.0.0(react@19.0.0))(react@19.0.0)(typescript@5.7.2)
      '@payloadcms/translations': 3.19.0
      '@payloadcms/ui': 3.19.0(@types/react@19.0.2)(monaco-editor@0.52.2)(next@15.1.4(@babel/core@7.24.5)(babel-plugin-react-compiler@19.0.0-beta-55955c9-20241229)(react-dom@19.0.0(react@19.0.0))(react@19.0.0)(sass@1.77.4))(payload@3.19.0(graphql@16.10.0)(monaco-editor@0.52.2)(react-dom@19.0.0(react@19.0.0))(react@19.0.0)(typescript@5.7.2))(react-dom@19.0.0(react@19.0.0))(react@19.0.0)(typescript@5.7.2)
      '@types/uuid': 10.0.0
      acorn: 8.12.1
      bson-objectid: 2.0.4
      dequal: 2.0.3
      escape-html: 1.0.3
      jsox: 1.2.121
      lexical: 0.21.0
      mdast-util-from-markdown: 2.0.2
      mdast-util-mdx-jsx: 3.1.3
      micromark-extension-mdx-jsx: 3.0.1
      payload: 3.19.0(graphql@16.10.0)(monaco-editor@0.52.2)(react-dom@19.0.0(react@19.0.0))(react@19.0.0)(typescript@5.7.2)
      react: 19.0.0
      react-dom: 19.0.0(react@19.0.0)
      react-error-boundary: 4.1.2(react@19.0.0)
      ts-essentials: 10.0.3(typescript@5.7.2)
      uuid: 10.0.0
    transitivePeerDependencies:
      - '@types/react'
      - monaco-editor
      - next
      - supports-color
      - typescript

  '@payloadcms/storage-s3@3.19.0(payload@3.19.0(graphql@16.10.0)(monaco-editor@0.52.2)(react-dom@19.0.0(react@19.0.0))(react@19.0.0)(typescript@5.7.2))':
    dependencies:
<<<<<<< HEAD
      '@aws-sdk/client-s3': 3.729.0
      '@aws-sdk/lib-storage': 3.729.0(@aws-sdk/client-s3@3.729.0)
      '@payloadcms/plugin-cloud-storage': 3.17.1(payload@3.17.1(graphql@16.10.0)(monaco-editor@0.52.2)(react-dom@19.0.0(react@19.0.0))(react@19.0.0)(typescript@5.7.2))
      payload: 3.17.1(graphql@16.10.0)(monaco-editor@0.52.2)(react-dom@19.0.0(react@19.0.0))(react@19.0.0)(typescript@5.7.2)
=======
      '@aws-sdk/client-s3': 3.726.1
      '@aws-sdk/lib-storage': 3.726.1(@aws-sdk/client-s3@3.726.1)
      '@payloadcms/plugin-cloud-storage': 3.19.0(payload@3.19.0(graphql@16.10.0)(monaco-editor@0.52.2)(react-dom@19.0.0(react@19.0.0))(react@19.0.0)(typescript@5.7.2))
      payload: 3.19.0(graphql@16.10.0)(monaco-editor@0.52.2)(react-dom@19.0.0(react@19.0.0))(react@19.0.0)(typescript@5.7.2)
>>>>>>> 7e4e8cdd
    transitivePeerDependencies:
      - aws-crt

  '@payloadcms/translations@3.19.0':
    dependencies:
      date-fns: 4.1.0

  '@payloadcms/ui@3.19.0(@types/react@19.0.2)(monaco-editor@0.52.2)(next@15.1.4(@babel/core@7.24.5)(babel-plugin-react-compiler@19.0.0-beta-55955c9-20241229)(react-dom@19.0.0(react@19.0.0))(react@19.0.0)(sass@1.77.4))(payload@3.19.0(graphql@16.10.0)(monaco-editor@0.52.2)(react-dom@19.0.0(react@19.0.0))(react@19.0.0)(typescript@5.7.2))(react-dom@19.0.0(react@19.0.0))(react@19.0.0)(typescript@5.7.2)':
    dependencies:
      '@dnd-kit/core': 6.0.8(react-dom@19.0.0(react@19.0.0))(react@19.0.0)
      '@dnd-kit/sortable': 7.0.2(@dnd-kit/core@6.0.8(react-dom@19.0.0(react@19.0.0))(react@19.0.0))(react@19.0.0)
      '@faceless-ui/modal': 3.0.0-beta.2(react-dom@19.0.0(react@19.0.0))(react@19.0.0)
      '@faceless-ui/scroll-info': 2.0.0-beta.0(react-dom@19.0.0(react@19.0.0))(react@19.0.0)
      '@faceless-ui/window-info': 3.0.0-beta.0(react-dom@19.0.0(react@19.0.0))(react@19.0.0)
      '@monaco-editor/react': 4.6.0(monaco-editor@0.52.2)(react-dom@19.0.0(react@19.0.0))(react@19.0.0)
      '@payloadcms/translations': 3.19.0
      body-scroll-lock: 4.0.0-beta.0
      bson-objectid: 2.0.4
      date-fns: 4.1.0
      dequal: 2.0.3
      md5: 2.3.0
      next: 15.1.4(@babel/core@7.24.5)(babel-plugin-react-compiler@19.0.0-beta-55955c9-20241229)(react-dom@19.0.0(react@19.0.0))(react@19.0.0)(sass@1.77.4)
      object-to-formdata: 4.5.1
      payload: 3.19.0(graphql@16.10.0)(monaco-editor@0.52.2)(react-dom@19.0.0(react@19.0.0))(react@19.0.0)(typescript@5.7.2)
      qs-esm: 7.0.2
      react: 19.0.0
      react-datepicker: 7.6.0(react-dom@19.0.0(react@19.0.0))(react@19.0.0)
      react-dom: 19.0.0(react@19.0.0)
      react-image-crop: 10.1.8(react@19.0.0)
      react-select: 5.9.0(@types/react@19.0.2)(react-dom@19.0.0(react@19.0.0))(react@19.0.0)
      scheduler: 0.25.0
      sonner: 1.7.2(react-dom@19.0.0(react@19.0.0))(react@19.0.0)
      ts-essentials: 10.0.3(typescript@5.7.2)
      use-context-selector: 2.0.0(react@19.0.0)(scheduler@0.25.0)
      uuid: 10.0.0
    transitivePeerDependencies:
      - '@types/react'
      - monaco-editor
      - supports-color
      - typescript

  '@pkgjs/parseargs@0.11.0':
    optional: true

  '@radix-ui/number@1.1.0': {}

  '@radix-ui/primitive@1.1.1': {}

  '@radix-ui/react-accordion@1.2.2(@types/react-dom@19.0.2(@types/react@19.0.2))(@types/react@19.0.2)(react-dom@19.0.0(react@19.0.0))(react@19.0.0)':
    dependencies:
      '@radix-ui/primitive': 1.1.1
      '@radix-ui/react-collapsible': 1.1.2(@types/react-dom@19.0.2(@types/react@19.0.2))(@types/react@19.0.2)(react-dom@19.0.0(react@19.0.0))(react@19.0.0)
      '@radix-ui/react-collection': 1.1.1(@types/react-dom@19.0.2(@types/react@19.0.2))(@types/react@19.0.2)(react-dom@19.0.0(react@19.0.0))(react@19.0.0)
      '@radix-ui/react-compose-refs': 1.1.1(@types/react@19.0.2)(react@19.0.0)
      '@radix-ui/react-context': 1.1.1(@types/react@19.0.2)(react@19.0.0)
      '@radix-ui/react-direction': 1.1.0(@types/react@19.0.2)(react@19.0.0)
      '@radix-ui/react-id': 1.1.0(@types/react@19.0.2)(react@19.0.0)
      '@radix-ui/react-primitive': 2.0.1(@types/react-dom@19.0.2(@types/react@19.0.2))(@types/react@19.0.2)(react-dom@19.0.0(react@19.0.0))(react@19.0.0)
      '@radix-ui/react-use-controllable-state': 1.1.0(@types/react@19.0.2)(react@19.0.0)
      react: 19.0.0
      react-dom: 19.0.0(react@19.0.0)
    optionalDependencies:
      '@types/react': 19.0.2
      '@types/react-dom': 19.0.2(@types/react@19.0.2)

  '@radix-ui/react-arrow@1.1.1(@types/react-dom@19.0.2(@types/react@19.0.2))(@types/react@19.0.2)(react-dom@19.0.0(react@19.0.0))(react@19.0.0)':
    dependencies:
      '@radix-ui/react-primitive': 2.0.1(@types/react-dom@19.0.2(@types/react@19.0.2))(@types/react@19.0.2)(react-dom@19.0.0(react@19.0.0))(react@19.0.0)
      react: 19.0.0
      react-dom: 19.0.0(react@19.0.0)
    optionalDependencies:
      '@types/react': 19.0.2
      '@types/react-dom': 19.0.2(@types/react@19.0.2)

  '@radix-ui/react-checkbox@1.1.3(@types/react-dom@19.0.2(@types/react@19.0.2))(@types/react@19.0.2)(react-dom@19.0.0(react@19.0.0))(react@19.0.0)':
    dependencies:
      '@radix-ui/primitive': 1.1.1
      '@radix-ui/react-compose-refs': 1.1.1(@types/react@19.0.2)(react@19.0.0)
      '@radix-ui/react-context': 1.1.1(@types/react@19.0.2)(react@19.0.0)
      '@radix-ui/react-presence': 1.1.2(@types/react-dom@19.0.2(@types/react@19.0.2))(@types/react@19.0.2)(react-dom@19.0.0(react@19.0.0))(react@19.0.0)
      '@radix-ui/react-primitive': 2.0.1(@types/react-dom@19.0.2(@types/react@19.0.2))(@types/react@19.0.2)(react-dom@19.0.0(react@19.0.0))(react@19.0.0)
      '@radix-ui/react-use-controllable-state': 1.1.0(@types/react@19.0.2)(react@19.0.0)
      '@radix-ui/react-use-previous': 1.1.0(@types/react@19.0.2)(react@19.0.0)
      '@radix-ui/react-use-size': 1.1.0(@types/react@19.0.2)(react@19.0.0)
      react: 19.0.0
      react-dom: 19.0.0(react@19.0.0)
    optionalDependencies:
      '@types/react': 19.0.2
      '@types/react-dom': 19.0.2(@types/react@19.0.2)

  '@radix-ui/react-collapsible@1.1.2(@types/react-dom@19.0.2(@types/react@19.0.2))(@types/react@19.0.2)(react-dom@19.0.0(react@19.0.0))(react@19.0.0)':
    dependencies:
      '@radix-ui/primitive': 1.1.1
      '@radix-ui/react-compose-refs': 1.1.1(@types/react@19.0.2)(react@19.0.0)
      '@radix-ui/react-context': 1.1.1(@types/react@19.0.2)(react@19.0.0)
      '@radix-ui/react-id': 1.1.0(@types/react@19.0.2)(react@19.0.0)
      '@radix-ui/react-presence': 1.1.2(@types/react-dom@19.0.2(@types/react@19.0.2))(@types/react@19.0.2)(react-dom@19.0.0(react@19.0.0))(react@19.0.0)
      '@radix-ui/react-primitive': 2.0.1(@types/react-dom@19.0.2(@types/react@19.0.2))(@types/react@19.0.2)(react-dom@19.0.0(react@19.0.0))(react@19.0.0)
      '@radix-ui/react-use-controllable-state': 1.1.0(@types/react@19.0.2)(react@19.0.0)
      '@radix-ui/react-use-layout-effect': 1.1.0(@types/react@19.0.2)(react@19.0.0)
      react: 19.0.0
      react-dom: 19.0.0(react@19.0.0)
    optionalDependencies:
      '@types/react': 19.0.2
      '@types/react-dom': 19.0.2(@types/react@19.0.2)

  '@radix-ui/react-collection@1.1.1(@types/react-dom@19.0.2(@types/react@19.0.2))(@types/react@19.0.2)(react-dom@19.0.0(react@19.0.0))(react@19.0.0)':
    dependencies:
      '@radix-ui/react-compose-refs': 1.1.1(@types/react@19.0.2)(react@19.0.0)
      '@radix-ui/react-context': 1.1.1(@types/react@19.0.2)(react@19.0.0)
      '@radix-ui/react-primitive': 2.0.1(@types/react-dom@19.0.2(@types/react@19.0.2))(@types/react@19.0.2)(react-dom@19.0.0(react@19.0.0))(react@19.0.0)
      '@radix-ui/react-slot': 1.1.1(@types/react@19.0.2)(react@19.0.0)
      react: 19.0.0
      react-dom: 19.0.0(react@19.0.0)
    optionalDependencies:
      '@types/react': 19.0.2
      '@types/react-dom': 19.0.2(@types/react@19.0.2)

  '@radix-ui/react-compose-refs@1.1.1(@types/react@19.0.2)(react@19.0.0)':
    dependencies:
      react: 19.0.0
    optionalDependencies:
      '@types/react': 19.0.2

  '@radix-ui/react-context@1.1.1(@types/react@19.0.2)(react@19.0.0)':
    dependencies:
      react: 19.0.0
    optionalDependencies:
      '@types/react': 19.0.2

  '@radix-ui/react-dialog@1.1.4(@types/react-dom@19.0.2(@types/react@19.0.2))(@types/react@19.0.2)(react-dom@19.0.0(react@19.0.0))(react@19.0.0)':
    dependencies:
      '@radix-ui/primitive': 1.1.1
      '@radix-ui/react-compose-refs': 1.1.1(@types/react@19.0.2)(react@19.0.0)
      '@radix-ui/react-context': 1.1.1(@types/react@19.0.2)(react@19.0.0)
      '@radix-ui/react-dismissable-layer': 1.1.3(@types/react-dom@19.0.2(@types/react@19.0.2))(@types/react@19.0.2)(react-dom@19.0.0(react@19.0.0))(react@19.0.0)
      '@radix-ui/react-focus-guards': 1.1.1(@types/react@19.0.2)(react@19.0.0)
      '@radix-ui/react-focus-scope': 1.1.1(@types/react-dom@19.0.2(@types/react@19.0.2))(@types/react@19.0.2)(react-dom@19.0.0(react@19.0.0))(react@19.0.0)
      '@radix-ui/react-id': 1.1.0(@types/react@19.0.2)(react@19.0.0)
      '@radix-ui/react-portal': 1.1.3(@types/react-dom@19.0.2(@types/react@19.0.2))(@types/react@19.0.2)(react-dom@19.0.0(react@19.0.0))(react@19.0.0)
      '@radix-ui/react-presence': 1.1.2(@types/react-dom@19.0.2(@types/react@19.0.2))(@types/react@19.0.2)(react-dom@19.0.0(react@19.0.0))(react@19.0.0)
      '@radix-ui/react-primitive': 2.0.1(@types/react-dom@19.0.2(@types/react@19.0.2))(@types/react@19.0.2)(react-dom@19.0.0(react@19.0.0))(react@19.0.0)
      '@radix-ui/react-slot': 1.1.1(@types/react@19.0.2)(react@19.0.0)
      '@radix-ui/react-use-controllable-state': 1.1.0(@types/react@19.0.2)(react@19.0.0)
      aria-hidden: 1.2.4
      react: 19.0.0
      react-dom: 19.0.0(react@19.0.0)
      react-remove-scroll: 2.6.2(@types/react@19.0.2)(react@19.0.0)
    optionalDependencies:
      '@types/react': 19.0.2
      '@types/react-dom': 19.0.2(@types/react@19.0.2)

  '@radix-ui/react-direction@1.1.0(@types/react@19.0.2)(react@19.0.0)':
    dependencies:
      react: 19.0.0
    optionalDependencies:
      '@types/react': 19.0.2

  '@radix-ui/react-dismissable-layer@1.1.3(@types/react-dom@19.0.2(@types/react@19.0.2))(@types/react@19.0.2)(react-dom@19.0.0(react@19.0.0))(react@19.0.0)':
    dependencies:
      '@radix-ui/primitive': 1.1.1
      '@radix-ui/react-compose-refs': 1.1.1(@types/react@19.0.2)(react@19.0.0)
      '@radix-ui/react-primitive': 2.0.1(@types/react-dom@19.0.2(@types/react@19.0.2))(@types/react@19.0.2)(react-dom@19.0.0(react@19.0.0))(react@19.0.0)
      '@radix-ui/react-use-callback-ref': 1.1.0(@types/react@19.0.2)(react@19.0.0)
      '@radix-ui/react-use-escape-keydown': 1.1.0(@types/react@19.0.2)(react@19.0.0)
      react: 19.0.0
      react-dom: 19.0.0(react@19.0.0)
    optionalDependencies:
      '@types/react': 19.0.2
      '@types/react-dom': 19.0.2(@types/react@19.0.2)

  '@radix-ui/react-dismissable-layer@1.1.4(@types/react-dom@19.0.2(@types/react@19.0.2))(@types/react@19.0.2)(react-dom@19.0.0(react@19.0.0))(react@19.0.0)':
    dependencies:
      '@radix-ui/primitive': 1.1.1
      '@radix-ui/react-compose-refs': 1.1.1(@types/react@19.0.2)(react@19.0.0)
      '@radix-ui/react-primitive': 2.0.1(@types/react-dom@19.0.2(@types/react@19.0.2))(@types/react@19.0.2)(react-dom@19.0.0(react@19.0.0))(react@19.0.0)
      '@radix-ui/react-use-callback-ref': 1.1.0(@types/react@19.0.2)(react@19.0.0)
      '@radix-ui/react-use-escape-keydown': 1.1.0(@types/react@19.0.2)(react@19.0.0)
      react: 19.0.0
      react-dom: 19.0.0(react@19.0.0)
    optionalDependencies:
      '@types/react': 19.0.2
      '@types/react-dom': 19.0.2(@types/react@19.0.2)

  '@radix-ui/react-focus-guards@1.1.1(@types/react@19.0.2)(react@19.0.0)':
    dependencies:
      react: 19.0.0
    optionalDependencies:
      '@types/react': 19.0.2

  '@radix-ui/react-focus-scope@1.1.1(@types/react-dom@19.0.2(@types/react@19.0.2))(@types/react@19.0.2)(react-dom@19.0.0(react@19.0.0))(react@19.0.0)':
    dependencies:
      '@radix-ui/react-compose-refs': 1.1.1(@types/react@19.0.2)(react@19.0.0)
      '@radix-ui/react-primitive': 2.0.1(@types/react-dom@19.0.2(@types/react@19.0.2))(@types/react@19.0.2)(react-dom@19.0.0(react@19.0.0))(react@19.0.0)
      '@radix-ui/react-use-callback-ref': 1.1.0(@types/react@19.0.2)(react@19.0.0)
      react: 19.0.0
      react-dom: 19.0.0(react@19.0.0)
    optionalDependencies:
      '@types/react': 19.0.2
      '@types/react-dom': 19.0.2(@types/react@19.0.2)

  '@radix-ui/react-id@1.1.0(@types/react@19.0.2)(react@19.0.0)':
    dependencies:
      '@radix-ui/react-use-layout-effect': 1.1.0(@types/react@19.0.2)(react@19.0.0)
      react: 19.0.0
    optionalDependencies:
      '@types/react': 19.0.2

  '@radix-ui/react-label@2.1.1(@types/react-dom@19.0.2(@types/react@19.0.2))(@types/react@19.0.2)(react-dom@19.0.0(react@19.0.0))(react@19.0.0)':
    dependencies:
      '@radix-ui/react-primitive': 2.0.1(@types/react-dom@19.0.2(@types/react@19.0.2))(@types/react@19.0.2)(react-dom@19.0.0(react@19.0.0))(react@19.0.0)
      react: 19.0.0
      react-dom: 19.0.0(react@19.0.0)
    optionalDependencies:
      '@types/react': 19.0.2
      '@types/react-dom': 19.0.2(@types/react@19.0.2)

  '@radix-ui/react-popover@1.1.4(@types/react-dom@19.0.2(@types/react@19.0.2))(@types/react@19.0.2)(react-dom@19.0.0(react@19.0.0))(react@19.0.0)':
    dependencies:
      '@radix-ui/primitive': 1.1.1
      '@radix-ui/react-compose-refs': 1.1.1(@types/react@19.0.2)(react@19.0.0)
      '@radix-ui/react-context': 1.1.1(@types/react@19.0.2)(react@19.0.0)
      '@radix-ui/react-dismissable-layer': 1.1.3(@types/react-dom@19.0.2(@types/react@19.0.2))(@types/react@19.0.2)(react-dom@19.0.0(react@19.0.0))(react@19.0.0)
      '@radix-ui/react-focus-guards': 1.1.1(@types/react@19.0.2)(react@19.0.0)
      '@radix-ui/react-focus-scope': 1.1.1(@types/react-dom@19.0.2(@types/react@19.0.2))(@types/react@19.0.2)(react-dom@19.0.0(react@19.0.0))(react@19.0.0)
      '@radix-ui/react-id': 1.1.0(@types/react@19.0.2)(react@19.0.0)
      '@radix-ui/react-popper': 1.2.1(@types/react-dom@19.0.2(@types/react@19.0.2))(@types/react@19.0.2)(react-dom@19.0.0(react@19.0.0))(react@19.0.0)
      '@radix-ui/react-portal': 1.1.3(@types/react-dom@19.0.2(@types/react@19.0.2))(@types/react@19.0.2)(react-dom@19.0.0(react@19.0.0))(react@19.0.0)
      '@radix-ui/react-presence': 1.1.2(@types/react-dom@19.0.2(@types/react@19.0.2))(@types/react@19.0.2)(react-dom@19.0.0(react@19.0.0))(react@19.0.0)
      '@radix-ui/react-primitive': 2.0.1(@types/react-dom@19.0.2(@types/react@19.0.2))(@types/react@19.0.2)(react-dom@19.0.0(react@19.0.0))(react@19.0.0)
      '@radix-ui/react-slot': 1.1.1(@types/react@19.0.2)(react@19.0.0)
      '@radix-ui/react-use-controllable-state': 1.1.0(@types/react@19.0.2)(react@19.0.0)
      aria-hidden: 1.2.4
      react: 19.0.0
      react-dom: 19.0.0(react@19.0.0)
      react-remove-scroll: 2.6.2(@types/react@19.0.2)(react@19.0.0)
    optionalDependencies:
      '@types/react': 19.0.2
      '@types/react-dom': 19.0.2(@types/react@19.0.2)

  '@radix-ui/react-popper@1.2.1(@types/react-dom@19.0.2(@types/react@19.0.2))(@types/react@19.0.2)(react-dom@19.0.0(react@19.0.0))(react@19.0.0)':
    dependencies:
      '@floating-ui/react-dom': 2.1.2(react-dom@19.0.0(react@19.0.0))(react@19.0.0)
      '@radix-ui/react-arrow': 1.1.1(@types/react-dom@19.0.2(@types/react@19.0.2))(@types/react@19.0.2)(react-dom@19.0.0(react@19.0.0))(react@19.0.0)
      '@radix-ui/react-compose-refs': 1.1.1(@types/react@19.0.2)(react@19.0.0)
      '@radix-ui/react-context': 1.1.1(@types/react@19.0.2)(react@19.0.0)
      '@radix-ui/react-primitive': 2.0.1(@types/react-dom@19.0.2(@types/react@19.0.2))(@types/react@19.0.2)(react-dom@19.0.0(react@19.0.0))(react@19.0.0)
      '@radix-ui/react-use-callback-ref': 1.1.0(@types/react@19.0.2)(react@19.0.0)
      '@radix-ui/react-use-layout-effect': 1.1.0(@types/react@19.0.2)(react@19.0.0)
      '@radix-ui/react-use-rect': 1.1.0(@types/react@19.0.2)(react@19.0.0)
      '@radix-ui/react-use-size': 1.1.0(@types/react@19.0.2)(react@19.0.0)
      '@radix-ui/rect': 1.1.0
      react: 19.0.0
      react-dom: 19.0.0(react@19.0.0)
    optionalDependencies:
      '@types/react': 19.0.2
      '@types/react-dom': 19.0.2(@types/react@19.0.2)

  '@radix-ui/react-portal@1.1.3(@types/react-dom@19.0.2(@types/react@19.0.2))(@types/react@19.0.2)(react-dom@19.0.0(react@19.0.0))(react@19.0.0)':
    dependencies:
      '@radix-ui/react-primitive': 2.0.1(@types/react-dom@19.0.2(@types/react@19.0.2))(@types/react@19.0.2)(react-dom@19.0.0(react@19.0.0))(react@19.0.0)
      '@radix-ui/react-use-layout-effect': 1.1.0(@types/react@19.0.2)(react@19.0.0)
      react: 19.0.0
      react-dom: 19.0.0(react@19.0.0)
    optionalDependencies:
      '@types/react': 19.0.2
      '@types/react-dom': 19.0.2(@types/react@19.0.2)

  '@radix-ui/react-presence@1.1.2(@types/react-dom@19.0.2(@types/react@19.0.2))(@types/react@19.0.2)(react-dom@19.0.0(react@19.0.0))(react@19.0.0)':
    dependencies:
      '@radix-ui/react-compose-refs': 1.1.1(@types/react@19.0.2)(react@19.0.0)
      '@radix-ui/react-use-layout-effect': 1.1.0(@types/react@19.0.2)(react@19.0.0)
      react: 19.0.0
      react-dom: 19.0.0(react@19.0.0)
    optionalDependencies:
      '@types/react': 19.0.2
      '@types/react-dom': 19.0.2(@types/react@19.0.2)

  '@radix-ui/react-primitive@2.0.1(@types/react-dom@19.0.2(@types/react@19.0.2))(@types/react@19.0.2)(react-dom@19.0.0(react@19.0.0))(react@19.0.0)':
    dependencies:
      '@radix-ui/react-slot': 1.1.1(@types/react@19.0.2)(react@19.0.0)
      react: 19.0.0
      react-dom: 19.0.0(react@19.0.0)
    optionalDependencies:
      '@types/react': 19.0.2
      '@types/react-dom': 19.0.2(@types/react@19.0.2)

  '@radix-ui/react-radio-group@1.2.2(@types/react-dom@19.0.2(@types/react@19.0.2))(@types/react@19.0.2)(react-dom@19.0.0(react@19.0.0))(react@19.0.0)':
    dependencies:
      '@radix-ui/primitive': 1.1.1
      '@radix-ui/react-compose-refs': 1.1.1(@types/react@19.0.2)(react@19.0.0)
      '@radix-ui/react-context': 1.1.1(@types/react@19.0.2)(react@19.0.0)
      '@radix-ui/react-direction': 1.1.0(@types/react@19.0.2)(react@19.0.0)
      '@radix-ui/react-presence': 1.1.2(@types/react-dom@19.0.2(@types/react@19.0.2))(@types/react@19.0.2)(react-dom@19.0.0(react@19.0.0))(react@19.0.0)
      '@radix-ui/react-primitive': 2.0.1(@types/react-dom@19.0.2(@types/react@19.0.2))(@types/react@19.0.2)(react-dom@19.0.0(react@19.0.0))(react@19.0.0)
      '@radix-ui/react-roving-focus': 1.1.1(@types/react-dom@19.0.2(@types/react@19.0.2))(@types/react@19.0.2)(react-dom@19.0.0(react@19.0.0))(react@19.0.0)
      '@radix-ui/react-use-controllable-state': 1.1.0(@types/react@19.0.2)(react@19.0.0)
      '@radix-ui/react-use-previous': 1.1.0(@types/react@19.0.2)(react@19.0.0)
      '@radix-ui/react-use-size': 1.1.0(@types/react@19.0.2)(react@19.0.0)
      react: 19.0.0
      react-dom: 19.0.0(react@19.0.0)
    optionalDependencies:
      '@types/react': 19.0.2
      '@types/react-dom': 19.0.2(@types/react@19.0.2)

  '@radix-ui/react-roving-focus@1.1.1(@types/react-dom@19.0.2(@types/react@19.0.2))(@types/react@19.0.2)(react-dom@19.0.0(react@19.0.0))(react@19.0.0)':
    dependencies:
      '@radix-ui/primitive': 1.1.1
      '@radix-ui/react-collection': 1.1.1(@types/react-dom@19.0.2(@types/react@19.0.2))(@types/react@19.0.2)(react-dom@19.0.0(react@19.0.0))(react@19.0.0)
      '@radix-ui/react-compose-refs': 1.1.1(@types/react@19.0.2)(react@19.0.0)
      '@radix-ui/react-context': 1.1.1(@types/react@19.0.2)(react@19.0.0)
      '@radix-ui/react-direction': 1.1.0(@types/react@19.0.2)(react@19.0.0)
      '@radix-ui/react-id': 1.1.0(@types/react@19.0.2)(react@19.0.0)
      '@radix-ui/react-primitive': 2.0.1(@types/react-dom@19.0.2(@types/react@19.0.2))(@types/react@19.0.2)(react-dom@19.0.0(react@19.0.0))(react@19.0.0)
      '@radix-ui/react-use-callback-ref': 1.1.0(@types/react@19.0.2)(react@19.0.0)
      '@radix-ui/react-use-controllable-state': 1.1.0(@types/react@19.0.2)(react@19.0.0)
      react: 19.0.0
      react-dom: 19.0.0(react@19.0.0)
    optionalDependencies:
      '@types/react': 19.0.2
      '@types/react-dom': 19.0.2(@types/react@19.0.2)

  '@radix-ui/react-select@2.1.4(@types/react-dom@19.0.2(@types/react@19.0.2))(@types/react@19.0.2)(react-dom@19.0.0(react@19.0.0))(react@19.0.0)':
    dependencies:
      '@radix-ui/number': 1.1.0
      '@radix-ui/primitive': 1.1.1
      '@radix-ui/react-collection': 1.1.1(@types/react-dom@19.0.2(@types/react@19.0.2))(@types/react@19.0.2)(react-dom@19.0.0(react@19.0.0))(react@19.0.0)
      '@radix-ui/react-compose-refs': 1.1.1(@types/react@19.0.2)(react@19.0.0)
      '@radix-ui/react-context': 1.1.1(@types/react@19.0.2)(react@19.0.0)
      '@radix-ui/react-direction': 1.1.0(@types/react@19.0.2)(react@19.0.0)
      '@radix-ui/react-dismissable-layer': 1.1.3(@types/react-dom@19.0.2(@types/react@19.0.2))(@types/react@19.0.2)(react-dom@19.0.0(react@19.0.0))(react@19.0.0)
      '@radix-ui/react-focus-guards': 1.1.1(@types/react@19.0.2)(react@19.0.0)
      '@radix-ui/react-focus-scope': 1.1.1(@types/react-dom@19.0.2(@types/react@19.0.2))(@types/react@19.0.2)(react-dom@19.0.0(react@19.0.0))(react@19.0.0)
      '@radix-ui/react-id': 1.1.0(@types/react@19.0.2)(react@19.0.0)
      '@radix-ui/react-popper': 1.2.1(@types/react-dom@19.0.2(@types/react@19.0.2))(@types/react@19.0.2)(react-dom@19.0.0(react@19.0.0))(react@19.0.0)
      '@radix-ui/react-portal': 1.1.3(@types/react-dom@19.0.2(@types/react@19.0.2))(@types/react@19.0.2)(react-dom@19.0.0(react@19.0.0))(react@19.0.0)
      '@radix-ui/react-primitive': 2.0.1(@types/react-dom@19.0.2(@types/react@19.0.2))(@types/react@19.0.2)(react-dom@19.0.0(react@19.0.0))(react@19.0.0)
      '@radix-ui/react-slot': 1.1.1(@types/react@19.0.2)(react@19.0.0)
      '@radix-ui/react-use-callback-ref': 1.1.0(@types/react@19.0.2)(react@19.0.0)
      '@radix-ui/react-use-controllable-state': 1.1.0(@types/react@19.0.2)(react@19.0.0)
      '@radix-ui/react-use-layout-effect': 1.1.0(@types/react@19.0.2)(react@19.0.0)
      '@radix-ui/react-use-previous': 1.1.0(@types/react@19.0.2)(react@19.0.0)
      '@radix-ui/react-visually-hidden': 1.1.1(@types/react-dom@19.0.2(@types/react@19.0.2))(@types/react@19.0.2)(react-dom@19.0.0(react@19.0.0))(react@19.0.0)
      aria-hidden: 1.2.4
      react: 19.0.0
      react-dom: 19.0.0(react@19.0.0)
      react-remove-scroll: 2.6.2(@types/react@19.0.2)(react@19.0.0)
    optionalDependencies:
      '@types/react': 19.0.2
      '@types/react-dom': 19.0.2(@types/react@19.0.2)

  '@radix-ui/react-separator@1.1.1(@types/react-dom@19.0.2(@types/react@19.0.2))(@types/react@19.0.2)(react-dom@19.0.0(react@19.0.0))(react@19.0.0)':
    dependencies:
      '@radix-ui/react-primitive': 2.0.1(@types/react-dom@19.0.2(@types/react@19.0.2))(@types/react@19.0.2)(react-dom@19.0.0(react@19.0.0))(react@19.0.0)
      react: 19.0.0
      react-dom: 19.0.0(react@19.0.0)
    optionalDependencies:
      '@types/react': 19.0.2
      '@types/react-dom': 19.0.2(@types/react@19.0.2)

  '@radix-ui/react-slot@1.1.1(@types/react@19.0.2)(react@19.0.0)':
    dependencies:
      '@radix-ui/react-compose-refs': 1.1.1(@types/react@19.0.2)(react@19.0.0)
      react: 19.0.0
    optionalDependencies:
      '@types/react': 19.0.2

  '@radix-ui/react-tabs@1.1.2(@types/react-dom@19.0.2(@types/react@19.0.2))(@types/react@19.0.2)(react-dom@19.0.0(react@19.0.0))(react@19.0.0)':
    dependencies:
      '@radix-ui/primitive': 1.1.1
      '@radix-ui/react-context': 1.1.1(@types/react@19.0.2)(react@19.0.0)
      '@radix-ui/react-direction': 1.1.0(@types/react@19.0.2)(react@19.0.0)
      '@radix-ui/react-id': 1.1.0(@types/react@19.0.2)(react@19.0.0)
      '@radix-ui/react-presence': 1.1.2(@types/react-dom@19.0.2(@types/react@19.0.2))(@types/react@19.0.2)(react-dom@19.0.0(react@19.0.0))(react@19.0.0)
      '@radix-ui/react-primitive': 2.0.1(@types/react-dom@19.0.2(@types/react@19.0.2))(@types/react@19.0.2)(react-dom@19.0.0(react@19.0.0))(react@19.0.0)
      '@radix-ui/react-roving-focus': 1.1.1(@types/react-dom@19.0.2(@types/react@19.0.2))(@types/react@19.0.2)(react-dom@19.0.0(react@19.0.0))(react@19.0.0)
      '@radix-ui/react-use-controllable-state': 1.1.0(@types/react@19.0.2)(react@19.0.0)
      react: 19.0.0
      react-dom: 19.0.0(react@19.0.0)
    optionalDependencies:
      '@types/react': 19.0.2
      '@types/react-dom': 19.0.2(@types/react@19.0.2)

  '@radix-ui/react-tooltip@1.1.7(@types/react-dom@19.0.2(@types/react@19.0.2))(@types/react@19.0.2)(react-dom@19.0.0(react@19.0.0))(react@19.0.0)':
    dependencies:
      '@radix-ui/primitive': 1.1.1
      '@radix-ui/react-compose-refs': 1.1.1(@types/react@19.0.2)(react@19.0.0)
      '@radix-ui/react-context': 1.1.1(@types/react@19.0.2)(react@19.0.0)
      '@radix-ui/react-dismissable-layer': 1.1.4(@types/react-dom@19.0.2(@types/react@19.0.2))(@types/react@19.0.2)(react-dom@19.0.0(react@19.0.0))(react@19.0.0)
      '@radix-ui/react-id': 1.1.0(@types/react@19.0.2)(react@19.0.0)
      '@radix-ui/react-popper': 1.2.1(@types/react-dom@19.0.2(@types/react@19.0.2))(@types/react@19.0.2)(react-dom@19.0.0(react@19.0.0))(react@19.0.0)
      '@radix-ui/react-portal': 1.1.3(@types/react-dom@19.0.2(@types/react@19.0.2))(@types/react@19.0.2)(react-dom@19.0.0(react@19.0.0))(react@19.0.0)
      '@radix-ui/react-presence': 1.1.2(@types/react-dom@19.0.2(@types/react@19.0.2))(@types/react@19.0.2)(react-dom@19.0.0(react@19.0.0))(react@19.0.0)
      '@radix-ui/react-primitive': 2.0.1(@types/react-dom@19.0.2(@types/react@19.0.2))(@types/react@19.0.2)(react-dom@19.0.0(react@19.0.0))(react@19.0.0)
      '@radix-ui/react-slot': 1.1.1(@types/react@19.0.2)(react@19.0.0)
      '@radix-ui/react-use-controllable-state': 1.1.0(@types/react@19.0.2)(react@19.0.0)
      '@radix-ui/react-visually-hidden': 1.1.1(@types/react-dom@19.0.2(@types/react@19.0.2))(@types/react@19.0.2)(react-dom@19.0.0(react@19.0.0))(react@19.0.0)
      react: 19.0.0
      react-dom: 19.0.0(react@19.0.0)
    optionalDependencies:
      '@types/react': 19.0.2
      '@types/react-dom': 19.0.2(@types/react@19.0.2)

  '@radix-ui/react-use-callback-ref@1.1.0(@types/react@19.0.2)(react@19.0.0)':
    dependencies:
      react: 19.0.0
    optionalDependencies:
      '@types/react': 19.0.2

  '@radix-ui/react-use-controllable-state@1.1.0(@types/react@19.0.2)(react@19.0.0)':
    dependencies:
      '@radix-ui/react-use-callback-ref': 1.1.0(@types/react@19.0.2)(react@19.0.0)
      react: 19.0.0
    optionalDependencies:
      '@types/react': 19.0.2

  '@radix-ui/react-use-escape-keydown@1.1.0(@types/react@19.0.2)(react@19.0.0)':
    dependencies:
      '@radix-ui/react-use-callback-ref': 1.1.0(@types/react@19.0.2)(react@19.0.0)
      react: 19.0.0
    optionalDependencies:
      '@types/react': 19.0.2

  '@radix-ui/react-use-layout-effect@1.1.0(@types/react@19.0.2)(react@19.0.0)':
    dependencies:
      react: 19.0.0
    optionalDependencies:
      '@types/react': 19.0.2

  '@radix-ui/react-use-previous@1.1.0(@types/react@19.0.2)(react@19.0.0)':
    dependencies:
      react: 19.0.0
    optionalDependencies:
      '@types/react': 19.0.2

  '@radix-ui/react-use-rect@1.1.0(@types/react@19.0.2)(react@19.0.0)':
    dependencies:
      '@radix-ui/rect': 1.1.0
      react: 19.0.0
    optionalDependencies:
      '@types/react': 19.0.2

  '@radix-ui/react-use-size@1.1.0(@types/react@19.0.2)(react@19.0.0)':
    dependencies:
      '@radix-ui/react-use-layout-effect': 1.1.0(@types/react@19.0.2)(react@19.0.0)
      react: 19.0.0
    optionalDependencies:
      '@types/react': 19.0.2

  '@radix-ui/react-visually-hidden@1.1.1(@types/react-dom@19.0.2(@types/react@19.0.2))(@types/react@19.0.2)(react-dom@19.0.0(react@19.0.0))(react@19.0.0)':
    dependencies:
      '@radix-ui/react-primitive': 2.0.1(@types/react-dom@19.0.2(@types/react@19.0.2))(@types/react@19.0.2)(react-dom@19.0.0(react@19.0.0))(react@19.0.0)
      react: 19.0.0
      react-dom: 19.0.0(react@19.0.0)
    optionalDependencies:
      '@types/react': 19.0.2
      '@types/react-dom': 19.0.2(@types/react@19.0.2)

  '@radix-ui/rect@1.1.0': {}

<<<<<<< HEAD
  '@react-aria/focus@3.19.1(react-dom@19.0.0(react@19.0.0))(react@19.0.0)':
    dependencies:
      '@react-aria/interactions': 3.23.0(react-dom@19.0.0(react@19.0.0))(react@19.0.0)
      '@react-aria/utils': 3.27.0(react-dom@19.0.0(react@19.0.0))(react@19.0.0)
      '@react-types/shared': 3.27.0(react@19.0.0)
      '@swc/helpers': 0.5.15
      clsx: 2.1.1
      react: 19.0.0
      react-dom: 19.0.0(react@19.0.0)

  '@react-aria/interactions@3.23.0(react-dom@19.0.0(react@19.0.0))(react@19.0.0)':
    dependencies:
      '@react-aria/ssr': 3.9.7(react@19.0.0)
      '@react-aria/utils': 3.27.0(react-dom@19.0.0(react@19.0.0))(react@19.0.0)
      '@react-types/shared': 3.27.0(react@19.0.0)
      '@swc/helpers': 0.5.15
      react: 19.0.0
      react-dom: 19.0.0(react@19.0.0)

  '@react-aria/ssr@3.9.7(react@19.0.0)':
    dependencies:
      '@swc/helpers': 0.5.15
      react: 19.0.0

  '@react-aria/utils@3.27.0(react-dom@19.0.0(react@19.0.0))(react@19.0.0)':
    dependencies:
      '@react-aria/ssr': 3.9.7(react@19.0.0)
      '@react-stately/utils': 3.10.5(react@19.0.0)
      '@react-types/shared': 3.27.0(react@19.0.0)
      '@swc/helpers': 0.5.15
      clsx: 2.1.1
      react: 19.0.0
      react-dom: 19.0.0(react@19.0.0)

  '@react-email/render@0.0.7':
=======
  '@react-email/body@0.0.11(react@19.0.0)':
    dependencies:
      react: 19.0.0

  '@react-email/button@0.0.19(react@19.0.0)':
    dependencies:
      react: 19.0.0

  '@react-email/code-block@0.0.11(react@19.0.0)':
    dependencies:
      prismjs: 1.29.0
      react: 19.0.0

  '@react-email/code-inline@0.0.5(react@19.0.0)':
    dependencies:
      react: 19.0.0

  '@react-email/column@0.0.13(react@19.0.0)':
    dependencies:
      react: 19.0.0

  '@react-email/components@0.0.32(react-dom@19.0.0(react@19.0.0))(react@19.0.0)':
    dependencies:
      '@react-email/body': 0.0.11(react@19.0.0)
      '@react-email/button': 0.0.19(react@19.0.0)
      '@react-email/code-block': 0.0.11(react@19.0.0)
      '@react-email/code-inline': 0.0.5(react@19.0.0)
      '@react-email/column': 0.0.13(react@19.0.0)
      '@react-email/container': 0.0.15(react@19.0.0)
      '@react-email/font': 0.0.9(react@19.0.0)
      '@react-email/head': 0.0.12(react@19.0.0)
      '@react-email/heading': 0.0.15(react@19.0.0)
      '@react-email/hr': 0.0.11(react@19.0.0)
      '@react-email/html': 0.0.11(react@19.0.0)
      '@react-email/img': 0.0.11(react@19.0.0)
      '@react-email/link': 0.0.12(react@19.0.0)
      '@react-email/markdown': 0.0.14(react@19.0.0)
      '@react-email/preview': 0.0.12(react@19.0.0)
      '@react-email/render': 1.0.4(react-dom@19.0.0(react@19.0.0))(react@19.0.0)
      '@react-email/row': 0.0.12(react@19.0.0)
      '@react-email/section': 0.0.16(react@19.0.0)
      '@react-email/tailwind': 1.0.4(react@19.0.0)
      '@react-email/text': 0.0.11(react@19.0.0)
      react: 19.0.0
    transitivePeerDependencies:
      - react-dom

  '@react-email/container@0.0.15(react@19.0.0)':
    dependencies:
      react: 19.0.0

  '@react-email/font@0.0.9(react@19.0.0)':
    dependencies:
      react: 19.0.0

  '@react-email/head@0.0.12(react@19.0.0)':
    dependencies:
      react: 19.0.0

  '@react-email/heading@0.0.15(react@19.0.0)':
    dependencies:
      react: 19.0.0

  '@react-email/hr@0.0.11(react@19.0.0)':
    dependencies:
      react: 19.0.0

  '@react-email/html@0.0.11(react@19.0.0)':
    dependencies:
      react: 19.0.0

  '@react-email/img@0.0.11(react@19.0.0)':
    dependencies:
      react: 19.0.0

  '@react-email/link@0.0.12(react@19.0.0)':
    dependencies:
      react: 19.0.0

  '@react-email/markdown@0.0.14(react@19.0.0)':
    dependencies:
      md-to-react-email: 5.0.5(react@19.0.0)
      react: 19.0.0

  '@react-email/preview@0.0.12(react@19.0.0)':
    dependencies:
      react: 19.0.0

  '@react-email/render@1.0.4(react-dom@19.0.0(react@19.0.0))(react@19.0.0)':
    dependencies:
      html-to-text: 9.0.5
      prettier: 3.4.2
      react: 19.0.0
      react-dom: 19.0.0(react@19.0.0)
      react-promise-suspense: 0.3.4

  '@react-email/row@0.0.12(react@19.0.0)':
    dependencies:
      react: 19.0.0

  '@react-email/section@0.0.16(react@19.0.0)':
>>>>>>> 7e4e8cdd
    dependencies:
      react: 19.0.0

  '@react-email/tailwind@1.0.4(react@19.0.0)':
    dependencies:
      react: 19.0.0

  '@react-email/text@0.0.11(react@19.0.0)':
    dependencies:
      react: 19.0.0

  '@react-stately/utils@3.10.5(react@19.0.0)':
    dependencies:
      '@swc/helpers': 0.5.15
      react: 19.0.0

  '@react-types/shared@3.27.0(react@19.0.0)':
    dependencies:
      react: 19.0.0

  '@rtsao/scc@1.1.0': {}

  '@rushstack/eslint-patch@1.10.5': {}

  '@selderee/plugin-htmlparser2@0.11.0':
    dependencies:
      domhandler: 5.0.3
      selderee: 0.11.0

  '@smithy/abort-controller@4.0.1':
    dependencies:
      '@smithy/types': 4.1.0
      tslib: 2.8.1

  '@smithy/chunked-blob-reader-native@4.0.0':
    dependencies:
      '@smithy/util-base64': 4.0.0
      tslib: 2.8.1

  '@smithy/chunked-blob-reader@5.0.0':
    dependencies:
      tslib: 2.8.1

  '@smithy/config-resolver@4.0.1':
    dependencies:
      '@smithy/node-config-provider': 4.0.1
      '@smithy/types': 4.1.0
      '@smithy/util-config-provider': 4.0.0
      '@smithy/util-middleware': 4.0.1
      tslib: 2.8.1

  '@smithy/core@3.1.1':
    dependencies:
      '@smithy/middleware-serde': 4.0.1
      '@smithy/protocol-http': 5.0.1
      '@smithy/types': 4.1.0
      '@smithy/util-body-length-browser': 4.0.0
      '@smithy/util-middleware': 4.0.1
      '@smithy/util-stream': 4.0.2
      '@smithy/util-utf8': 4.0.0
      tslib: 2.8.1

  '@smithy/credential-provider-imds@4.0.1':
    dependencies:
      '@smithy/node-config-provider': 4.0.1
      '@smithy/property-provider': 4.0.1
      '@smithy/types': 4.1.0
      '@smithy/url-parser': 4.0.1
      tslib: 2.8.1

  '@smithy/eventstream-codec@4.0.1':
    dependencies:
      '@aws-crypto/crc32': 5.2.0
      '@smithy/types': 4.1.0
      '@smithy/util-hex-encoding': 4.0.0
      tslib: 2.8.1

  '@smithy/eventstream-serde-browser@4.0.1':
    dependencies:
      '@smithy/eventstream-serde-universal': 4.0.1
      '@smithy/types': 4.1.0
      tslib: 2.8.1

  '@smithy/eventstream-serde-config-resolver@4.0.1':
    dependencies:
      '@smithy/types': 4.1.0
      tslib: 2.8.1

  '@smithy/eventstream-serde-node@4.0.1':
    dependencies:
      '@smithy/eventstream-serde-universal': 4.0.1
      '@smithy/types': 4.1.0
      tslib: 2.8.1

  '@smithy/eventstream-serde-universal@4.0.1':
    dependencies:
      '@smithy/eventstream-codec': 4.0.1
      '@smithy/types': 4.1.0
      tslib: 2.8.1

  '@smithy/fetch-http-handler@5.0.1':
    dependencies:
      '@smithy/protocol-http': 5.0.1
      '@smithy/querystring-builder': 4.0.1
      '@smithy/types': 4.1.0
      '@smithy/util-base64': 4.0.0
      tslib: 2.8.1

  '@smithy/hash-blob-browser@4.0.1':
    dependencies:
      '@smithy/chunked-blob-reader': 5.0.0
      '@smithy/chunked-blob-reader-native': 4.0.0
      '@smithy/types': 4.1.0
      tslib: 2.8.1

  '@smithy/hash-node@4.0.1':
    dependencies:
      '@smithy/types': 4.1.0
      '@smithy/util-buffer-from': 4.0.0
      '@smithy/util-utf8': 4.0.0
      tslib: 2.8.1

  '@smithy/hash-stream-node@4.0.1':
    dependencies:
      '@smithy/types': 4.1.0
      '@smithy/util-utf8': 4.0.0
      tslib: 2.8.1

  '@smithy/invalid-dependency@4.0.1':
    dependencies:
      '@smithy/types': 4.1.0
      tslib: 2.8.1

  '@smithy/is-array-buffer@2.2.0':
    dependencies:
      tslib: 2.8.1

  '@smithy/is-array-buffer@4.0.0':
    dependencies:
      tslib: 2.8.1

  '@smithy/md5-js@4.0.1':
    dependencies:
      '@smithy/types': 4.1.0
      '@smithy/util-utf8': 4.0.0
      tslib: 2.8.1

  '@smithy/middleware-content-length@4.0.1':
    dependencies:
      '@smithy/protocol-http': 5.0.1
      '@smithy/types': 4.1.0
      tslib: 2.8.1

  '@smithy/middleware-endpoint@4.0.2':
    dependencies:
      '@smithy/core': 3.1.1
      '@smithy/middleware-serde': 4.0.1
      '@smithy/node-config-provider': 4.0.1
      '@smithy/shared-ini-file-loader': 4.0.1
      '@smithy/types': 4.1.0
      '@smithy/url-parser': 4.0.1
      '@smithy/util-middleware': 4.0.1
      tslib: 2.8.1

  '@smithy/middleware-retry@4.0.3':
    dependencies:
      '@smithy/node-config-provider': 4.0.1
      '@smithy/protocol-http': 5.0.1
      '@smithy/service-error-classification': 4.0.1
      '@smithy/smithy-client': 4.1.2
      '@smithy/types': 4.1.0
      '@smithy/util-middleware': 4.0.1
      '@smithy/util-retry': 4.0.1
      tslib: 2.8.1
      uuid: 9.0.1

  '@smithy/middleware-serde@4.0.1':
    dependencies:
      '@smithy/types': 4.1.0
      tslib: 2.8.1

  '@smithy/middleware-stack@4.0.1':
    dependencies:
      '@smithy/types': 4.1.0
      tslib: 2.8.1

  '@smithy/node-config-provider@4.0.1':
    dependencies:
      '@smithy/property-provider': 4.0.1
      '@smithy/shared-ini-file-loader': 4.0.1
      '@smithy/types': 4.1.0
      tslib: 2.8.1

  '@smithy/node-http-handler@4.0.2':
    dependencies:
      '@smithy/abort-controller': 4.0.1
      '@smithy/protocol-http': 5.0.1
      '@smithy/querystring-builder': 4.0.1
      '@smithy/types': 4.1.0
      tslib: 2.8.1

  '@smithy/property-provider@4.0.1':
    dependencies:
      '@smithy/types': 4.1.0
      tslib: 2.8.1

  '@smithy/protocol-http@5.0.1':
    dependencies:
      '@smithy/types': 4.1.0
      tslib: 2.8.1

  '@smithy/querystring-builder@4.0.1':
    dependencies:
      '@smithy/types': 4.1.0
      '@smithy/util-uri-escape': 4.0.0
      tslib: 2.8.1

  '@smithy/querystring-parser@4.0.1':
    dependencies:
      '@smithy/types': 4.1.0
      tslib: 2.8.1

  '@smithy/service-error-classification@4.0.1':
    dependencies:
      '@smithy/types': 4.1.0

  '@smithy/shared-ini-file-loader@4.0.1':
    dependencies:
      '@smithy/types': 4.1.0
      tslib: 2.8.1

  '@smithy/signature-v4@5.0.1':
    dependencies:
      '@smithy/is-array-buffer': 4.0.0
      '@smithy/protocol-http': 5.0.1
      '@smithy/types': 4.1.0
      '@smithy/util-hex-encoding': 4.0.0
      '@smithy/util-middleware': 4.0.1
      '@smithy/util-uri-escape': 4.0.0
      '@smithy/util-utf8': 4.0.0
      tslib: 2.8.1

  '@smithy/smithy-client@4.1.2':
    dependencies:
      '@smithy/core': 3.1.1
      '@smithy/middleware-endpoint': 4.0.2
      '@smithy/middleware-stack': 4.0.1
      '@smithy/protocol-http': 5.0.1
      '@smithy/types': 4.1.0
      '@smithy/util-stream': 4.0.2
      tslib: 2.8.1

  '@smithy/types@4.1.0':
    dependencies:
      tslib: 2.8.1

  '@smithy/url-parser@4.0.1':
    dependencies:
      '@smithy/querystring-parser': 4.0.1
      '@smithy/types': 4.1.0
      tslib: 2.8.1

  '@smithy/util-base64@4.0.0':
    dependencies:
      '@smithy/util-buffer-from': 4.0.0
      '@smithy/util-utf8': 4.0.0
      tslib: 2.8.1

  '@smithy/util-body-length-browser@4.0.0':
    dependencies:
      tslib: 2.8.1

  '@smithy/util-body-length-node@4.0.0':
    dependencies:
      tslib: 2.8.1

  '@smithy/util-buffer-from@2.2.0':
    dependencies:
      '@smithy/is-array-buffer': 2.2.0
      tslib: 2.8.1

  '@smithy/util-buffer-from@4.0.0':
    dependencies:
      '@smithy/is-array-buffer': 4.0.0
      tslib: 2.8.1

  '@smithy/util-config-provider@4.0.0':
    dependencies:
      tslib: 2.8.1

  '@smithy/util-defaults-mode-browser@4.0.3':
    dependencies:
      '@smithy/property-provider': 4.0.1
      '@smithy/smithy-client': 4.1.2
      '@smithy/types': 4.1.0
      bowser: 2.11.0
      tslib: 2.8.1

  '@smithy/util-defaults-mode-node@4.0.3':
    dependencies:
      '@smithy/config-resolver': 4.0.1
      '@smithy/credential-provider-imds': 4.0.1
      '@smithy/node-config-provider': 4.0.1
      '@smithy/property-provider': 4.0.1
      '@smithy/smithy-client': 4.1.2
      '@smithy/types': 4.1.0
      tslib: 2.8.1

  '@smithy/util-endpoints@3.0.1':
    dependencies:
      '@smithy/node-config-provider': 4.0.1
      '@smithy/types': 4.1.0
      tslib: 2.8.1

  '@smithy/util-hex-encoding@4.0.0':
    dependencies:
      tslib: 2.8.1

  '@smithy/util-middleware@4.0.1':
    dependencies:
      '@smithy/types': 4.1.0
      tslib: 2.8.1

  '@smithy/util-retry@4.0.1':
    dependencies:
      '@smithy/service-error-classification': 4.0.1
      '@smithy/types': 4.1.0
      tslib: 2.8.1

  '@smithy/util-stream@4.0.2':
    dependencies:
      '@smithy/fetch-http-handler': 5.0.1
      '@smithy/node-http-handler': 4.0.2
      '@smithy/types': 4.1.0
      '@smithy/util-base64': 4.0.0
      '@smithy/util-buffer-from': 4.0.0
      '@smithy/util-hex-encoding': 4.0.0
      '@smithy/util-utf8': 4.0.0
      tslib: 2.8.1

  '@smithy/util-uri-escape@4.0.0':
    dependencies:
      tslib: 2.8.1

  '@smithy/util-utf8@2.3.0':
    dependencies:
      '@smithy/util-buffer-from': 2.2.0
      tslib: 2.8.1

  '@smithy/util-utf8@4.0.0':
    dependencies:
      '@smithy/util-buffer-from': 4.0.0
      tslib: 2.8.1

  '@smithy/util-waiter@4.0.2':
    dependencies:
      '@smithy/abort-controller': 4.0.1
      '@smithy/types': 4.1.0
      tslib: 2.8.1

<<<<<<< HEAD
  '@stripe/stripe-js@5.5.0': {}
=======
  '@socket.io/component-emitter@3.1.2': {}
>>>>>>> 7e4e8cdd

  '@swc/counter@0.1.3': {}

  '@swc/helpers@0.5.15':
    dependencies:
      tslib: 2.8.1

  '@tailwindcss/typography@0.5.16(tailwindcss@3.4.17)':
    dependencies:
      lodash.castarray: 4.4.0
      lodash.isplainobject: 4.0.6
      lodash.merge: 4.6.2
      postcss-selector-parser: 6.0.10
      tailwindcss: 3.4.17

  '@tanstack/react-virtual@3.11.2(react-dom@19.0.0(react@19.0.0))(react@19.0.0)':
    dependencies:
      '@tanstack/virtual-core': 3.11.2
      react: 19.0.0
      react-dom: 19.0.0(react@19.0.0)

  '@tanstack/virtual-core@3.11.2': {}

  '@tokenizer/token@0.3.0': {}

  '@types/acorn@4.0.6':
    dependencies:
      '@types/estree': 1.0.6

  '@types/busboy@1.5.4':
    dependencies:
      '@types/node': 22.10.4

  '@types/cors@2.8.17':
    dependencies:
      '@types/node': 22.10.4

  '@types/debug@4.1.12':
    dependencies:
      '@types/ms': 0.7.34

  '@types/escape-html@1.0.4': {}

  '@types/estree-jsx@1.0.5':
    dependencies:
      '@types/estree': 1.0.6

  '@types/estree@1.0.6': {}

  '@types/hast@3.0.4':
    dependencies:
      '@types/unist': 3.0.3

  '@types/json-schema@7.0.15': {}

  '@types/json5@0.0.29': {}

  '@types/lodash.debounce@4.0.9':
    dependencies:
      '@types/lodash': 4.17.14

  '@types/lodash@4.17.14': {}

  '@types/mdast@4.0.4':
    dependencies:
      '@types/unist': 3.0.3

  '@types/ms@0.7.34': {}

  '@types/node@22.10.4':
    dependencies:
      undici-types: 6.20.0

  '@types/parse-json@4.0.2': {}

  '@types/prismjs@1.26.5': {}

  '@types/react-dom@19.0.2(@types/react@19.0.2)':
    dependencies:
      '@types/react': 19.0.2

  '@types/react-transition-group@4.4.12(@types/react@19.0.2)':
    dependencies:
      '@types/react': 19.0.2

  '@types/react@19.0.2':
    dependencies:
      csstype: 3.1.3

  '@types/unist@2.0.11': {}

  '@types/unist@3.0.3': {}

  '@types/uuid@10.0.0': {}

  '@types/webidl-conversions@7.0.3': {}

  '@types/whatwg-url@11.0.5':
    dependencies:
      '@types/webidl-conversions': 7.0.3

  '@typescript-eslint/eslint-plugin@8.21.0(@typescript-eslint/parser@8.21.0(eslint@9.18.0(jiti@1.21.7))(typescript@5.7.2))(eslint@9.18.0(jiti@1.21.7))(typescript@5.7.2)':
    dependencies:
      '@eslint-community/regexpp': 4.12.1
      '@typescript-eslint/parser': 8.21.0(eslint@9.18.0(jiti@1.21.7))(typescript@5.7.2)
      '@typescript-eslint/scope-manager': 8.21.0
      '@typescript-eslint/type-utils': 8.21.0(eslint@9.18.0(jiti@1.21.7))(typescript@5.7.2)
      '@typescript-eslint/utils': 8.21.0(eslint@9.18.0(jiti@1.21.7))(typescript@5.7.2)
      '@typescript-eslint/visitor-keys': 8.21.0
      eslint: 9.18.0(jiti@1.21.7)
      graphemer: 1.4.0
      ignore: 5.3.2
      natural-compare: 1.4.0
      ts-api-utils: 2.0.0(typescript@5.7.2)
      typescript: 5.7.2
    transitivePeerDependencies:
      - supports-color

  '@typescript-eslint/parser@8.21.0(eslint@9.18.0(jiti@1.21.7))(typescript@5.7.2)':
    dependencies:
      '@typescript-eslint/scope-manager': 8.21.0
      '@typescript-eslint/types': 8.21.0
      '@typescript-eslint/typescript-estree': 8.21.0(typescript@5.7.2)
      '@typescript-eslint/visitor-keys': 8.21.0
      debug: 4.4.0
      eslint: 9.18.0(jiti@1.21.7)
      typescript: 5.7.2
    transitivePeerDependencies:
      - supports-color

  '@typescript-eslint/scope-manager@8.21.0':
    dependencies:
      '@typescript-eslint/types': 8.21.0
      '@typescript-eslint/visitor-keys': 8.21.0

  '@typescript-eslint/type-utils@8.21.0(eslint@9.18.0(jiti@1.21.7))(typescript@5.7.2)':
    dependencies:
      '@typescript-eslint/typescript-estree': 8.21.0(typescript@5.7.2)
      '@typescript-eslint/utils': 8.21.0(eslint@9.18.0(jiti@1.21.7))(typescript@5.7.2)
      debug: 4.4.0
      eslint: 9.18.0(jiti@1.21.7)
      ts-api-utils: 2.0.0(typescript@5.7.2)
      typescript: 5.7.2
    transitivePeerDependencies:
      - supports-color

  '@typescript-eslint/types@8.21.0': {}

  '@typescript-eslint/typescript-estree@8.21.0(typescript@5.7.2)':
    dependencies:
      '@typescript-eslint/types': 8.21.0
      '@typescript-eslint/visitor-keys': 8.21.0
      debug: 4.4.0
      fast-glob: 3.3.3
      is-glob: 4.0.3
      minimatch: 9.0.5
      semver: 7.6.3
      ts-api-utils: 2.0.0(typescript@5.7.2)
      typescript: 5.7.2
    transitivePeerDependencies:
      - supports-color

  '@typescript-eslint/utils@8.21.0(eslint@9.18.0(jiti@1.21.7))(typescript@5.7.2)':
    dependencies:
      '@eslint-community/eslint-utils': 4.4.1(eslint@9.18.0(jiti@1.21.7))
      '@typescript-eslint/scope-manager': 8.21.0
      '@typescript-eslint/types': 8.21.0
      '@typescript-eslint/typescript-estree': 8.21.0(typescript@5.7.2)
      eslint: 9.18.0(jiti@1.21.7)
      typescript: 5.7.2
    transitivePeerDependencies:
      - supports-color

  '@typescript-eslint/visitor-keys@8.21.0':
    dependencies:
      '@typescript-eslint/types': 8.21.0
      eslint-visitor-keys: 4.2.0

  accepts@1.3.8:
    dependencies:
      mime-types: 2.1.35
      negotiator: 0.6.3

  acorn-jsx@5.3.2(acorn@8.14.0):
    dependencies:
      acorn: 8.14.0

  acorn@8.12.1: {}

  acorn@8.14.0: {}

  ajv@6.12.6:
    dependencies:
      fast-deep-equal: 3.1.3
      fast-json-stable-stringify: 2.1.0
      json-schema-traverse: 0.4.1
      uri-js: 4.4.1

  ajv@8.17.1:
    dependencies:
      fast-deep-equal: 3.1.3
      fast-uri: 3.0.5
      json-schema-traverse: 1.0.0
      require-from-string: 2.0.2

  amazon-cognito-identity-js@6.3.12:
    dependencies:
      '@aws-crypto/sha256-js': 1.2.2
      buffer: 4.9.2
      fast-base64-decode: 1.0.0
      isomorphic-unfetch: 3.1.0
      js-cookie: 2.2.1
    transitivePeerDependencies:
      - encoding

  ansi-regex@5.0.1: {}

  ansi-regex@6.1.0: {}

  ansi-styles@4.3.0:
    dependencies:
      color-convert: 2.0.1

  ansi-styles@6.2.1: {}

  any-promise@1.3.0: {}

  anymatch@3.1.3:
    dependencies:
      normalize-path: 3.0.0
      picomatch: 2.3.1

  arg@5.0.2: {}

  argparse@2.0.1: {}

  aria-hidden@1.2.4:
    dependencies:
      tslib: 2.8.1

  aria-query@5.3.2: {}

  array-buffer-byte-length@1.0.2:
    dependencies:
      call-bound: 1.0.3
      is-array-buffer: 3.0.5

  array-includes@3.1.8:
    dependencies:
      call-bind: 1.0.8
      define-properties: 1.2.1
      es-abstract: 1.23.9
      es-object-atoms: 1.1.1
      get-intrinsic: 1.2.7
      is-string: 1.1.1

  array.prototype.findlast@1.2.5:
    dependencies:
      call-bind: 1.0.8
      define-properties: 1.2.1
      es-abstract: 1.23.9
      es-errors: 1.3.0
      es-object-atoms: 1.1.1
      es-shim-unscopables: 1.0.2

  array.prototype.findlastindex@1.2.5:
    dependencies:
      call-bind: 1.0.8
      define-properties: 1.2.1
      es-abstract: 1.23.9
      es-errors: 1.3.0
      es-object-atoms: 1.1.1
      es-shim-unscopables: 1.0.2

  array.prototype.flat@1.3.3:
    dependencies:
      call-bind: 1.0.8
      define-properties: 1.2.1
      es-abstract: 1.23.9
      es-shim-unscopables: 1.0.2

  array.prototype.flatmap@1.3.3:
    dependencies:
      call-bind: 1.0.8
      define-properties: 1.2.1
      es-abstract: 1.23.9
      es-shim-unscopables: 1.0.2

  array.prototype.tosorted@1.1.4:
    dependencies:
      call-bind: 1.0.8
      define-properties: 1.2.1
      es-abstract: 1.23.9
      es-errors: 1.3.0
      es-shim-unscopables: 1.0.2

  arraybuffer.prototype.slice@1.0.4:
    dependencies:
      array-buffer-byte-length: 1.0.2
      call-bind: 1.0.8
      define-properties: 1.2.1
      es-abstract: 1.23.9
      es-errors: 1.3.0
      get-intrinsic: 1.2.7
      is-array-buffer: 3.0.5

  ast-types-flow@0.0.8: {}

  asynckit@0.4.0: {}

  atomic-sleep@1.0.0: {}

  autoprefixer@10.4.20(postcss@8.5.1):
    dependencies:
      browserslist: 4.24.4
      caniuse-lite: 1.0.30001692
      fraction.js: 4.3.7
      normalize-range: 0.1.2
      picocolors: 1.1.1
      postcss: 8.5.1
      postcss-value-parser: 4.2.0

  available-typed-arrays@1.0.7:
    dependencies:
      possible-typed-array-names: 1.0.0

  axe-core@4.10.2: {}

  axios@1.7.9:
    dependencies:
      follow-redirects: 1.15.9
      form-data: 4.0.1
      proxy-from-env: 1.1.0
    transitivePeerDependencies:
      - debug

  axobject-query@4.1.0: {}

  babel-plugin-macros@3.1.0:
    dependencies:
      '@babel/runtime': 7.26.0
      cosmiconfig: 7.1.0
      resolve: 1.22.10

  babel-plugin-react-compiler@19.0.0-beta-55955c9-20241229:
    dependencies:
      '@babel/types': 7.26.5

  balanced-match@1.0.2: {}

  base64-js@1.5.1: {}

  base64id@2.0.0: {}

  binary-extensions@2.3.0: {}

  bl@4.1.0:
    dependencies:
      buffer: 5.6.0
      inherits: 2.0.4
      readable-stream: 3.6.2

  body-scroll-lock@4.0.0-beta.0: {}

  bowser@2.11.0: {}

  brace-expansion@1.1.11:
    dependencies:
      balanced-match: 1.0.2
      concat-map: 0.0.1

  brace-expansion@2.0.1:
    dependencies:
      balanced-match: 1.0.2

  braces@3.0.3:
    dependencies:
      fill-range: 7.1.1

  browserslist@4.24.4:
    dependencies:
      caniuse-lite: 1.0.30001692
      electron-to-chromium: 1.5.83
      node-releases: 2.0.19
      update-browserslist-db: 1.1.2(browserslist@4.24.4)

  bson-objectid@2.0.4: {}

  bson@6.10.1: {}

  buffer-equal-constant-time@1.0.1: {}

  buffer@4.9.2:
    dependencies:
      base64-js: 1.5.1
      ieee754: 1.2.1
      isarray: 1.0.0

  buffer@5.6.0:
    dependencies:
      base64-js: 1.5.1
      ieee754: 1.2.1

  busboy@1.6.0:
    dependencies:
      streamsearch: 1.1.0

  call-bind-apply-helpers@1.0.1:
    dependencies:
      es-errors: 1.3.0
      function-bind: 1.1.2

  call-bind@1.0.8:
    dependencies:
      call-bind-apply-helpers: 1.0.1
      es-define-property: 1.0.1
      get-intrinsic: 1.2.7
      set-function-length: 1.2.2

  call-bound@1.0.3:
    dependencies:
      call-bind-apply-helpers: 1.0.1
      get-intrinsic: 1.2.7

  callsites@3.1.0: {}

  camelcase-css@2.0.1: {}

  caniuse-lite@1.0.30001692: {}

  ccount@2.0.1: {}

  chalk@4.1.2:
    dependencies:
      ansi-styles: 4.3.0
      supports-color: 7.2.0

  character-entities-html4@2.1.0: {}

  character-entities-legacy@3.0.0: {}

  character-entities@2.0.2: {}

  character-reference-invalid@2.0.1: {}

  charenc@0.0.2: {}

  chokidar@3.6.0:
    dependencies:
      anymatch: 3.1.3
      braces: 3.0.3
      glob-parent: 5.1.2
      is-binary-path: 2.1.0
      is-glob: 4.0.3
      normalize-path: 3.0.0
      readdirp: 3.6.0
    optionalDependencies:
      fsevents: 2.3.3

  chokidar@4.0.3:
    dependencies:
      readdirp: 4.1.1

  ci-info@4.1.0: {}

  class-variance-authority@0.7.1:
    dependencies:
      clsx: 2.1.1

  classnames@2.5.1: {}

  cli-cursor@3.1.0:
    dependencies:
      restore-cursor: 3.1.0

  cli-spinners@2.9.2: {}

  client-only@0.0.1: {}

  cliui@7.0.4:
    dependencies:
      string-width: 4.2.3
      strip-ansi: 6.0.1
      wrap-ansi: 7.0.0

  clone@1.0.4: {}

  clsx@2.1.1: {}

  color-convert@2.0.1:
    dependencies:
      color-name: 1.1.4

  color-name@1.1.4: {}

  color-string@1.9.1:
    dependencies:
      color-name: 1.1.4
      simple-swizzle: 0.2.2

  color@4.2.3:
    dependencies:
      color-convert: 2.0.1
      color-string: 1.9.1

  colorette@2.0.20: {}

  combined-stream@1.0.8:
    dependencies:
      delayed-stream: 1.0.0

  commander@11.1.0: {}

  commander@2.20.3: {}

  commander@4.1.1: {}

  concat-map@0.0.1: {}

  console-table-printer@2.12.1:
    dependencies:
      simple-wcswidth: 1.0.1

  convert-source-map@1.9.0: {}

  convert-source-map@2.0.0: {}

  cookie@0.7.2: {}

  copyfiles@2.4.1:
    dependencies:
      glob: 7.2.3
      minimatch: 3.1.2
      mkdirp: 1.0.4
      noms: 0.0.0
      through2: 2.0.5
      untildify: 4.0.0
      yargs: 16.2.0

  core-util-is@1.0.3: {}

  cors@2.8.5:
    dependencies:
      object-assign: 4.1.1
      vary: 1.1.2

  cosmiconfig@7.1.0:
    dependencies:
      '@types/parse-json': 4.0.2
      import-fresh: 3.3.0
      parse-json: 5.2.0
      path-type: 4.0.0
      yaml: 1.10.2

  croner@9.0.0: {}

  cross-env@7.0.3:
    dependencies:
      cross-spawn: 7.0.6

  cross-spawn@7.0.6:
    dependencies:
      path-key: 3.1.1
      shebang-command: 2.0.0
      which: 2.0.2

  crypt@0.0.2: {}

  cssesc@3.0.0: {}

  cssfilter@0.0.10: {}

  csstype@3.1.3: {}

  damerau-levenshtein@1.0.8: {}

  data-view-buffer@1.0.2:
    dependencies:
      call-bound: 1.0.3
      es-errors: 1.3.0
      is-data-view: 1.0.2

  data-view-byte-length@1.0.2:
    dependencies:
      call-bound: 1.0.3
      es-errors: 1.3.0
      is-data-view: 1.0.2

  data-view-byte-offset@1.0.1:
    dependencies:
      call-bound: 1.0.3
      es-errors: 1.3.0
      is-data-view: 1.0.2

  dataloader@2.2.3: {}

  date-fns@3.6.0: {}

  date-fns@4.1.0: {}

  dateformat@4.6.3: {}

  debounce@2.0.0: {}

  debug@3.2.7:
    dependencies:
      ms: 2.1.3

  debug@4.3.7:
    dependencies:
      ms: 2.1.3

  debug@4.4.0:
    dependencies:
      ms: 2.1.3

  decimal.js@10.4.3: {}

  decode-named-character-reference@1.0.2:
    dependencies:
      character-entities: 2.0.2

  deep-is@0.1.4: {}

  deepmerge@4.3.1: {}

  defaults@1.0.4:
    dependencies:
      clone: 1.0.4

  define-data-property@1.1.4:
    dependencies:
      es-define-property: 1.0.1
      es-errors: 1.3.0
      gopd: 1.2.0

  define-properties@1.2.1:
    dependencies:
      define-data-property: 1.1.4
      has-property-descriptors: 1.0.2
      object-keys: 1.1.1

  delayed-stream@1.0.0: {}

  dequal@2.0.3: {}

  detect-file@1.0.0: {}

  detect-libc@2.0.3: {}

  detect-node-es@1.1.0: {}

  devlop@1.1.0:
    dependencies:
      dequal: 2.0.3

  didyoumean@1.2.2: {}

  diff@5.2.0: {}

  dlv@1.1.3: {}

  doctrine@2.1.0:
    dependencies:
      esutils: 2.0.3

  dom-helpers@5.2.1:
    dependencies:
      '@babel/runtime': 7.26.0
      csstype: 3.1.3

  dom-serializer@2.0.0:
    dependencies:
      domelementtype: 2.3.0
      domhandler: 5.0.3
      entities: 4.5.0

  domelementtype@2.3.0: {}

  domhandler@5.0.3:
    dependencies:
      domelementtype: 2.3.0

  domutils@3.2.2:
    dependencies:
      dom-serializer: 2.0.0
      domelementtype: 2.3.0
      domhandler: 5.0.3

  dunder-proto@1.0.1:
    dependencies:
      call-bind-apply-helpers: 1.0.1
      es-errors: 1.3.0
      gopd: 1.2.0

  eastasianwidth@0.2.0: {}

  ecdsa-sig-formatter@1.0.11:
    dependencies:
      safe-buffer: 5.2.1

<<<<<<< HEAD
  editorconfig@1.0.4:
    dependencies:
      '@one-ini/wasm': 0.1.1
      commander: 10.0.1
      minimatch: 9.0.1
      semver: 7.6.3

  electron-to-chromium@1.5.83: {}
=======
  electron-to-chromium@1.5.80: {}
>>>>>>> 7e4e8cdd

  embla-carousel-auto-scroll@8.5.2(embla-carousel@8.5.2):
    dependencies:
      embla-carousel: 8.5.2

  embla-carousel-autoplay@8.5.2(embla-carousel@8.5.2):
    dependencies:
      embla-carousel: 8.5.2

  embla-carousel-react@8.5.2(react@19.0.0):
    dependencies:
      embla-carousel: 8.5.2
      embla-carousel-reactive-utils: 8.5.2(embla-carousel@8.5.2)
      react: 19.0.0

  embla-carousel-reactive-utils@8.5.2(embla-carousel@8.5.2):
    dependencies:
      embla-carousel: 8.5.2

  embla-carousel@8.5.2: {}

  emoji-regex@8.0.0: {}

  emoji-regex@9.2.2: {}

  end-of-stream@1.4.4:
    dependencies:
      once: 1.4.0

  engine.io-parser@5.2.3: {}

  engine.io@6.6.4:
    dependencies:
      '@types/cors': 2.8.17
      '@types/node': 22.10.4
      accepts: 1.3.8
      base64id: 2.0.0
      cookie: 0.7.2
      cors: 2.8.5
      debug: 4.3.7
      engine.io-parser: 5.2.3
      ws: 8.17.1
    transitivePeerDependencies:
      - bufferutil
      - supports-color
      - utf-8-validate

  enhanced-resolve@5.18.0:
    dependencies:
      graceful-fs: 4.2.11
      tapable: 2.2.1

  entities@4.5.0: {}

  error-ex@1.3.2:
    dependencies:
      is-arrayish: 0.2.1

  es-abstract@1.23.9:
    dependencies:
      array-buffer-byte-length: 1.0.2
      arraybuffer.prototype.slice: 1.0.4
      available-typed-arrays: 1.0.7
      call-bind: 1.0.8
      call-bound: 1.0.3
      data-view-buffer: 1.0.2
      data-view-byte-length: 1.0.2
      data-view-byte-offset: 1.0.1
      es-define-property: 1.0.1
      es-errors: 1.3.0
      es-object-atoms: 1.1.1
      es-set-tostringtag: 2.1.0
      es-to-primitive: 1.3.0
      function.prototype.name: 1.1.8
      get-intrinsic: 1.2.7
      get-proto: 1.0.1
      get-symbol-description: 1.1.0
      globalthis: 1.0.4
      gopd: 1.2.0
      has-property-descriptors: 1.0.2
      has-proto: 1.2.0
      has-symbols: 1.1.0
      hasown: 2.0.2
      internal-slot: 1.1.0
      is-array-buffer: 3.0.5
      is-callable: 1.2.7
      is-data-view: 1.0.2
      is-regex: 1.2.1
      is-shared-array-buffer: 1.0.4
      is-string: 1.1.1
      is-typed-array: 1.1.15
      is-weakref: 1.1.0
      math-intrinsics: 1.1.0
      object-inspect: 1.13.3
      object-keys: 1.1.1
      object.assign: 4.1.7
      own-keys: 1.0.1
      regexp.prototype.flags: 1.5.4
      safe-array-concat: 1.1.3
      safe-push-apply: 1.0.0
      safe-regex-test: 1.1.0
      set-proto: 1.0.0
      string.prototype.trim: 1.2.10
      string.prototype.trimend: 1.0.9
      string.prototype.trimstart: 1.0.8
      typed-array-buffer: 1.0.3
      typed-array-byte-length: 1.0.3
      typed-array-byte-offset: 1.0.4
      typed-array-length: 1.0.7
      unbox-primitive: 1.1.0
      which-typed-array: 1.1.18

  es-define-property@1.0.1: {}

  es-errors@1.3.0: {}

  es-iterator-helpers@1.2.1:
    dependencies:
      call-bind: 1.0.8
      call-bound: 1.0.3
      define-properties: 1.2.1
      es-abstract: 1.23.9
      es-errors: 1.3.0
      es-set-tostringtag: 2.1.0
      function-bind: 1.1.2
      get-intrinsic: 1.2.7
      globalthis: 1.0.4
      gopd: 1.2.0
      has-property-descriptors: 1.0.2
      has-proto: 1.2.0
      has-symbols: 1.1.0
      internal-slot: 1.1.0
      iterator.prototype: 1.1.5
      safe-array-concat: 1.1.3

  es-object-atoms@1.1.1:
    dependencies:
      es-errors: 1.3.0

  es-set-tostringtag@2.1.0:
    dependencies:
      es-errors: 1.3.0
      get-intrinsic: 1.2.7
      has-tostringtag: 1.0.2
      hasown: 2.0.2

  es-shim-unscopables@1.0.2:
    dependencies:
      hasown: 2.0.2

  es-to-primitive@1.3.0:
    dependencies:
      is-callable: 1.2.7
      is-date-object: 1.1.0
      is-symbol: 1.1.1

  esbuild@0.19.11:
    optionalDependencies:
      '@esbuild/aix-ppc64': 0.19.11
      '@esbuild/android-arm': 0.19.11
      '@esbuild/android-arm64': 0.19.11
      '@esbuild/android-x64': 0.19.11
      '@esbuild/darwin-arm64': 0.19.11
      '@esbuild/darwin-x64': 0.19.11
      '@esbuild/freebsd-arm64': 0.19.11
      '@esbuild/freebsd-x64': 0.19.11
      '@esbuild/linux-arm': 0.19.11
      '@esbuild/linux-arm64': 0.19.11
      '@esbuild/linux-ia32': 0.19.11
      '@esbuild/linux-loong64': 0.19.11
      '@esbuild/linux-mips64el': 0.19.11
      '@esbuild/linux-ppc64': 0.19.11
      '@esbuild/linux-riscv64': 0.19.11
      '@esbuild/linux-s390x': 0.19.11
      '@esbuild/linux-x64': 0.19.11
      '@esbuild/netbsd-x64': 0.19.11
      '@esbuild/openbsd-x64': 0.19.11
      '@esbuild/sunos-x64': 0.19.11
      '@esbuild/win32-arm64': 0.19.11
      '@esbuild/win32-ia32': 0.19.11
      '@esbuild/win32-x64': 0.19.11

  esbuild@0.23.1:
    optionalDependencies:
      '@esbuild/aix-ppc64': 0.23.1
      '@esbuild/android-arm': 0.23.1
      '@esbuild/android-arm64': 0.23.1
      '@esbuild/android-x64': 0.23.1
      '@esbuild/darwin-arm64': 0.23.1
      '@esbuild/darwin-x64': 0.23.1
      '@esbuild/freebsd-arm64': 0.23.1
      '@esbuild/freebsd-x64': 0.23.1
      '@esbuild/linux-arm': 0.23.1
      '@esbuild/linux-arm64': 0.23.1
      '@esbuild/linux-ia32': 0.23.1
      '@esbuild/linux-loong64': 0.23.1
      '@esbuild/linux-mips64el': 0.23.1
      '@esbuild/linux-ppc64': 0.23.1
      '@esbuild/linux-riscv64': 0.23.1
      '@esbuild/linux-s390x': 0.23.1
      '@esbuild/linux-x64': 0.23.1
      '@esbuild/netbsd-x64': 0.23.1
      '@esbuild/openbsd-arm64': 0.23.1
      '@esbuild/openbsd-x64': 0.23.1
      '@esbuild/sunos-x64': 0.23.1
      '@esbuild/win32-arm64': 0.23.1
      '@esbuild/win32-ia32': 0.23.1
      '@esbuild/win32-x64': 0.23.1

  escalade@3.2.0: {}

  escape-html@1.0.3: {}

  escape-string-regexp@4.0.0: {}

  eslint-config-next@15.1.3(eslint@9.18.0(jiti@1.21.7))(typescript@5.7.2):
    dependencies:
      '@next/eslint-plugin-next': 15.1.3
      '@rushstack/eslint-patch': 1.10.5
      '@typescript-eslint/eslint-plugin': 8.21.0(@typescript-eslint/parser@8.21.0(eslint@9.18.0(jiti@1.21.7))(typescript@5.7.2))(eslint@9.18.0(jiti@1.21.7))(typescript@5.7.2)
      '@typescript-eslint/parser': 8.21.0(eslint@9.18.0(jiti@1.21.7))(typescript@5.7.2)
      eslint: 9.18.0(jiti@1.21.7)
      eslint-import-resolver-node: 0.3.9
      eslint-import-resolver-typescript: 3.7.0(eslint-plugin-import@2.31.0)(eslint@9.18.0(jiti@1.21.7))
      eslint-plugin-import: 2.31.0(@typescript-eslint/parser@8.21.0(eslint@9.18.0(jiti@1.21.7))(typescript@5.7.2))(eslint-import-resolver-typescript@3.7.0)(eslint@9.18.0(jiti@1.21.7))
      eslint-plugin-jsx-a11y: 6.10.2(eslint@9.18.0(jiti@1.21.7))
      eslint-plugin-react: 7.37.4(eslint@9.18.0(jiti@1.21.7))
      eslint-plugin-react-hooks: 5.1.0(eslint@9.18.0(jiti@1.21.7))
    optionalDependencies:
      typescript: 5.7.2
    transitivePeerDependencies:
      - eslint-import-resolver-webpack
      - eslint-plugin-import-x
      - supports-color

  eslint-config-prettier@10.0.1(eslint@9.18.0(jiti@1.21.7)):
    dependencies:
      eslint: 9.18.0(jiti@1.21.7)

  eslint-import-resolver-node@0.3.9:
    dependencies:
      debug: 3.2.7
      is-core-module: 2.16.1
      resolve: 1.22.10
    transitivePeerDependencies:
      - supports-color

  eslint-import-resolver-typescript@3.7.0(eslint-plugin-import@2.31.0)(eslint@9.18.0(jiti@1.21.7)):
    dependencies:
      '@nolyfill/is-core-module': 1.0.39
      debug: 4.4.0
      enhanced-resolve: 5.18.0
      eslint: 9.18.0(jiti@1.21.7)
      fast-glob: 3.3.3
      get-tsconfig: 4.8.1
      is-bun-module: 1.3.0
      is-glob: 4.0.3
      stable-hash: 0.0.4
    optionalDependencies:
      eslint-plugin-import: 2.31.0(@typescript-eslint/parser@8.21.0(eslint@9.18.0(jiti@1.21.7))(typescript@5.7.2))(eslint-import-resolver-typescript@3.7.0)(eslint@9.18.0(jiti@1.21.7))
    transitivePeerDependencies:
      - supports-color

  eslint-module-utils@2.12.0(@typescript-eslint/parser@8.21.0(eslint@9.18.0(jiti@1.21.7))(typescript@5.7.2))(eslint-import-resolver-node@0.3.9)(eslint-import-resolver-typescript@3.7.0)(eslint@9.18.0(jiti@1.21.7)):
    dependencies:
      debug: 3.2.7
    optionalDependencies:
      '@typescript-eslint/parser': 8.21.0(eslint@9.18.0(jiti@1.21.7))(typescript@5.7.2)
      eslint: 9.18.0(jiti@1.21.7)
      eslint-import-resolver-node: 0.3.9
      eslint-import-resolver-typescript: 3.7.0(eslint-plugin-import@2.31.0)(eslint@9.18.0(jiti@1.21.7))
    transitivePeerDependencies:
      - supports-color

  eslint-plugin-import@2.31.0(@typescript-eslint/parser@8.21.0(eslint@9.18.0(jiti@1.21.7))(typescript@5.7.2))(eslint-import-resolver-typescript@3.7.0)(eslint@9.18.0(jiti@1.21.7)):
    dependencies:
      '@rtsao/scc': 1.1.0
      array-includes: 3.1.8
      array.prototype.findlastindex: 1.2.5
      array.prototype.flat: 1.3.3
      array.prototype.flatmap: 1.3.3
      debug: 3.2.7
      doctrine: 2.1.0
      eslint: 9.18.0(jiti@1.21.7)
      eslint-import-resolver-node: 0.3.9
      eslint-module-utils: 2.12.0(@typescript-eslint/parser@8.21.0(eslint@9.18.0(jiti@1.21.7))(typescript@5.7.2))(eslint-import-resolver-node@0.3.9)(eslint-import-resolver-typescript@3.7.0)(eslint@9.18.0(jiti@1.21.7))
      hasown: 2.0.2
      is-core-module: 2.16.1
      is-glob: 4.0.3
      minimatch: 3.1.2
      object.fromentries: 2.0.8
      object.groupby: 1.0.3
      object.values: 1.2.1
      semver: 6.3.1
      string.prototype.trimend: 1.0.9
      tsconfig-paths: 3.15.0
    optionalDependencies:
      '@typescript-eslint/parser': 8.21.0(eslint@9.18.0(jiti@1.21.7))(typescript@5.7.2)
    transitivePeerDependencies:
      - eslint-import-resolver-typescript
      - eslint-import-resolver-webpack
      - supports-color

  eslint-plugin-jsx-a11y@6.10.2(eslint@9.18.0(jiti@1.21.7)):
    dependencies:
      aria-query: 5.3.2
      array-includes: 3.1.8
      array.prototype.flatmap: 1.3.3
      ast-types-flow: 0.0.8
      axe-core: 4.10.2
      axobject-query: 4.1.0
      damerau-levenshtein: 1.0.8
      emoji-regex: 9.2.2
      eslint: 9.18.0(jiti@1.21.7)
      hasown: 2.0.2
      jsx-ast-utils: 3.3.5
      language-tags: 1.0.9
      minimatch: 3.1.2
      object.fromentries: 2.0.8
      safe-regex-test: 1.1.0
      string.prototype.includes: 2.0.1

  eslint-plugin-react-hooks@5.1.0(eslint@9.18.0(jiti@1.21.7)):
    dependencies:
      eslint: 9.18.0(jiti@1.21.7)

  eslint-plugin-react@7.37.4(eslint@9.18.0(jiti@1.21.7)):
    dependencies:
      array-includes: 3.1.8
      array.prototype.findlast: 1.2.5
      array.prototype.flatmap: 1.3.3
      array.prototype.tosorted: 1.1.4
      doctrine: 2.1.0
      es-iterator-helpers: 1.2.1
      eslint: 9.18.0(jiti@1.21.7)
      estraverse: 5.3.0
      hasown: 2.0.2
      jsx-ast-utils: 3.3.5
      minimatch: 3.1.2
      object.entries: 1.1.8
      object.fromentries: 2.0.8
      object.values: 1.2.1
      prop-types: 15.8.1
      resolve: 2.0.0-next.5
      semver: 6.3.1
      string.prototype.matchall: 4.0.12
      string.prototype.repeat: 1.0.0

  eslint-scope@8.2.0:
    dependencies:
      esrecurse: 4.3.0
      estraverse: 5.3.0

  eslint-visitor-keys@3.4.3: {}

  eslint-visitor-keys@4.2.0: {}

  eslint@9.18.0(jiti@1.21.7):
    dependencies:
      '@eslint-community/eslint-utils': 4.4.1(eslint@9.18.0(jiti@1.21.7))
      '@eslint-community/regexpp': 4.12.1
      '@eslint/config-array': 0.19.1
      '@eslint/core': 0.10.0
      '@eslint/eslintrc': 3.2.0
      '@eslint/js': 9.18.0
      '@eslint/plugin-kit': 0.2.5
      '@humanfs/node': 0.16.6
      '@humanwhocodes/module-importer': 1.0.1
      '@humanwhocodes/retry': 0.4.1
      '@types/estree': 1.0.6
      '@types/json-schema': 7.0.15
      ajv: 6.12.6
      chalk: 4.1.2
      cross-spawn: 7.0.6
      debug: 4.4.0
      escape-string-regexp: 4.0.0
      eslint-scope: 8.2.0
      eslint-visitor-keys: 4.2.0
      espree: 10.3.0
      esquery: 1.6.0
      esutils: 2.0.3
      fast-deep-equal: 3.1.3
      file-entry-cache: 8.0.0
      find-up: 5.0.0
      glob-parent: 6.0.2
      ignore: 5.3.2
      imurmurhash: 0.1.4
      is-glob: 4.0.3
      json-stable-stringify-without-jsonify: 1.0.1
      lodash.merge: 4.6.2
      minimatch: 3.1.2
      natural-compare: 1.4.0
      optionator: 0.9.4
    optionalDependencies:
      jiti: 1.21.7
    transitivePeerDependencies:
      - supports-color

  espree@10.3.0:
    dependencies:
      acorn: 8.14.0
      acorn-jsx: 5.3.2(acorn@8.14.0)
      eslint-visitor-keys: 4.2.0

  esquery@1.6.0:
    dependencies:
      estraverse: 5.3.0

  esrecurse@4.3.0:
    dependencies:
      estraverse: 5.3.0

  estraverse@5.3.0: {}

  estree-util-is-identifier-name@3.0.0: {}

  estree-util-visit@2.0.0:
    dependencies:
      '@types/estree-jsx': 1.0.5
      '@types/unist': 3.0.3

  esutils@2.0.3: {}

  events@3.3.0: {}

  expand-tilde@2.0.2:
    dependencies:
      homedir-polyfill: 1.0.3

  fast-base64-decode@1.0.0: {}

  fast-copy@3.0.2: {}

  fast-deep-equal@2.0.1: {}

  fast-deep-equal@3.1.3: {}

  fast-glob@3.3.1:
    dependencies:
      '@nodelib/fs.stat': 2.0.5
      '@nodelib/fs.walk': 1.2.8
      glob-parent: 5.1.2
      merge2: 1.4.1
      micromatch: 4.0.8

  fast-glob@3.3.3:
    dependencies:
      '@nodelib/fs.stat': 2.0.5
      '@nodelib/fs.walk': 1.2.8
      glob-parent: 5.1.2
      merge2: 1.4.1
      micromatch: 4.0.8

  fast-json-stable-stringify@2.1.0: {}

  fast-levenshtein@2.0.6: {}

  fast-redact@3.5.0: {}

  fast-safe-stringify@2.1.1: {}

  fast-uri@3.0.5: {}

  fast-xml-parser@4.4.1:
    dependencies:
      strnum: 1.0.5

  fastq@1.18.0:
    dependencies:
      reusify: 1.0.4

  fdir@6.4.2(picomatch@4.0.2):
    optionalDependencies:
      picomatch: 4.0.2

  file-entry-cache@8.0.0:
    dependencies:
      flat-cache: 4.0.1

  file-type@19.3.0:
    dependencies:
      strtok3: 8.1.0
      token-types: 6.0.0
      uint8array-extras: 1.4.0

  fill-range@7.1.1:
    dependencies:
      to-regex-range: 5.0.1

  find-node-modules@2.1.3:
    dependencies:
      findup-sync: 4.0.0
      merge: 2.1.1

  find-root@1.1.0: {}

  find-up@5.0.0:
    dependencies:
      locate-path: 6.0.0
      path-exists: 4.0.0

  findup-sync@4.0.0:
    dependencies:
      detect-file: 1.0.0
      is-glob: 4.0.3
      micromatch: 4.0.8
      resolve-dir: 1.0.1

  flat-cache@4.0.1:
    dependencies:
      flatted: 3.3.2
      keyv: 4.5.4

  flatted@3.3.2: {}

  focus-trap@7.5.4:
    dependencies:
      tabbable: 6.2.0

  follow-redirects@1.15.9: {}

  for-each@0.3.3:
    dependencies:
      is-callable: 1.2.7

  foreground-child@3.3.0:
    dependencies:
      cross-spawn: 7.0.6
      signal-exit: 4.1.0

  form-data@4.0.1:
    dependencies:
      asynckit: 0.4.0
      combined-stream: 1.0.8
      mime-types: 2.1.35

  fraction.js@4.3.7: {}

  fs.realpath@1.0.0: {}

  fsevents@2.3.3:
    optional: true

  function-bind@1.1.2: {}

  function.prototype.name@1.1.8:
    dependencies:
      call-bind: 1.0.8
      call-bound: 1.0.3
      define-properties: 1.2.1
      functions-have-names: 1.2.3
      hasown: 2.0.2
      is-callable: 1.2.7

  functions-have-names@1.2.3: {}

  geist@1.3.1(next@15.1.4(@babel/core@7.24.5)(babel-plugin-react-compiler@19.0.0-beta-55955c9-20241229)(react-dom@19.0.0(react@19.0.0))(react@19.0.0)(sass@1.77.4)):
    dependencies:
      next: 15.1.4(@babel/core@7.24.5)(babel-plugin-react-compiler@19.0.0-beta-55955c9-20241229)(react-dom@19.0.0(react@19.0.0))(react@19.0.0)(sass@1.77.4)

  gensync@1.0.0-beta.2: {}

  get-caller-file@2.0.5: {}

  get-intrinsic@1.2.7:
    dependencies:
      call-bind-apply-helpers: 1.0.1
      es-define-property: 1.0.1
      es-errors: 1.3.0
      es-object-atoms: 1.1.1
      function-bind: 1.1.2
      get-proto: 1.0.1
      gopd: 1.2.0
      has-symbols: 1.1.0
      hasown: 2.0.2
      math-intrinsics: 1.1.0

  get-nonce@1.0.1: {}

  get-proto@1.0.1:
    dependencies:
      dunder-proto: 1.0.1
      es-object-atoms: 1.1.1

  get-symbol-description@1.1.0:
    dependencies:
      call-bound: 1.0.3
      es-errors: 1.3.0
      get-intrinsic: 1.2.7

  get-tsconfig@4.8.1:
    dependencies:
      resolve-pkg-maps: 1.0.0

  glob-parent@5.1.2:
    dependencies:
      is-glob: 4.0.3

  glob-parent@6.0.2:
    dependencies:
      is-glob: 4.0.3

  glob@10.3.4:
    dependencies:
      foreground-child: 3.3.0
      jackspeak: 2.3.6
      minimatch: 9.0.5
      minipass: 7.1.2
      path-scurry: 1.11.1

  glob@10.4.5:
    dependencies:
      foreground-child: 3.3.0
      jackspeak: 3.4.3
      minimatch: 9.0.5
      minipass: 7.1.2
      package-json-from-dist: 1.0.1
      path-scurry: 1.11.1

  glob@7.2.3:
    dependencies:
      fs.realpath: 1.0.0
      inflight: 1.0.6
      inherits: 2.0.4
      minimatch: 3.1.2
      once: 1.4.0
      path-is-absolute: 1.0.1

  global-modules@1.0.0:
    dependencies:
      global-prefix: 1.0.2
      is-windows: 1.0.2
      resolve-dir: 1.0.1

  global-prefix@1.0.2:
    dependencies:
      expand-tilde: 2.0.2
      homedir-polyfill: 1.0.3
      ini: 1.3.8
      is-windows: 1.0.2
      which: 1.3.1

  globals@11.12.0: {}

  globals@14.0.0: {}

  globalthis@1.0.4:
    dependencies:
      define-properties: 1.2.1
      gopd: 1.2.0

  gopd@1.2.0: {}

  graceful-fs@4.2.11: {}

  graphemer@1.4.0: {}

  graphql-http@1.22.3(graphql@16.10.0):
    dependencies:
      graphql: 16.10.0

  graphql-playground-html@1.6.30:
    dependencies:
      xss: 1.0.15

  graphql-scalars@1.22.2(graphql@16.10.0):
    dependencies:
      graphql: 16.10.0
      tslib: 2.8.1

  graphql@16.10.0: {}

  has-bigints@1.1.0: {}

  has-flag@4.0.0: {}

  has-property-descriptors@1.0.2:
    dependencies:
      es-define-property: 1.0.1

  has-proto@1.2.0:
    dependencies:
      dunder-proto: 1.0.1

  has-symbols@1.1.0: {}

  has-tostringtag@1.0.2:
    dependencies:
      has-symbols: 1.1.0

  hasown@2.0.2:
    dependencies:
      function-bind: 1.1.2

  help-me@5.0.0: {}

  hoist-non-react-statics@3.3.2:
    dependencies:
      react-is: 16.13.1

  homedir-polyfill@1.0.3:
    dependencies:
      parse-passwd: 1.0.0

  html-to-text@9.0.5:
    dependencies:
      '@selderee/plugin-htmlparser2': 0.11.0
      deepmerge: 4.3.1
      dom-serializer: 2.0.0
      htmlparser2: 8.0.2
      selderee: 0.11.0

  htmlparser2@8.0.2:
    dependencies:
      domelementtype: 2.3.0
      domhandler: 5.0.3
      domutils: 3.2.2
      entities: 4.5.0

  http-status@2.1.0: {}

  ieee754@1.2.1: {}

  ignore@5.3.2: {}

  image-size@1.2.0:
    dependencies:
      queue: 6.0.2

  immutable@4.3.7: {}

  import-fresh@3.3.0:
    dependencies:
      parent-module: 1.0.1
      resolve-from: 4.0.0

  imurmurhash@0.1.4: {}

  inflight@1.0.6:
    dependencies:
      once: 1.4.0
      wrappy: 1.0.2

  inherits@2.0.4: {}

  ini@1.3.8: {}

  internal-slot@1.1.0:
    dependencies:
      es-errors: 1.3.0
      hasown: 2.0.2
      side-channel: 1.1.0

  intl-messageformat@10.7.11:
    dependencies:
      '@formatjs/ecma402-abstract': 2.3.2
      '@formatjs/fast-memoize': 2.2.6
      '@formatjs/icu-messageformat-parser': 2.9.8
      tslib: 2.8.1

  is-alphabetical@2.0.1: {}

  is-alphanumerical@2.0.1:
    dependencies:
      is-alphabetical: 2.0.1
      is-decimal: 2.0.1

  is-array-buffer@3.0.5:
    dependencies:
      call-bind: 1.0.8
      call-bound: 1.0.3
      get-intrinsic: 1.2.7

  is-arrayish@0.2.1: {}

  is-arrayish@0.3.2: {}

  is-async-function@2.1.0:
    dependencies:
      call-bound: 1.0.3
      get-proto: 1.0.1
      has-tostringtag: 1.0.2
      safe-regex-test: 1.1.0

  is-bigint@1.1.0:
    dependencies:
      has-bigints: 1.1.0

  is-binary-path@2.1.0:
    dependencies:
      binary-extensions: 2.3.0

  is-boolean-object@1.2.1:
    dependencies:
      call-bound: 1.0.3
      has-tostringtag: 1.0.2

  is-buffer@1.1.6: {}

  is-bun-module@1.3.0:
    dependencies:
      semver: 7.6.3

  is-callable@1.2.7: {}

  is-core-module@2.16.1:
    dependencies:
      hasown: 2.0.2

  is-data-view@1.0.2:
    dependencies:
      call-bound: 1.0.3
      get-intrinsic: 1.2.7
      is-typed-array: 1.1.15

  is-date-object@1.1.0:
    dependencies:
      call-bound: 1.0.3
      has-tostringtag: 1.0.2

  is-decimal@2.0.1: {}

  is-extglob@2.1.1: {}

  is-finalizationregistry@1.1.1:
    dependencies:
      call-bound: 1.0.3

  is-fullwidth-code-point@3.0.0: {}

  is-generator-function@1.1.0:
    dependencies:
      call-bound: 1.0.3
      get-proto: 1.0.1
      has-tostringtag: 1.0.2
      safe-regex-test: 1.1.0

  is-glob@4.0.3:
    dependencies:
      is-extglob: 2.1.1

  is-hexadecimal@2.0.1: {}

  is-interactive@1.0.0: {}

  is-map@2.0.3: {}

  is-number-object@1.1.1:
    dependencies:
      call-bound: 1.0.3
      has-tostringtag: 1.0.2

  is-number@7.0.0: {}

  is-regex@1.2.1:
    dependencies:
      call-bound: 1.0.3
      gopd: 1.2.0
      has-tostringtag: 1.0.2
      hasown: 2.0.2

  is-set@2.0.3: {}

  is-shared-array-buffer@1.0.4:
    dependencies:
      call-bound: 1.0.3

  is-string@1.1.1:
    dependencies:
      call-bound: 1.0.3
      has-tostringtag: 1.0.2

  is-symbol@1.1.1:
    dependencies:
      call-bound: 1.0.3
      has-symbols: 1.1.0
      safe-regex-test: 1.1.0

  is-typed-array@1.1.15:
    dependencies:
      which-typed-array: 1.1.18

  is-unicode-supported@0.1.0: {}

  is-weakmap@2.0.2: {}

  is-weakref@1.1.0:
    dependencies:
      call-bound: 1.0.3

  is-weakset@2.0.4:
    dependencies:
      call-bound: 1.0.3
      get-intrinsic: 1.2.7

  is-windows@1.0.2: {}

  isarray@0.0.1: {}

  isarray@1.0.0: {}

  isarray@2.0.5: {}

  isexe@2.0.0: {}

  isomorphic-unfetch@3.1.0:
    dependencies:
      node-fetch: 2.7.0
      unfetch: 4.2.0
    transitivePeerDependencies:
      - encoding

  isomorphic.js@0.2.5: {}

  iterator.prototype@1.1.5:
    dependencies:
      define-data-property: 1.1.4
      es-object-atoms: 1.1.1
      get-intrinsic: 1.2.7
      get-proto: 1.0.1
      has-symbols: 1.1.0
      set-function-name: 2.0.2

  jackspeak@2.3.6:
    dependencies:
      '@isaacs/cliui': 8.0.2
    optionalDependencies:
      '@pkgjs/parseargs': 0.11.0

  jackspeak@3.4.3:
    dependencies:
      '@isaacs/cliui': 8.0.2
    optionalDependencies:
      '@pkgjs/parseargs': 0.11.0

  jiti@1.21.7: {}

  jose@5.9.6: {}

  joycon@3.1.1: {}

  js-cookie@2.2.1: {}

  js-tokens@4.0.0: {}

  js-yaml@4.1.0:
    dependencies:
      argparse: 2.0.1

  jsesc@3.1.0: {}

  json-buffer@3.0.1: {}

  json-parse-even-better-errors@2.3.1: {}

  json-schema-to-typescript@15.0.3:
    dependencies:
      '@apidevtools/json-schema-ref-parser': 11.7.3
      '@types/json-schema': 7.0.15
      '@types/lodash': 4.17.14
      is-glob: 4.0.3
      js-yaml: 4.1.0
      lodash: 4.17.21
      minimist: 1.2.8
      prettier: 3.4.2
      tinyglobby: 0.2.10

  json-schema-traverse@0.4.1: {}

  json-schema-traverse@1.0.0: {}

  json-stable-stringify-without-jsonify@1.0.1: {}

  json5@1.0.2:
    dependencies:
      minimist: 1.2.8

  json5@2.2.3: {}

  jsonwebtoken@9.0.2:
    dependencies:
      jws: 3.2.2
      lodash.includes: 4.3.0
      lodash.isboolean: 3.0.3
      lodash.isinteger: 4.0.4
      lodash.isnumber: 3.0.3
      lodash.isplainobject: 4.0.6
      lodash.isstring: 4.0.1
      lodash.once: 4.1.1
      ms: 2.1.3
      semver: 7.6.3

  jsox@1.2.121: {}

  jsx-ast-utils@3.3.5:
    dependencies:
      array-includes: 3.1.8
      array.prototype.flat: 1.3.3
      object.assign: 4.1.7
      object.values: 1.2.1

  jwa@1.4.1:
    dependencies:
      buffer-equal-constant-time: 1.0.1
      ecdsa-sig-formatter: 1.0.11
      safe-buffer: 5.2.1

  jws@3.2.2:
    dependencies:
      jwa: 1.4.1
      safe-buffer: 5.2.1

  kareem@2.6.3: {}

  keyv@4.5.4:
    dependencies:
      json-buffer: 3.0.1

  kleur@3.0.3: {}

  language-subtag-registry@0.3.23: {}

  language-tags@1.0.9:
    dependencies:
      language-subtag-registry: 0.3.23

  leac@0.6.0: {}

  levn@0.4.1:
    dependencies:
      prelude-ls: 1.2.1
      type-check: 0.4.0

  lexical@0.21.0: {}

  lib0@0.2.99:
    dependencies:
      isomorphic.js: 0.2.5

  lilconfig@3.1.3: {}

  lines-and-columns@1.2.4: {}

  locate-path@6.0.0:
    dependencies:
      p-locate: 5.0.0

  lodash.castarray@4.4.0: {}

  lodash.debounce@4.0.8: {}

  lodash.includes@4.3.0: {}

  lodash.isboolean@3.0.3: {}

  lodash.isinteger@4.0.4: {}

  lodash.isnumber@3.0.3: {}

  lodash.isplainobject@4.0.6: {}

  lodash.isstring@4.0.1: {}

  lodash.merge@4.6.2: {}

  lodash.once@4.1.1: {}

  lodash@4.17.21: {}

  log-symbols@4.1.0:
    dependencies:
      chalk: 4.1.2
      is-unicode-supported: 0.1.0

  longest-streak@3.1.0: {}

  loose-envify@1.4.0:
    dependencies:
      js-tokens: 4.0.0

  lru-cache@10.4.3: {}

  lru-cache@5.1.1:
    dependencies:
      yallist: 3.1.1

  lucide-react@0.469.0(react@19.0.0):
    dependencies:
      react: 19.0.0

  marked@7.0.4: {}

  math-intrinsics@1.1.0: {}

  md-to-react-email@5.0.5(react@19.0.0):
    dependencies:
      marked: 7.0.4
      react: 19.0.0

  md5@2.3.0:
    dependencies:
      charenc: 0.0.2
      crypt: 0.0.2
      is-buffer: 1.1.6

  mdast-util-from-markdown@2.0.2:
    dependencies:
      '@types/mdast': 4.0.4
      '@types/unist': 3.0.3
      decode-named-character-reference: 1.0.2
      devlop: 1.1.0
      mdast-util-to-string: 4.0.0
      micromark: 4.0.1
      micromark-util-decode-numeric-character-reference: 2.0.2
      micromark-util-decode-string: 2.0.1
      micromark-util-normalize-identifier: 2.0.1
      micromark-util-symbol: 2.0.1
      micromark-util-types: 2.0.1
      unist-util-stringify-position: 4.0.0
    transitivePeerDependencies:
      - supports-color

  mdast-util-mdx-jsx@3.1.3:
    dependencies:
      '@types/estree-jsx': 1.0.5
      '@types/hast': 3.0.4
      '@types/mdast': 4.0.4
      '@types/unist': 3.0.3
      ccount: 2.0.1
      devlop: 1.1.0
      mdast-util-from-markdown: 2.0.2
      mdast-util-to-markdown: 2.1.2
      parse-entities: 4.0.2
      stringify-entities: 4.0.4
      unist-util-stringify-position: 4.0.0
      vfile-message: 4.0.2
    transitivePeerDependencies:
      - supports-color

  mdast-util-phrasing@4.1.0:
    dependencies:
      '@types/mdast': 4.0.4
      unist-util-is: 6.0.0

  mdast-util-to-markdown@2.1.2:
    dependencies:
      '@types/mdast': 4.0.4
      '@types/unist': 3.0.3
      longest-streak: 3.1.0
      mdast-util-phrasing: 4.1.0
      mdast-util-to-string: 4.0.0
      micromark-util-classify-character: 2.0.1
      micromark-util-decode-string: 2.0.1
      unist-util-visit: 5.0.0
      zwitch: 2.0.4

  mdast-util-to-string@4.0.0:
    dependencies:
      '@types/mdast': 4.0.4

  memoize-one@6.0.0: {}

  memory-pager@1.5.0: {}

  merge2@1.4.1: {}

  merge@2.1.1: {}

  micromark-core-commonmark@2.0.2:
    dependencies:
      decode-named-character-reference: 1.0.2
      devlop: 1.1.0
      micromark-factory-destination: 2.0.1
      micromark-factory-label: 2.0.1
      micromark-factory-space: 2.0.1
      micromark-factory-title: 2.0.1
      micromark-factory-whitespace: 2.0.1
      micromark-util-character: 2.1.1
      micromark-util-chunked: 2.0.1
      micromark-util-classify-character: 2.0.1
      micromark-util-html-tag-name: 2.0.1
      micromark-util-normalize-identifier: 2.0.1
      micromark-util-resolve-all: 2.0.1
      micromark-util-subtokenize: 2.0.3
      micromark-util-symbol: 2.0.1
      micromark-util-types: 2.0.1

  micromark-extension-mdx-jsx@3.0.1:
    dependencies:
      '@types/acorn': 4.0.6
      '@types/estree': 1.0.6
      devlop: 1.1.0
      estree-util-is-identifier-name: 3.0.0
      micromark-factory-mdx-expression: 2.0.2
      micromark-factory-space: 2.0.1
      micromark-util-character: 2.1.1
      micromark-util-events-to-acorn: 2.0.2
      micromark-util-symbol: 2.0.1
      micromark-util-types: 2.0.1
      vfile-message: 4.0.2

  micromark-factory-destination@2.0.1:
    dependencies:
      micromark-util-character: 2.1.1
      micromark-util-symbol: 2.0.1
      micromark-util-types: 2.0.1

  micromark-factory-label@2.0.1:
    dependencies:
      devlop: 1.1.0
      micromark-util-character: 2.1.1
      micromark-util-symbol: 2.0.1
      micromark-util-types: 2.0.1

  micromark-factory-mdx-expression@2.0.2:
    dependencies:
      '@types/estree': 1.0.6
      devlop: 1.1.0
      micromark-factory-space: 2.0.1
      micromark-util-character: 2.1.1
      micromark-util-events-to-acorn: 2.0.2
      micromark-util-symbol: 2.0.1
      micromark-util-types: 2.0.1
      unist-util-position-from-estree: 2.0.0
      vfile-message: 4.0.2

  micromark-factory-space@2.0.1:
    dependencies:
      micromark-util-character: 2.1.1
      micromark-util-types: 2.0.1

  micromark-factory-title@2.0.1:
    dependencies:
      micromark-factory-space: 2.0.1
      micromark-util-character: 2.1.1
      micromark-util-symbol: 2.0.1
      micromark-util-types: 2.0.1

  micromark-factory-whitespace@2.0.1:
    dependencies:
      micromark-factory-space: 2.0.1
      micromark-util-character: 2.1.1
      micromark-util-symbol: 2.0.1
      micromark-util-types: 2.0.1

  micromark-util-character@2.1.1:
    dependencies:
      micromark-util-symbol: 2.0.1
      micromark-util-types: 2.0.1

  micromark-util-chunked@2.0.1:
    dependencies:
      micromark-util-symbol: 2.0.1

  micromark-util-classify-character@2.0.1:
    dependencies:
      micromark-util-character: 2.1.1
      micromark-util-symbol: 2.0.1
      micromark-util-types: 2.0.1

  micromark-util-combine-extensions@2.0.1:
    dependencies:
      micromark-util-chunked: 2.0.1
      micromark-util-types: 2.0.1

  micromark-util-decode-numeric-character-reference@2.0.2:
    dependencies:
      micromark-util-symbol: 2.0.1

  micromark-util-decode-string@2.0.1:
    dependencies:
      decode-named-character-reference: 1.0.2
      micromark-util-character: 2.1.1
      micromark-util-decode-numeric-character-reference: 2.0.2
      micromark-util-symbol: 2.0.1

  micromark-util-encode@2.0.1: {}

  micromark-util-events-to-acorn@2.0.2:
    dependencies:
      '@types/acorn': 4.0.6
      '@types/estree': 1.0.6
      '@types/unist': 3.0.3
      devlop: 1.1.0
      estree-util-visit: 2.0.0
      micromark-util-symbol: 2.0.1
      micromark-util-types: 2.0.1
      vfile-message: 4.0.2

  micromark-util-html-tag-name@2.0.1: {}

  micromark-util-normalize-identifier@2.0.1:
    dependencies:
      micromark-util-symbol: 2.0.1

  micromark-util-resolve-all@2.0.1:
    dependencies:
      micromark-util-types: 2.0.1

  micromark-util-sanitize-uri@2.0.1:
    dependencies:
      micromark-util-character: 2.1.1
      micromark-util-encode: 2.0.1
      micromark-util-symbol: 2.0.1

  micromark-util-subtokenize@2.0.3:
    dependencies:
      devlop: 1.1.0
      micromark-util-chunked: 2.0.1
      micromark-util-symbol: 2.0.1
      micromark-util-types: 2.0.1

  micromark-util-symbol@2.0.1: {}

  micromark-util-types@2.0.1: {}

  micromark@4.0.1:
    dependencies:
      '@types/debug': 4.1.12
      debug: 4.4.0
      decode-named-character-reference: 1.0.2
      devlop: 1.1.0
      micromark-core-commonmark: 2.0.2
      micromark-factory-space: 2.0.1
      micromark-util-character: 2.1.1
      micromark-util-chunked: 2.0.1
      micromark-util-combine-extensions: 2.0.1
      micromark-util-decode-numeric-character-reference: 2.0.2
      micromark-util-encode: 2.0.1
      micromark-util-normalize-identifier: 2.0.1
      micromark-util-resolve-all: 2.0.1
      micromark-util-sanitize-uri: 2.0.1
      micromark-util-subtokenize: 2.0.3
      micromark-util-symbol: 2.0.1
      micromark-util-types: 2.0.1
    transitivePeerDependencies:
      - supports-color

  micromatch@4.0.8:
    dependencies:
      braces: 3.0.3
      picomatch: 2.3.1

  mime-db@1.52.0: {}

  mime-types@2.1.35:
    dependencies:
      mime-db: 1.52.0

  mimic-fn@2.1.0: {}

  minimatch@3.1.2:
    dependencies:
      brace-expansion: 1.1.11

  minimatch@9.0.5:
    dependencies:
      brace-expansion: 2.0.1

  minimist@1.2.8: {}

  minipass@7.1.2: {}

  mkdirp@1.0.4: {}

  monaco-editor@0.52.2: {}

  mongodb-connection-string-url@3.0.2:
    dependencies:
      '@types/whatwg-url': 11.0.5
      whatwg-url: 14.1.0

<<<<<<< HEAD
  mongodb@6.10.0(@aws-sdk/credential-providers@3.729.0(@aws-sdk/client-sso-oidc@3.726.0(@aws-sdk/client-sts@3.726.1))):
=======
  mongodb@6.12.0(@aws-sdk/credential-providers@3.726.1(@aws-sdk/client-sso-oidc@3.726.0(@aws-sdk/client-sts@3.726.1))):
>>>>>>> 7e4e8cdd
    dependencies:
      '@mongodb-js/saslprep': 1.1.9
      bson: 6.10.1
      mongodb-connection-string-url: 3.0.2
    optionalDependencies:
      '@aws-sdk/credential-providers': 3.729.0(@aws-sdk/client-sso-oidc@3.726.0(@aws-sdk/client-sts@3.726.1))

  mongoose-aggregate-paginate-v2@1.1.2: {}

  mongoose-paginate-v2@1.8.5: {}

<<<<<<< HEAD
  mongoose@8.8.3(@aws-sdk/credential-providers@3.729.0(@aws-sdk/client-sso-oidc@3.726.0(@aws-sdk/client-sts@3.726.1))):
    dependencies:
      bson: 6.10.1
      kareem: 2.6.3
      mongodb: 6.10.0(@aws-sdk/credential-providers@3.729.0(@aws-sdk/client-sso-oidc@3.726.0(@aws-sdk/client-sts@3.726.1)))
=======
  mongoose@8.9.5(@aws-sdk/credential-providers@3.726.1(@aws-sdk/client-sso-oidc@3.726.0(@aws-sdk/client-sts@3.726.1))):
    dependencies:
      bson: 6.10.1
      kareem: 2.6.3
      mongodb: 6.12.0(@aws-sdk/credential-providers@3.726.1(@aws-sdk/client-sso-oidc@3.726.0(@aws-sdk/client-sts@3.726.1)))
>>>>>>> 7e4e8cdd
      mpath: 0.9.0
      mquery: 5.0.0
      ms: 2.1.3
      sift: 17.1.3
    transitivePeerDependencies:
      - '@aws-sdk/credential-providers'
      - '@mongodb-js/zstd'
      - gcp-metadata
      - kerberos
      - mongodb-client-encryption
      - snappy
      - socks
      - supports-color

  mpath@0.9.0: {}

  mquery@5.0.0:
    dependencies:
      debug: 4.4.0
    transitivePeerDependencies:
      - supports-color

  ms@2.1.3: {}

  mz@2.7.0:
    dependencies:
      any-promise: 1.3.0
      object-assign: 4.1.1
      thenify-all: 1.6.0

  nanoid@3.3.8: {}

  natural-compare@1.4.0: {}

  negotiator@0.6.3: {}

  negotiator@1.0.0: {}

  next-intl@3.26.3(next@15.1.4(@babel/core@7.24.5)(babel-plugin-react-compiler@19.0.0-beta-55955c9-20241229)(react-dom@19.0.0(react@19.0.0))(react@19.0.0)(sass@1.77.4))(react@19.0.0):
    dependencies:
      '@formatjs/intl-localematcher': 0.5.10
      negotiator: 1.0.0
      next: 15.1.4(@babel/core@7.24.5)(babel-plugin-react-compiler@19.0.0-beta-55955c9-20241229)(react-dom@19.0.0(react@19.0.0))(react@19.0.0)(sass@1.77.4)
      react: 19.0.0
      use-intl: 3.26.3(react@19.0.0)

  next-sitemap@4.2.3(next@15.1.4(@babel/core@7.24.5)(babel-plugin-react-compiler@19.0.0-beta-55955c9-20241229)(react-dom@19.0.0(react@19.0.0))(react@19.0.0)(sass@1.77.4)):
    dependencies:
      '@corex/deepmerge': 4.0.43
      '@next/env': 13.5.8
      fast-glob: 3.3.3
      minimist: 1.2.8
      next: 15.1.4(@babel/core@7.24.5)(babel-plugin-react-compiler@19.0.0-beta-55955c9-20241229)(react-dom@19.0.0(react@19.0.0))(react@19.0.0)(sass@1.77.4)

  next@15.1.2(@babel/core@7.24.5)(babel-plugin-react-compiler@19.0.0-beta-55955c9-20241229)(react-dom@19.0.0(react@19.0.0))(react@19.0.0)(sass@1.77.4):
    dependencies:
      '@next/env': 15.1.2
      '@swc/counter': 0.1.3
      '@swc/helpers': 0.5.15
      busboy: 1.6.0
      caniuse-lite: 1.0.30001692
      postcss: 8.4.31
      react: 19.0.0
      react-dom: 19.0.0(react@19.0.0)
      styled-jsx: 5.1.6(@babel/core@7.24.5)(react@19.0.0)
    optionalDependencies:
      '@next/swc-darwin-arm64': 15.1.2
      '@next/swc-darwin-x64': 15.1.2
      '@next/swc-linux-arm64-gnu': 15.1.2
      '@next/swc-linux-arm64-musl': 15.1.2
      '@next/swc-linux-x64-gnu': 15.1.2
      '@next/swc-linux-x64-musl': 15.1.2
      '@next/swc-win32-arm64-msvc': 15.1.2
      '@next/swc-win32-x64-msvc': 15.1.2
      babel-plugin-react-compiler: 19.0.0-beta-55955c9-20241229
      sass: 1.77.4
      sharp: 0.33.5
    transitivePeerDependencies:
      - '@babel/core'
      - babel-plugin-macros

  next@15.1.4(@babel/core@7.24.5)(babel-plugin-react-compiler@19.0.0-beta-55955c9-20241229)(react-dom@19.0.0(react@19.0.0))(react@19.0.0)(sass@1.77.4):
    dependencies:
      '@next/env': 15.1.4
      '@swc/counter': 0.1.3
      '@swc/helpers': 0.5.15
      busboy: 1.6.0
      caniuse-lite: 1.0.30001692
      postcss: 8.4.31
      react: 19.0.0
      react-dom: 19.0.0(react@19.0.0)
      styled-jsx: 5.1.6(@babel/core@7.24.5)(react@19.0.0)
    optionalDependencies:
      '@next/swc-darwin-arm64': 15.1.4
      '@next/swc-darwin-x64': 15.1.4
      '@next/swc-linux-arm64-gnu': 15.1.4
      '@next/swc-linux-arm64-musl': 15.1.4
      '@next/swc-linux-x64-gnu': 15.1.4
      '@next/swc-linux-x64-musl': 15.1.4
      '@next/swc-win32-arm64-msvc': 15.1.4
      '@next/swc-win32-x64-msvc': 15.1.4
      babel-plugin-react-compiler: 19.0.0-beta-55955c9-20241229
      sass: 1.77.4
      sharp: 0.33.5
    transitivePeerDependencies:
      - '@babel/core'
      - babel-plugin-macros

  node-fetch@2.7.0:
    dependencies:
      whatwg-url: 5.0.0

  node-releases@2.0.19: {}

  nodemailer@6.10.0: {}

  nodemailer@6.9.16: {}

  noms@0.0.0:
    dependencies:
      inherits: 2.0.4
      readable-stream: 1.0.34

  normalize-path@3.0.0: {}

  normalize-range@0.1.2: {}

  object-assign@4.1.1: {}

  object-hash@3.0.0: {}

  object-inspect@1.13.3: {}

  object-keys@1.1.1: {}

  object-to-formdata@4.5.1: {}

  object.assign@4.1.7:
    dependencies:
      call-bind: 1.0.8
      call-bound: 1.0.3
      define-properties: 1.2.1
      es-object-atoms: 1.1.1
      has-symbols: 1.1.0
      object-keys: 1.1.1

  object.entries@1.1.8:
    dependencies:
      call-bind: 1.0.8
      define-properties: 1.2.1
      es-object-atoms: 1.1.1

  object.fromentries@2.0.8:
    dependencies:
      call-bind: 1.0.8
      define-properties: 1.2.1
      es-abstract: 1.23.9
      es-object-atoms: 1.1.1

  object.groupby@1.0.3:
    dependencies:
      call-bind: 1.0.8
      define-properties: 1.2.1
      es-abstract: 1.23.9

  object.values@1.2.1:
    dependencies:
      call-bind: 1.0.8
      call-bound: 1.0.3
      define-properties: 1.2.1
      es-object-atoms: 1.1.1

  on-exit-leak-free@2.1.2: {}

  once@1.4.0:
    dependencies:
      wrappy: 1.0.2

  onetime@5.1.2:
    dependencies:
      mimic-fn: 2.1.0

  optionator@0.9.4:
    dependencies:
      deep-is: 0.1.4
      fast-levenshtein: 2.0.6
      levn: 0.4.1
      prelude-ls: 1.2.1
      type-check: 0.4.0
      word-wrap: 1.2.5

  ora@5.4.1:
    dependencies:
      bl: 4.1.0
      chalk: 4.1.2
      cli-cursor: 3.1.0
      cli-spinners: 2.9.2
      is-interactive: 1.0.0
      is-unicode-supported: 0.1.0
      log-symbols: 4.1.0
      strip-ansi: 6.0.1
      wcwidth: 1.0.1

  own-keys@1.0.1:
    dependencies:
      get-intrinsic: 1.2.7
      object-keys: 1.1.1
      safe-push-apply: 1.0.0

  p-limit@3.1.0:
    dependencies:
      yocto-queue: 0.1.0

  p-locate@5.0.0:
    dependencies:
      p-limit: 3.1.0

  package-json-from-dist@1.0.1: {}

  parent-module@1.0.1:
    dependencies:
      callsites: 3.1.0

  parse-entities@4.0.2:
    dependencies:
      '@types/unist': 2.0.11
      character-entities-legacy: 3.0.0
      character-reference-invalid: 2.0.1
      decode-named-character-reference: 1.0.2
      is-alphanumerical: 2.0.1
      is-decimal: 2.0.1
      is-hexadecimal: 2.0.1

  parse-json@5.2.0:
    dependencies:
      '@babel/code-frame': 7.26.2
      error-ex: 1.3.2
      json-parse-even-better-errors: 2.3.1
      lines-and-columns: 1.2.4

  parse-passwd@1.0.0: {}

  parseley@0.12.1:
    dependencies:
      leac: 0.6.0
      peberminta: 0.9.0

  path-exists@4.0.0: {}

  path-is-absolute@1.0.1: {}

  path-key@3.1.1: {}

  path-parse@1.0.7: {}

  path-scurry@1.11.1:
    dependencies:
      lru-cache: 10.4.3
      minipass: 7.1.2

  path-to-regexp@6.3.0: {}

  path-type@4.0.0: {}

  payload-admin-bar@1.0.6(react-dom@19.0.0(react@19.0.0))(react@19.0.0):
    dependencies:
      react: 19.0.0
      react-dom: 19.0.0(react@19.0.0)

  payload@3.19.0(graphql@16.10.0)(monaco-editor@0.52.2)(react-dom@19.0.0(react@19.0.0))(react@19.0.0)(typescript@5.7.2):
    dependencies:
      '@monaco-editor/react': 4.6.0(monaco-editor@0.52.2)(react-dom@19.0.0(react@19.0.0))(react@19.0.0)
      '@next/env': 15.1.6
      '@payloadcms/translations': 3.19.0
      '@types/busboy': 1.5.4
      ajv: 8.17.1
      bson-objectid: 2.0.4
      busboy: 1.6.0
      ci-info: 4.1.0
      console-table-printer: 2.12.1
      croner: 9.0.0
      dataloader: 2.2.3
      deepmerge: 4.3.1
      file-type: 19.3.0
      get-tsconfig: 4.8.1
      graphql: 16.10.0
      http-status: 2.1.0
      image-size: 1.2.0
      jose: 5.9.6
      json-schema-to-typescript: 15.0.3
      minimist: 1.2.8
      path-to-regexp: 6.3.0
      pino: 9.5.0
      pino-pretty: 13.0.0
      pluralize: 8.0.0
      qs-esm: 7.0.2
      sanitize-filename: 1.6.3
      scmp: 2.1.0
      ts-essentials: 10.0.3(typescript@5.7.2)
      tsx: 4.19.2
      uuid: 10.0.0
      ws: 8.18.0
    transitivePeerDependencies:
      - bufferutil
      - monaco-editor
      - react
      - react-dom
      - typescript
      - utf-8-validate

  peberminta@0.9.0: {}

  peek-readable@5.3.1: {}

  picocolors@1.1.1: {}

  picomatch@2.3.1: {}

  picomatch@4.0.2: {}

  pify@2.3.0: {}

  pino-abstract-transport@2.0.0:
    dependencies:
      split2: 4.2.0

  pino-pretty@13.0.0:
    dependencies:
      colorette: 2.0.20
      dateformat: 4.6.3
      fast-copy: 3.0.2
      fast-safe-stringify: 2.1.1
      help-me: 5.0.0
      joycon: 3.1.1
      minimist: 1.2.8
      on-exit-leak-free: 2.1.2
      pino-abstract-transport: 2.0.0
      pump: 3.0.2
      secure-json-parse: 2.7.0
      sonic-boom: 4.2.0
      strip-json-comments: 3.1.1

  pino-std-serializers@7.0.0: {}

  pino@9.5.0:
    dependencies:
      atomic-sleep: 1.0.0
      fast-redact: 3.5.0
      on-exit-leak-free: 2.1.2
      pino-abstract-transport: 2.0.0
      pino-std-serializers: 7.0.0
      process-warning: 4.0.1
      quick-format-unescaped: 4.0.4
      real-require: 0.2.0
      safe-stable-stringify: 2.5.0
      sonic-boom: 4.2.0
      thread-stream: 3.1.0

  pirates@4.0.6: {}

  pluralize@8.0.0: {}

  possible-typed-array-names@1.0.0: {}

  postcss-import@15.1.0(postcss@8.5.1):
    dependencies:
      postcss: 8.5.1
      postcss-value-parser: 4.2.0
      read-cache: 1.0.0
      resolve: 1.22.10

  postcss-js@4.0.1(postcss@8.5.1):
    dependencies:
      camelcase-css: 2.0.1
      postcss: 8.5.1

  postcss-load-config@4.0.2(postcss@8.5.1):
    dependencies:
      lilconfig: 3.1.3
      yaml: 2.7.0
    optionalDependencies:
      postcss: 8.5.1

  postcss-nested@6.2.0(postcss@8.5.1):
    dependencies:
      postcss: 8.5.1
      postcss-selector-parser: 6.1.2

  postcss-selector-parser@6.0.10:
    dependencies:
      cssesc: 3.0.0
      util-deprecate: 1.0.2

  postcss-selector-parser@6.1.2:
    dependencies:
      cssesc: 3.0.0
      util-deprecate: 1.0.2

  postcss-value-parser@4.2.0: {}

  postcss@8.4.31:
    dependencies:
      nanoid: 3.3.8
      picocolors: 1.1.1
      source-map-js: 1.2.1

  postcss@8.5.1:
    dependencies:
      nanoid: 3.3.8
      picocolors: 1.1.1
      source-map-js: 1.2.1

  prelude-ls@1.2.1: {}

  prettier-plugin-tailwindcss@0.6.10(prettier@3.4.2):
    dependencies:
      prettier: 3.4.2

  prettier@3.4.2: {}

  prism-react-renderer@2.4.1(react@19.0.0):
    dependencies:
      '@types/prismjs': 1.26.5
      clsx: 2.1.1
      react: 19.0.0

  prismjs@1.29.0: {}

  process-nextick-args@2.0.1: {}

  process-warning@4.0.1: {}

  prompts@2.4.2:
    dependencies:
      kleur: 3.0.3
      sisteransi: 1.0.5

  prop-types@15.8.1:
    dependencies:
      loose-envify: 1.4.0
      object-assign: 4.1.1
      react-is: 16.13.1

  proxy-from-env@1.1.0: {}

  pump@3.0.2:
    dependencies:
      end-of-stream: 1.4.4
      once: 1.4.0

  punycode@2.3.1: {}

  qs-esm@7.0.2: {}

  qs@6.14.0:
    dependencies:
      side-channel: 1.1.0

  queue-microtask@1.2.3: {}

  queue@6.0.2:
    dependencies:
      inherits: 2.0.4

  quick-format-unescaped@4.0.4: {}

  range-parser@1.2.1: {}

  react-datepicker@7.6.0(react-dom@19.0.0(react@19.0.0))(react@19.0.0):
    dependencies:
      '@floating-ui/react': 0.27.3(react-dom@19.0.0(react@19.0.0))(react@19.0.0)
      clsx: 2.1.1
      date-fns: 3.6.0
      react: 19.0.0
      react-dom: 19.0.0(react@19.0.0)

  react-diff-viewer-continued@3.2.6(react-dom@19.0.0(react@19.0.0))(react@19.0.0):
    dependencies:
      '@emotion/css': 11.13.5
      classnames: 2.5.1
      diff: 5.2.0
      memoize-one: 6.0.0
      prop-types: 15.8.1
      react: 19.0.0
      react-dom: 19.0.0(react@19.0.0)
    transitivePeerDependencies:
      - supports-color

  react-dom@19.0.0(react@19.0.0):
    dependencies:
      react: 19.0.0
      scheduler: 0.25.0

  react-email@3.0.6(babel-plugin-react-compiler@19.0.0-beta-55955c9-20241229)(react-dom@19.0.0(react@19.0.0))(react@19.0.0)(sass@1.77.4):
    dependencies:
      '@babel/core': 7.24.5
      '@babel/parser': 7.24.5
      chalk: 4.1.2
      chokidar: 4.0.3
      commander: 11.1.0
      debounce: 2.0.0
      esbuild: 0.19.11
      glob: 10.3.4
      log-symbols: 4.1.0
      mime-types: 2.1.35
      next: 15.1.2(@babel/core@7.24.5)(babel-plugin-react-compiler@19.0.0-beta-55955c9-20241229)(react-dom@19.0.0(react@19.0.0))(react@19.0.0)(sass@1.77.4)
      normalize-path: 3.0.0
      ora: 5.4.1
      socket.io: 4.8.0
    transitivePeerDependencies:
      - '@opentelemetry/api'
      - '@playwright/test'
      - babel-plugin-macros
      - babel-plugin-react-compiler
      - bufferutil
      - react
      - react-dom
      - sass
      - supports-color
      - utf-8-validate

  react-error-boundary@3.1.4(react@19.0.0):
    dependencies:
      '@babel/runtime': 7.26.0
      react: 19.0.0

  react-error-boundary@4.1.2(react@19.0.0):
    dependencies:
      '@babel/runtime': 7.26.0
      react: 19.0.0

  react-hook-form@7.54.2(react@19.0.0):
    dependencies:
      react: 19.0.0

  react-image-crop@10.1.8(react@19.0.0):
    dependencies:
      react: 19.0.0

  react-is@16.13.1: {}

  react-promise-suspense@0.3.4:
    dependencies:
      fast-deep-equal: 2.0.1

  react-remove-scroll-bar@2.3.8(@types/react@19.0.2)(react@19.0.0):
    dependencies:
      react: 19.0.0
      react-style-singleton: 2.2.3(@types/react@19.0.2)(react@19.0.0)
      tslib: 2.8.1
    optionalDependencies:
      '@types/react': 19.0.2

  react-remove-scroll@2.6.2(@types/react@19.0.2)(react@19.0.0):
    dependencies:
      react: 19.0.0
      react-remove-scroll-bar: 2.3.8(@types/react@19.0.2)(react@19.0.0)
      react-style-singleton: 2.2.3(@types/react@19.0.2)(react@19.0.0)
      tslib: 2.8.1
      use-callback-ref: 1.3.3(@types/react@19.0.2)(react@19.0.0)
      use-sidecar: 1.1.3(@types/react@19.0.2)(react@19.0.0)
    optionalDependencies:
      '@types/react': 19.0.2

  react-select@5.9.0(@types/react@19.0.2)(react-dom@19.0.0(react@19.0.0))(react@19.0.0):
    dependencies:
      '@babel/runtime': 7.26.0
      '@emotion/cache': 11.14.0
      '@emotion/react': 11.14.0(@types/react@19.0.2)(react@19.0.0)
      '@floating-ui/dom': 1.6.13
      '@types/react-transition-group': 4.4.12(@types/react@19.0.2)
      memoize-one: 6.0.0
      prop-types: 15.8.1
      react: 19.0.0
      react-dom: 19.0.0(react@19.0.0)
      react-transition-group: 4.4.5(react-dom@19.0.0(react@19.0.0))(react@19.0.0)
      use-isomorphic-layout-effect: 1.2.0(@types/react@19.0.2)(react@19.0.0)
    transitivePeerDependencies:
      - '@types/react'
      - supports-color

  react-style-singleton@2.2.3(@types/react@19.0.2)(react@19.0.0):
    dependencies:
      get-nonce: 1.0.1
      react: 19.0.0
      tslib: 2.8.1
    optionalDependencies:
      '@types/react': 19.0.2

  react-transition-group@4.4.5(react-dom@19.0.0(react@19.0.0))(react@19.0.0):
    dependencies:
      '@babel/runtime': 7.26.0
      dom-helpers: 5.2.1
      loose-envify: 1.4.0
      prop-types: 15.8.1
      react: 19.0.0
      react-dom: 19.0.0(react@19.0.0)

  react@19.0.0: {}

  read-cache@1.0.0:
    dependencies:
      pify: 2.3.0

  readable-stream@1.0.34:
    dependencies:
      core-util-is: 1.0.3
      inherits: 2.0.4
      isarray: 0.0.1
      string_decoder: 0.10.31

  readable-stream@2.3.8:
    dependencies:
      core-util-is: 1.0.3
      inherits: 2.0.4
      isarray: 1.0.0
      process-nextick-args: 2.0.1
      safe-buffer: 5.1.2
      string_decoder: 1.1.1
      util-deprecate: 1.0.2

  readable-stream@3.6.2:
    dependencies:
      inherits: 2.0.4
      string_decoder: 1.3.0
      util-deprecate: 1.0.2

  readdirp@3.6.0:
    dependencies:
      picomatch: 2.3.1

  readdirp@4.1.1: {}

  real-require@0.2.0: {}

  reflect.getprototypeof@1.0.10:
    dependencies:
      call-bind: 1.0.8
      define-properties: 1.2.1
      es-abstract: 1.23.9
      es-errors: 1.3.0
      es-object-atoms: 1.1.1
      get-intrinsic: 1.2.7
      get-proto: 1.0.1
      which-builtin-type: 1.2.1

  regenerator-runtime@0.14.1: {}

  regexp.prototype.flags@1.5.4:
    dependencies:
      call-bind: 1.0.8
      define-properties: 1.2.1
      es-errors: 1.3.0
      get-proto: 1.0.1
      gopd: 1.2.0
      set-function-name: 2.0.2

  require-directory@2.1.1: {}

  require-from-string@2.0.2: {}

  resolve-dir@1.0.1:
    dependencies:
      expand-tilde: 2.0.2
      global-modules: 1.0.0

  resolve-from@4.0.0: {}

  resolve-pkg-maps@1.0.0: {}

  resolve@1.22.10:
    dependencies:
      is-core-module: 2.16.1
      path-parse: 1.0.7
      supports-preserve-symlinks-flag: 1.0.0

  resolve@2.0.0-next.5:
    dependencies:
      is-core-module: 2.16.1
      path-parse: 1.0.7
      supports-preserve-symlinks-flag: 1.0.0

  restore-cursor@3.1.0:
    dependencies:
      onetime: 5.1.2
      signal-exit: 3.0.7

  reusify@1.0.4: {}

  run-parallel@1.2.0:
    dependencies:
      queue-microtask: 1.2.3

  safe-array-concat@1.1.3:
    dependencies:
      call-bind: 1.0.8
      call-bound: 1.0.3
      get-intrinsic: 1.2.7
      has-symbols: 1.1.0
      isarray: 2.0.5

  safe-buffer@5.1.2: {}

  safe-buffer@5.2.1: {}

  safe-push-apply@1.0.0:
    dependencies:
      es-errors: 1.3.0
      isarray: 2.0.5

  safe-regex-test@1.1.0:
    dependencies:
      call-bound: 1.0.3
      es-errors: 1.3.0
      is-regex: 1.2.1

  safe-stable-stringify@2.5.0: {}

  sanitize-filename@1.6.3:
    dependencies:
      truncate-utf8-bytes: 1.0.2

  sass@1.77.4:
    dependencies:
      chokidar: 3.6.0
      immutable: 4.3.7
      source-map-js: 1.2.1

  scheduler@0.25.0: {}

  scmp@2.1.0: {}

  secure-json-parse@2.7.0: {}

  selderee@0.11.0:
    dependencies:
      parseley: 0.12.1

  semver@6.3.1: {}

  semver@7.6.3: {}

  server-only@0.0.1: {}

  set-function-length@1.2.2:
    dependencies:
      define-data-property: 1.1.4
      es-errors: 1.3.0
      function-bind: 1.1.2
      get-intrinsic: 1.2.7
      gopd: 1.2.0
      has-property-descriptors: 1.0.2

  set-function-name@2.0.2:
    dependencies:
      define-data-property: 1.1.4
      es-errors: 1.3.0
      functions-have-names: 1.2.3
      has-property-descriptors: 1.0.2

  set-proto@1.0.0:
    dependencies:
      dunder-proto: 1.0.1
      es-errors: 1.3.0
      es-object-atoms: 1.1.1

  sharp@0.33.5:
    dependencies:
      color: 4.2.3
      detect-libc: 2.0.3
      semver: 7.6.3
    optionalDependencies:
      '@img/sharp-darwin-arm64': 0.33.5
      '@img/sharp-darwin-x64': 0.33.5
      '@img/sharp-libvips-darwin-arm64': 1.0.4
      '@img/sharp-libvips-darwin-x64': 1.0.4
      '@img/sharp-libvips-linux-arm': 1.0.5
      '@img/sharp-libvips-linux-arm64': 1.0.4
      '@img/sharp-libvips-linux-s390x': 1.0.4
      '@img/sharp-libvips-linux-x64': 1.0.4
      '@img/sharp-libvips-linuxmusl-arm64': 1.0.4
      '@img/sharp-libvips-linuxmusl-x64': 1.0.4
      '@img/sharp-linux-arm': 0.33.5
      '@img/sharp-linux-arm64': 0.33.5
      '@img/sharp-linux-s390x': 0.33.5
      '@img/sharp-linux-x64': 0.33.5
      '@img/sharp-linuxmusl-arm64': 0.33.5
      '@img/sharp-linuxmusl-x64': 0.33.5
      '@img/sharp-wasm32': 0.33.5
      '@img/sharp-win32-ia32': 0.33.5
      '@img/sharp-win32-x64': 0.33.5

  shebang-command@2.0.0:
    dependencies:
      shebang-regex: 3.0.0

  shebang-regex@3.0.0: {}

  side-channel-list@1.0.0:
    dependencies:
      es-errors: 1.3.0
      object-inspect: 1.13.3

  side-channel-map@1.0.1:
    dependencies:
      call-bound: 1.0.3
      es-errors: 1.3.0
      get-intrinsic: 1.2.7
      object-inspect: 1.13.3

  side-channel-weakmap@1.0.2:
    dependencies:
      call-bound: 1.0.3
      es-errors: 1.3.0
      get-intrinsic: 1.2.7
      object-inspect: 1.13.3
      side-channel-map: 1.0.1

  side-channel@1.1.0:
    dependencies:
      es-errors: 1.3.0
      object-inspect: 1.13.3
      side-channel-list: 1.0.0
      side-channel-map: 1.0.1
      side-channel-weakmap: 1.0.2

  sift@17.1.3: {}

  signal-exit@3.0.7: {}

  signal-exit@4.1.0: {}

  simple-swizzle@0.2.2:
    dependencies:
      is-arrayish: 0.3.2

  simple-wcswidth@1.0.1: {}

  sisteransi@1.0.5: {}

  socket.io-adapter@2.5.5:
    dependencies:
      debug: 4.3.7
      ws: 8.17.1
    transitivePeerDependencies:
      - bufferutil
      - supports-color
      - utf-8-validate

  socket.io-parser@4.2.4:
    dependencies:
      '@socket.io/component-emitter': 3.1.2
      debug: 4.3.7
    transitivePeerDependencies:
      - supports-color

  socket.io@4.8.0:
    dependencies:
      accepts: 1.3.8
      base64id: 2.0.0
      cors: 2.8.5
      debug: 4.3.7
      engine.io: 6.6.4
      socket.io-adapter: 2.5.5
      socket.io-parser: 4.2.4
    transitivePeerDependencies:
      - bufferutil
      - supports-color
      - utf-8-validate

  sonic-boom@4.2.0:
    dependencies:
      atomic-sleep: 1.0.0

  sonner@1.7.2(react-dom@19.0.0(react@19.0.0))(react@19.0.0):
    dependencies:
      react: 19.0.0
      react-dom: 19.0.0(react@19.0.0)

  sonner@1.7.2(react-dom@19.0.0(react@19.0.0))(react@19.0.0):
    dependencies:
      react: 19.0.0
      react-dom: 19.0.0(react@19.0.0)

  source-map-js@1.2.1: {}

  source-map@0.5.7: {}

  sparse-bitfield@3.0.3:
    dependencies:
      memory-pager: 1.5.0

  split2@4.2.0: {}

  stable-hash@0.0.4: {}

  state-local@1.0.7: {}

  stream-browserify@3.0.0:
    dependencies:
      inherits: 2.0.4
      readable-stream: 3.6.2

  streamsearch@1.1.0: {}

  string-width@4.2.3:
    dependencies:
      emoji-regex: 8.0.0
      is-fullwidth-code-point: 3.0.0
      strip-ansi: 6.0.1

  string-width@5.1.2:
    dependencies:
      eastasianwidth: 0.2.0
      emoji-regex: 9.2.2
      strip-ansi: 7.1.0

  string.prototype.includes@2.0.1:
    dependencies:
      call-bind: 1.0.8
      define-properties: 1.2.1
      es-abstract: 1.23.9

  string.prototype.matchall@4.0.12:
    dependencies:
      call-bind: 1.0.8
      call-bound: 1.0.3
      define-properties: 1.2.1
      es-abstract: 1.23.9
      es-errors: 1.3.0
      es-object-atoms: 1.1.1
      get-intrinsic: 1.2.7
      gopd: 1.2.0
      has-symbols: 1.1.0
      internal-slot: 1.1.0
      regexp.prototype.flags: 1.5.4
      set-function-name: 2.0.2
      side-channel: 1.1.0

  string.prototype.repeat@1.0.0:
    dependencies:
      define-properties: 1.2.1
      es-abstract: 1.23.9

  string.prototype.trim@1.2.10:
    dependencies:
      call-bind: 1.0.8
      call-bound: 1.0.3
      define-data-property: 1.1.4
      define-properties: 1.2.1
      es-abstract: 1.23.9
      es-object-atoms: 1.1.1
      has-property-descriptors: 1.0.2

  string.prototype.trimend@1.0.9:
    dependencies:
      call-bind: 1.0.8
      call-bound: 1.0.3
      define-properties: 1.2.1
      es-object-atoms: 1.1.1

  string.prototype.trimstart@1.0.8:
    dependencies:
      call-bind: 1.0.8
      define-properties: 1.2.1
      es-object-atoms: 1.1.1

  string_decoder@0.10.31: {}

  string_decoder@1.1.1:
    dependencies:
      safe-buffer: 5.1.2

  string_decoder@1.3.0:
    dependencies:
      safe-buffer: 5.2.1

  stringify-entities@4.0.4:
    dependencies:
      character-entities-html4: 2.1.0
      character-entities-legacy: 3.0.0

  strip-ansi@6.0.1:
    dependencies:
      ansi-regex: 5.0.1

  strip-ansi@7.1.0:
    dependencies:
      ansi-regex: 6.1.0

  strip-bom@3.0.0: {}

  strip-json-comments@3.1.1: {}

  stripe@17.5.0:
    dependencies:
      '@types/node': 22.10.4
      qs: 6.14.0

  strnum@1.0.5: {}

  strtok3@8.1.0:
    dependencies:
      '@tokenizer/token': 0.3.0
      peek-readable: 5.3.1

  styled-jsx@5.1.6(@babel/core@7.24.5)(react@19.0.0):
    dependencies:
      client-only: 0.0.1
      react: 19.0.0
    optionalDependencies:
      '@babel/core': 7.24.5

  stylis@4.2.0: {}

  sucrase@3.35.0:
    dependencies:
      '@jridgewell/gen-mapping': 0.3.8
      commander: 4.1.1
      glob: 10.4.5
      lines-and-columns: 1.2.4
      mz: 2.7.0
      pirates: 4.0.6
      ts-interface-checker: 0.1.13

  supports-color@7.2.0:
    dependencies:
      has-flag: 4.0.0

  supports-preserve-symlinks-flag@1.0.0: {}

  tabbable@6.2.0: {}

  tailwind-merge@2.6.0: {}

  tailwindcss-animate@1.0.7(tailwindcss@3.4.17):
    dependencies:
      tailwindcss: 3.4.17

  tailwindcss-scoped-preflight@3.4.10(postcss@8.5.1)(tailwindcss@3.4.17):
    dependencies:
      postcss: 8.5.1
      tailwindcss: 3.4.17

  tailwindcss@3.4.17:
    dependencies:
      '@alloc/quick-lru': 5.2.0
      arg: 5.0.2
      chokidar: 3.6.0
      didyoumean: 1.2.2
      dlv: 1.1.3
      fast-glob: 3.3.3
      glob-parent: 6.0.2
      is-glob: 4.0.3
      jiti: 1.21.7
      lilconfig: 3.1.3
      micromatch: 4.0.8
      normalize-path: 3.0.0
      object-hash: 3.0.0
      picocolors: 1.1.1
      postcss: 8.5.1
      postcss-import: 15.1.0(postcss@8.5.1)
      postcss-js: 4.0.1(postcss@8.5.1)
      postcss-load-config: 4.0.2(postcss@8.5.1)
      postcss-nested: 6.2.0(postcss@8.5.1)
      postcss-selector-parser: 6.1.2
      resolve: 1.22.10
      sucrase: 3.35.0
    transitivePeerDependencies:
      - ts-node

  tapable@2.2.1: {}

  thenify-all@1.6.0:
    dependencies:
      thenify: 3.3.1

  thenify@3.3.1:
    dependencies:
      any-promise: 1.3.0

  thread-stream@3.1.0:
    dependencies:
      real-require: 0.2.0

  through2@2.0.5:
    dependencies:
      readable-stream: 2.3.8
      xtend: 4.0.2

  tinyglobby@0.2.10:
    dependencies:
      fdir: 6.4.2(picomatch@4.0.2)
      picomatch: 4.0.2

  to-regex-range@5.0.1:
    dependencies:
      is-number: 7.0.0

  token-types@6.0.0:
    dependencies:
      '@tokenizer/token': 0.3.0
      ieee754: 1.2.1

  tr46@0.0.3: {}

  tr46@5.0.0:
    dependencies:
      punycode: 2.3.1

  truncate-utf8-bytes@1.0.2:
    dependencies:
      utf8-byte-length: 1.0.5

  ts-api-utils@2.0.0(typescript@5.7.2):
    dependencies:
      typescript: 5.7.2

  ts-essentials@10.0.3(typescript@5.7.2):
    optionalDependencies:
      typescript: 5.7.2

  ts-interface-checker@0.1.13: {}

  tsconfig-paths@3.15.0:
    dependencies:
      '@types/json5': 0.0.29
      json5: 1.0.2
      minimist: 1.2.8
      strip-bom: 3.0.0

  tslib@1.14.1: {}

  tslib@2.8.1: {}

  tsx@4.19.2:
    dependencies:
      esbuild: 0.23.1
      get-tsconfig: 4.8.1
    optionalDependencies:
      fsevents: 2.3.3

  type-check@0.4.0:
    dependencies:
      prelude-ls: 1.2.1

  typed-array-buffer@1.0.3:
    dependencies:
      call-bound: 1.0.3
      es-errors: 1.3.0
      is-typed-array: 1.1.15

  typed-array-byte-length@1.0.3:
    dependencies:
      call-bind: 1.0.8
      for-each: 0.3.3
      gopd: 1.2.0
      has-proto: 1.2.0
      is-typed-array: 1.1.15

  typed-array-byte-offset@1.0.4:
    dependencies:
      available-typed-arrays: 1.0.7
      call-bind: 1.0.8
      for-each: 0.3.3
      gopd: 1.2.0
      has-proto: 1.2.0
      is-typed-array: 1.1.15
      reflect.getprototypeof: 1.0.10

  typed-array-length@1.0.7:
    dependencies:
      call-bind: 1.0.8
      for-each: 0.3.3
      gopd: 1.2.0
      is-typed-array: 1.1.15
      possible-typed-array-names: 1.0.0
      reflect.getprototypeof: 1.0.10

  typescript@5.7.2: {}

  uint8array-extras@1.4.0: {}

  unbox-primitive@1.1.0:
    dependencies:
      call-bound: 1.0.3
      has-bigints: 1.1.0
      has-symbols: 1.1.0
      which-boxed-primitive: 1.1.1

  undici-types@6.20.0: {}

  unfetch@4.2.0: {}

  unist-util-is@6.0.0:
    dependencies:
      '@types/unist': 3.0.3

  unist-util-position-from-estree@2.0.0:
    dependencies:
      '@types/unist': 3.0.3

  unist-util-stringify-position@4.0.0:
    dependencies:
      '@types/unist': 3.0.3

  unist-util-visit-parents@6.0.1:
    dependencies:
      '@types/unist': 3.0.3
      unist-util-is: 6.0.0

  unist-util-visit@5.0.0:
    dependencies:
      '@types/unist': 3.0.3
      unist-util-is: 6.0.0
      unist-util-visit-parents: 6.0.1

  untildify@4.0.0: {}

  update-browserslist-db@1.1.2(browserslist@4.24.4):
    dependencies:
      browserslist: 4.24.4
      escalade: 3.2.0
      picocolors: 1.1.1

  uri-js@4.4.1:
    dependencies:
      punycode: 2.3.1

  use-callback-ref@1.3.3(@types/react@19.0.2)(react@19.0.0):
    dependencies:
      react: 19.0.0
      tslib: 2.8.1
    optionalDependencies:
      '@types/react': 19.0.2

  use-context-selector@2.0.0(react@19.0.0)(scheduler@0.25.0):
    dependencies:
      react: 19.0.0
      scheduler: 0.25.0

  use-intl@3.26.3(react@19.0.0):
    dependencies:
      '@formatjs/fast-memoize': 2.2.6
      intl-messageformat: 10.7.11
      react: 19.0.0

  use-isomorphic-layout-effect@1.2.0(@types/react@19.0.2)(react@19.0.0):
    dependencies:
      react: 19.0.0
    optionalDependencies:
      '@types/react': 19.0.2

  use-sidecar@1.1.3(@types/react@19.0.2)(react@19.0.0):
    dependencies:
      detect-node-es: 1.1.0
      react: 19.0.0
      tslib: 2.8.1
    optionalDependencies:
      '@types/react': 19.0.2

  utf8-byte-length@1.0.5: {}

  util-deprecate@1.0.2: {}

  uuid@10.0.0: {}

  uuid@9.0.1: {}

  vary@1.1.2: {}

  vfile-message@4.0.2:
    dependencies:
      '@types/unist': 3.0.3
      unist-util-stringify-position: 4.0.0

  wcwidth@1.0.1:
    dependencies:
      defaults: 1.0.4

  webidl-conversions@3.0.1: {}

  webidl-conversions@7.0.0: {}

  whatwg-url@14.1.0:
    dependencies:
      tr46: 5.0.0
      webidl-conversions: 7.0.0

  whatwg-url@5.0.0:
    dependencies:
      tr46: 0.0.3
      webidl-conversions: 3.0.1

  which-boxed-primitive@1.1.1:
    dependencies:
      is-bigint: 1.1.0
      is-boolean-object: 1.2.1
      is-number-object: 1.1.1
      is-string: 1.1.1
      is-symbol: 1.1.1

  which-builtin-type@1.2.1:
    dependencies:
      call-bound: 1.0.3
      function.prototype.name: 1.1.8
      has-tostringtag: 1.0.2
      is-async-function: 2.1.0
      is-date-object: 1.1.0
      is-finalizationregistry: 1.1.1
      is-generator-function: 1.1.0
      is-regex: 1.2.1
      is-weakref: 1.1.0
      isarray: 2.0.5
      which-boxed-primitive: 1.1.1
      which-collection: 1.0.2
      which-typed-array: 1.1.18

  which-collection@1.0.2:
    dependencies:
      is-map: 2.0.3
      is-set: 2.0.3
      is-weakmap: 2.0.2
      is-weakset: 2.0.4

  which-typed-array@1.1.18:
    dependencies:
      available-typed-arrays: 1.0.7
      call-bind: 1.0.8
      call-bound: 1.0.3
      for-each: 0.3.3
      gopd: 1.2.0
      has-tostringtag: 1.0.2

  which@1.3.1:
    dependencies:
      isexe: 2.0.0

  which@2.0.2:
    dependencies:
      isexe: 2.0.0

  word-wrap@1.2.5: {}

  wrap-ansi@7.0.0:
    dependencies:
      ansi-styles: 4.3.0
      string-width: 4.2.3
      strip-ansi: 6.0.1

  wrap-ansi@8.1.0:
    dependencies:
      ansi-styles: 6.2.1
      string-width: 5.1.2
      strip-ansi: 7.1.0

  wrappy@1.0.2: {}

  ws@8.17.1: {}

  ws@8.18.0: {}

  xss@1.0.15:
    dependencies:
      commander: 2.20.3
      cssfilter: 0.0.10

  xtend@4.0.2: {}

  y18n@5.0.8: {}

  yallist@3.1.1: {}

  yaml@1.10.2: {}

  yaml@2.7.0: {}

  yargs-parser@20.2.9: {}

  yargs@16.2.0:
    dependencies:
      cliui: 7.0.4
      escalade: 3.2.0
      get-caller-file: 2.0.5
      require-directory: 2.1.1
      string-width: 4.2.3
      y18n: 5.0.8
      yargs-parser: 20.2.9

  yjs@13.6.22:
    dependencies:
      lib0: 0.2.99

  yocto-queue@0.1.0: {}

  zod@3.24.1: {}

<<<<<<< HEAD
  zustand@5.0.3(@types/react@19.0.2)(react@19.0.0):
    optionalDependencies:
      '@types/react': 19.0.2
      react: 19.0.0

=======
>>>>>>> 7e4e8cdd
  zwitch@2.0.4: {}<|MERGE_RESOLUTION|>--- conflicted
+++ resolved
@@ -8,26 +8,18 @@
 
   .:
     dependencies:
-<<<<<<< HEAD
       '@headlessui/react':
         specifier: ^2.2.0
         version: 2.2.0(react-dom@19.0.0(react@19.0.0))(react@19.0.0)
       '@heroicons/react':
         specifier: ^2.2.0
         version: 2.2.0(react@19.0.0)
-=======
->>>>>>> 7e4e8cdd
       '@hookform/resolvers':
         specifier: ^3.10.0
         version: 3.10.0(react-hook-form@7.54.2(react@19.0.0))
       '@payloadcms/db-mongodb':
-<<<<<<< HEAD
         specifier: 3.17.1
         version: 3.17.1(@aws-sdk/credential-providers@3.729.0(@aws-sdk/client-sso-oidc@3.726.0(@aws-sdk/client-sts@3.726.1)))(payload@3.17.1(graphql@16.10.0)(monaco-editor@0.52.2)(react-dom@19.0.0(react@19.0.0))(react@19.0.0)(typescript@5.7.2))
-=======
-        specifier: 3.19.0
-        version: 3.19.0(@aws-sdk/credential-providers@3.726.1(@aws-sdk/client-sso-oidc@3.726.0(@aws-sdk/client-sts@3.726.1)))(payload@3.19.0(graphql@16.10.0)(monaco-editor@0.52.2)(react-dom@19.0.0(react@19.0.0))(react@19.0.0)(typescript@5.7.2))
->>>>>>> 7e4e8cdd
       '@payloadcms/live-preview-react':
         specifier: 3.19.0
         version: 3.19.0(react-dom@19.0.0(react@19.0.0))(react@19.0.0)
@@ -94,18 +86,12 @@
       '@radix-ui/react-tabs':
         specifier: ^1.1.2
         version: 1.1.2(@types/react-dom@19.0.2(@types/react@19.0.2))(@types/react@19.0.2)(react-dom@19.0.0(react@19.0.0))(react@19.0.0)
-<<<<<<< HEAD
       '@radix-ui/react-tooltip':
         specifier: ^1.1.7
         version: 1.1.7(@types/react-dom@19.0.2(@types/react@19.0.2))(@types/react@19.0.2)(react-dom@19.0.0(react@19.0.0))(react@19.0.0)
       '@stripe/stripe-js':
         specifier: ^5.5.0
         version: 5.5.0
-=======
-      '@react-email/components':
-        specifier: 0.0.32
-        version: 0.0.32(react-dom@19.0.0(react@19.0.0))(react@19.0.0)
->>>>>>> 7e4e8cdd
       axios:
         specifier: ^1.7.9
         version: 1.7.9
@@ -199,12 +185,9 @@
       zod:
         specifier: ^3.24.1
         version: 3.24.1
-<<<<<<< HEAD
       zustand:
         specifier: ^5.0.3
         version: 5.0.3(@types/react@19.0.2)(react@19.0.0)
-=======
->>>>>>> 7e4e8cdd
     devDependencies:
       '@eslint/eslintrc':
         specifier: ^3.2.0
@@ -998,7 +981,6 @@
   '@formatjs/intl-localematcher@0.5.10':
     resolution: {integrity: sha512-af3qATX+m4Rnd9+wHcjJ4w2ijq+rAVP3CCinJQvFv1kgSu1W6jypUmvleJxcewdxmutM8dmIRZFxO/IQBZmP2Q==}
 
-<<<<<<< HEAD
   '@headlessui/react@2.2.0':
     resolution: {integrity: sha512-RzCEg+LXsuI7mHiSomsu/gBJSjpupm6A1qIZ5sWjd7JhARNlMiSA4kKfJpCKwU9tE+zMRterhhrP74PvfJrpXQ==}
     engines: {node: '>=10'}
@@ -1011,8 +993,6 @@
     peerDependencies:
       react: '>= 16 || ^19.0.0-rc'
 
-=======
->>>>>>> 7e4e8cdd
   '@hookform/resolvers@3.10.0':
     resolution: {integrity: sha512-79Dv+3mDF7i+2ajj7SkypSKHhl1cbln1OGavqrsF7p6mbUv11xpqpacPsGDCTRvCSjEEIez2ef1NveSVL3b0Ag==}
     peerDependencies:
@@ -1916,7 +1896,6 @@
   '@radix-ui/rect@1.1.0':
     resolution: {integrity: sha512-A9+lCBZoaMJlVKcRBz2YByCG+Cp2t6nAnMnNba+XiWxnj6r4JUFqfsgwocMBZU9LPtdxC6wB56ySYpc7LQIoJg==}
 
-<<<<<<< HEAD
   '@react-aria/focus@3.19.1':
     resolution: {integrity: sha512-bix9Bu1Ue7RPcYmjwcjhB14BMu2qzfJ3tMQLqDc9pweJA66nOw8DThy3IfVr8Z7j2PHktOLf9kcbiZpydKHqzg==}
     peerDependencies:
@@ -1944,132 +1923,6 @@
   '@react-email/render@0.0.7':
     resolution: {integrity: sha512-hMMhxk6TpOcDC5qnKzXPVJoVGEwfm+U5bGOPH+MyTTlx0F02RLQygcATBKsbP7aI/mvkmBAZoFbgPIHop7ovug==}
     engines: {node: '>=16.0.0'}
-=======
-  '@react-email/body@0.0.11':
-    resolution: {integrity: sha512-ZSD2SxVSgUjHGrB0Wi+4tu3MEpB4fYSbezsFNEJk2xCWDBkFiOeEsjTmR5dvi+CxTK691hQTQlHv0XWuP7ENTg==}
-    peerDependencies:
-      react: ^18.0 || ^19.0 || ^19.0.0-rc
-
-  '@react-email/button@0.0.19':
-    resolution: {integrity: sha512-HYHrhyVGt7rdM/ls6FuuD6XE7fa7bjZTJqB2byn6/oGsfiEZaogY77OtoLL/mrQHjHjZiJadtAMSik9XLcm7+A==}
-    engines: {node: '>=18.0.0'}
-    peerDependencies:
-      react: ^18.0 || ^19.0 || ^19.0.0-rc
-
-  '@react-email/code-block@0.0.11':
-    resolution: {integrity: sha512-4D43p+LIMjDzm66gTDrZch0Flkip5je91mAT7iGs6+SbPyalHgIA+lFQoQwhz/VzHHLxuD0LV6gwmU/WUQ2WEg==}
-    engines: {node: '>=18.0.0'}
-    peerDependencies:
-      react: ^18.0 || ^19.0 || ^19.0.0-rc
-
-  '@react-email/code-inline@0.0.5':
-    resolution: {integrity: sha512-MmAsOzdJpzsnY2cZoPHFPk6uDO/Ncpb4Kh1hAt9UZc1xOW3fIzpe1Pi9y9p6wwUmpaeeDalJxAxH6/fnTquinA==}
-    engines: {node: '>=18.0.0'}
-    peerDependencies:
-      react: ^18.0 || ^19.0 || ^19.0.0-rc
-
-  '@react-email/column@0.0.13':
-    resolution: {integrity: sha512-Lqq17l7ShzJG/d3b1w/+lVO+gp2FM05ZUo/nW0rjxB8xBICXOVv6PqjDnn3FXKssvhO5qAV20lHM6S+spRhEwQ==}
-    engines: {node: '>=18.0.0'}
-    peerDependencies:
-      react: ^18.0 || ^19.0 || ^19.0.0-rc
-
-  '@react-email/components@0.0.32':
-    resolution: {integrity: sha512-+1Wv7PyVgWfLoj5W0+CvBsJMIfMI6ibcFcIPXNkb2lhKQQASgxSoAedRL1rH0CCaBo6+63tg8y4baHzJonfZbw==}
-    engines: {node: '>=18.0.0'}
-    peerDependencies:
-      react: ^18.0 || ^19.0 || ^19.0.0-rc
-
-  '@react-email/container@0.0.15':
-    resolution: {integrity: sha512-Qo2IQo0ru2kZq47REmHW3iXjAQaKu4tpeq/M8m1zHIVwKduL2vYOBQWbC2oDnMtWPmkBjej6XxgtZByxM6cCFg==}
-    engines: {node: '>=18.0.0'}
-    peerDependencies:
-      react: ^18.0 || ^19.0 || ^19.0.0-rc
-
-  '@react-email/font@0.0.9':
-    resolution: {integrity: sha512-4zjq23oT9APXkerqeslPH3OZWuh5X4crHK6nx82mVHV2SrLba8+8dPEnWbaACWTNjOCbcLIzaC9unk7Wq2MIXw==}
-    peerDependencies:
-      react: ^18.0 || ^19.0 || ^19.0.0-rc
-
-  '@react-email/head@0.0.12':
-    resolution: {integrity: sha512-X2Ii6dDFMF+D4niNwMAHbTkeCjlYYnMsd7edXOsi0JByxt9wNyZ9EnhFiBoQdqkE+SMDcu8TlNNttMrf5sJeMA==}
-    engines: {node: '>=18.0.0'}
-    peerDependencies:
-      react: ^18.0 || ^19.0 || ^19.0.0-rc
-
-  '@react-email/heading@0.0.15':
-    resolution: {integrity: sha512-xF2GqsvBrp/HbRHWEfOgSfRFX+Q8I5KBEIG5+Lv3Vb2R/NYr0s8A5JhHHGf2pWBMJdbP4B2WHgj/VUrhy8dkIg==}
-    engines: {node: '>=18.0.0'}
-    peerDependencies:
-      react: ^18.0 || ^19.0 || ^19.0.0-rc
-
-  '@react-email/hr@0.0.11':
-    resolution: {integrity: sha512-S1gZHVhwOsd1Iad5IFhpfICwNPMGPJidG/Uysy1AwmspyoAP5a4Iw3OWEpINFdgh9MHladbxcLKO2AJO+cA9Lw==}
-    engines: {node: '>=18.0.0'}
-    peerDependencies:
-      react: ^18.0 || ^19.0 || ^19.0.0-rc
-
-  '@react-email/html@0.0.11':
-    resolution: {integrity: sha512-qJhbOQy5VW5qzU74AimjAR9FRFQfrMa7dn4gkEXKMB/S9xZN8e1yC1uA9C15jkXI/PzmJ0muDIWmFwatm5/+VA==}
-    engines: {node: '>=18.0.0'}
-    peerDependencies:
-      react: ^18.0 || ^19.0 || ^19.0.0-rc
-
-  '@react-email/img@0.0.11':
-    resolution: {integrity: sha512-aGc8Y6U5C3igoMaqAJKsCpkbm1XjguQ09Acd+YcTKwjnC2+0w3yGUJkjWB2vTx4tN8dCqQCXO8FmdJpMfOA9EQ==}
-    engines: {node: '>=18.0.0'}
-    peerDependencies:
-      react: ^18.0 || ^19.0 || ^19.0.0-rc
-
-  '@react-email/link@0.0.12':
-    resolution: {integrity: sha512-vF+xxQk2fGS1CN7UPQDbzvcBGfffr+GjTPNiWM38fhBfsLv6A/YUfaqxWlmL7zLzVmo0K2cvvV9wxlSyNba1aQ==}
-    engines: {node: '>=18.0.0'}
-    peerDependencies:
-      react: ^18.0 || ^19.0 || ^19.0.0-rc
-
-  '@react-email/markdown@0.0.14':
-    resolution: {integrity: sha512-5IsobCyPkb4XwnQO8uFfGcNOxnsg3311GRXhJ3uKv51P7Jxme4ycC/MITnwIZ10w2zx7HIyTiqVzTj4XbuIHbg==}
-    engines: {node: '>=18.0.0'}
-    peerDependencies:
-      react: ^18.0 || ^19.0 || ^19.0.0-rc
-
-  '@react-email/preview@0.0.12':
-    resolution: {integrity: sha512-g/H5fa9PQPDK6WUEG7iTlC19sAktI23qyoiJtMLqQiXFCfWeQMhqjLGKeLSKkfzszqmfJCjZtpSiKtBoOdxp3Q==}
-    engines: {node: '>=18.0.0'}
-    peerDependencies:
-      react: ^18.0 || ^19.0 || ^19.0.0-rc
-
-  '@react-email/render@1.0.4':
-    resolution: {integrity: sha512-8ZXi89d8igBDE6W3zlHBa3GEDWKEUFDAa7i8MvVxnRViQuvsRbibK3ltuPgixxRI5+HgGNCSreBHQKZCkhUdyw==}
-    engines: {node: '>=18.0.0'}
-    peerDependencies:
-      react: ^18.0 || ^19.0 || ^19.0.0-rc
-      react-dom: ^18.0 || ^19.0 || ^19.0.0-rc
-
-  '@react-email/row@0.0.12':
-    resolution: {integrity: sha512-HkCdnEjvK3o+n0y0tZKXYhIXUNPDx+2vq1dJTmqappVHXS5tXS6W5JOPZr5j+eoZ8gY3PShI2LWj5rWF7ZEtIQ==}
-    engines: {node: '>=18.0.0'}
-    peerDependencies:
-      react: ^18.0 || ^19.0 || ^19.0.0-rc
-
-  '@react-email/section@0.0.16':
-    resolution: {integrity: sha512-FjqF9xQ8FoeUZYKSdt8sMIKvoT9XF8BrzhT3xiFKdEMwYNbsDflcjfErJe3jb7Wj/es/lKTbV5QR1dnLzGpL3w==}
-    engines: {node: '>=18.0.0'}
-    peerDependencies:
-      react: ^18.0 || ^19.0 || ^19.0.0-rc
-
-  '@react-email/tailwind@1.0.4':
-    resolution: {integrity: sha512-tJdcusncdqgvTUYZIuhNC6LYTfL9vNTSQpwWdTCQhQ1lsrNCEE4OKCSdzSV3S9F32pi0i0xQ+YPJHKIzGjdTSA==}
-    engines: {node: '>=18.0.0'}
-    peerDependencies:
-      react: ^18.0 || ^19.0 || ^19.0.0-rc
-
-  '@react-email/text@0.0.11':
-    resolution: {integrity: sha512-a7nl/2KLpRHOYx75YbYZpWspUbX1DFY7JIZbOv5x0QU8SvwDbJt+Hm01vG34PffFyYvHEXrc6Qnip2RTjljNjg==}
-    engines: {node: '>=18.0.0'}
-    peerDependencies:
-      react: ^18.0 || ^19.0 || ^19.0.0-rc
->>>>>>> 7e4e8cdd
 
   '@react-stately/utils@3.10.5':
     resolution: {integrity: sha512-iMQSGcpaecghDIh3mZEpZfoFH3ExBwTtuBEcvZ2XnGzCgQjeYXcMdIUwAfVQLXFTdHUHGF6Gu6/dFrYsCzySBQ==}
@@ -2302,14 +2155,9 @@
     resolution: {integrity: sha512-piUTHyp2Axx3p/kc2CIJkYSv0BAaheBQmbACZgQSSfWUumWNW+R1lL+H9PDBxKJkvOeEX+hKYEFiwO8xagL8AQ==}
     engines: {node: '>=18.0.0'}
 
-<<<<<<< HEAD
   '@stripe/stripe-js@5.5.0':
     resolution: {integrity: sha512-lkfjyAd34aeMpTKKcEVfy8IUyEsjuAT3t9EXr5yZDtdIUncnZpedl/xLV16Dkd4z+fQwixScsCCDxSMNtBOgpQ==}
     engines: {node: '>=12.16'}
-=======
-  '@socket.io/component-emitter@3.1.2':
-    resolution: {integrity: sha512-9BCxFwvbGg/RsZK9tjXd8s4UcwR0MWeFQ1XEKIQVVvAGJyINdrqKMcTRyLoK8Rse1GjzLV9cwjWV1olXRWEXVA==}
->>>>>>> 7e4e8cdd
 
   '@swc/counter@0.1.3':
     resolution: {integrity: sha512-e2BR4lsJkkRlKZ/qCHPw9ZaSxc0MVUd7gtbtaB7aMvHeJVYe8sOB8DBZkP2DtISHGSku9sCK6T6cnY0CtXrOCQ==}
@@ -2972,7 +2820,6 @@
   ecdsa-sig-formatter@1.0.11:
     resolution: {integrity: sha512-nagl3RYrbNv6kQkeJIpt6NJZy8twLB/2vtz6yN9Z4vRKHN4/QZJIEbqohALSgwKdnksuY3k5Addp5lg8sVoVcQ==}
 
-<<<<<<< HEAD
   editorconfig@1.0.4:
     resolution: {integrity: sha512-L9Qe08KWTlqYMVvMcTIvMAdl1cDUubzRNYL+WfA4bLDMHe4nemKkpmYzkznE1FwLKu0EEmy6obgQKzMJrg4x9Q==}
     engines: {node: '>=14'}
@@ -2980,10 +2827,6 @@
 
   electron-to-chromium@1.5.83:
     resolution: {integrity: sha512-LcUDPqSt+V0QmI47XLzZrz5OqILSMGsPFkDYus22rIbgorSvBYEFqq854ltTmUdHkY92FSdAAvsh4jWEULMdfQ==}
-=======
-  electron-to-chromium@1.5.80:
-    resolution: {integrity: sha512-LTrKpW0AqIuHwmlVNV+cjFYTnXtM9K37OGhpe0ZI10ScPSxqVSryZHIY3WnCS5NSYbBODRTZyhRMS2h5FAEqAw==}
->>>>>>> 7e4e8cdd
 
   embla-carousel-auto-scroll@8.5.2:
     resolution: {integrity: sha512-B0QF4vcHRLu7DJwDpgTq5q8qsX4185hOuXfpWPtOlZW+a+QG7ZIN3zTSUTI3Xt0MTWkAB5ZJ0gsFj2zUMKL3ig==}
@@ -4845,12 +4688,6 @@
       react: ^18.0.0 || ^19.0.0 || ^19.0.0-rc
       react-dom: ^18.0.0 || ^19.0.0 || ^19.0.0-rc
 
-  sonner@1.7.2:
-    resolution: {integrity: sha512-zMbseqjrOzQD1a93lxahm+qMGxWovdMxBlkTbbnZdNqVLt4j+amF9PQxUCL32WfztOFt9t9ADYkejAL3jF9iNA==}
-    peerDependencies:
-      react: ^18.0.0 || ^19.0.0 || ^19.0.0-rc
-      react-dom: ^18.0.0 || ^19.0.0 || ^19.0.0-rc
-
   source-map-js@1.2.1:
     resolution: {integrity: sha512-UXWMKhLOwVKb728IUtQPXxfYU+usdybtUrK/8uGE8CQMvrhOpwvzDBwj0QhSL7MQc7vIsISBG8VQ8+IDQxpfQA==}
     engines: {node: '>=0.10.0'}
@@ -5323,7 +5160,6 @@
   zod@3.24.1:
     resolution: {integrity: sha512-muH7gBL9sI1nciMZV67X5fTKKBLtwpZ5VBp1vsOQzj1MhrBZ4wlVCm3gedKZWLp0Oyel8sIGfeiz54Su+OVT+A==}
 
-<<<<<<< HEAD
   zustand@5.0.3:
     resolution: {integrity: sha512-14fwWQtU3pH4dE0dOpdMiWjddcH+QzKIgk1cl8epwSE7yag43k/AD/m4L6+K7DytAOr9gGBe3/EXj9g7cdostg==}
     engines: {node: '>=12.20.0'}
@@ -5342,8 +5178,6 @@
       use-sync-external-store:
         optional: true
 
-=======
->>>>>>> 7e4e8cdd
   zwitch@2.0.4:
     resolution: {integrity: sha512-bXE4cR/kVZhKZX/RjPEflHaKVhUVl85noU3v6b8apfQEc1x4A+zBxjZ4lN8LqGd6WZ3dl98pY4o717VFmoPp+A==}
 
@@ -6452,7 +6286,6 @@
     dependencies:
       tslib: 2.8.1
 
-<<<<<<< HEAD
   '@headlessui/react@2.2.0(react-dom@19.0.0(react@19.0.0))(react@19.0.0)':
     dependencies:
       '@floating-ui/react': 0.26.28(react-dom@19.0.0(react@19.0.0))(react@19.0.0)
@@ -6466,8 +6299,6 @@
     dependencies:
       react: 19.0.0
 
-=======
->>>>>>> 7e4e8cdd
   '@hookform/resolvers@3.10.0(react-hook-form@7.54.2(react@19.0.0))':
     dependencies:
       react-hook-form: 7.54.2(react@19.0.0)
@@ -6829,18 +6660,12 @@
 
   '@nolyfill/is-core-module@1.0.39': {}
 
-<<<<<<< HEAD
   '@one-ini/wasm@0.1.1': {}
 
   '@payloadcms/db-mongodb@3.17.1(@aws-sdk/credential-providers@3.729.0(@aws-sdk/client-sso-oidc@3.726.0(@aws-sdk/client-sts@3.726.1)))(payload@3.17.1(graphql@16.10.0)(monaco-editor@0.52.2)(react-dom@19.0.0(react@19.0.0))(react@19.0.0)(typescript@5.7.2))':
     dependencies:
       http-status: 1.6.2
       mongoose: 8.8.3(@aws-sdk/credential-providers@3.729.0(@aws-sdk/client-sso-oidc@3.726.0(@aws-sdk/client-sts@3.726.1)))
-=======
-  '@payloadcms/db-mongodb@3.19.0(@aws-sdk/credential-providers@3.726.1(@aws-sdk/client-sso-oidc@3.726.0(@aws-sdk/client-sts@3.726.1)))(payload@3.19.0(graphql@16.10.0)(monaco-editor@0.52.2)(react-dom@19.0.0(react@19.0.0))(react@19.0.0)(typescript@5.7.2))':
-    dependencies:
-      mongoose: 8.9.5(@aws-sdk/credential-providers@3.726.1(@aws-sdk/client-sso-oidc@3.726.0(@aws-sdk/client-sts@3.726.1)))
->>>>>>> 7e4e8cdd
       mongoose-aggregate-paginate-v2: 1.1.2
       mongoose-paginate-v2: 1.8.5
       payload: 3.19.0(graphql@16.10.0)(monaco-editor@0.52.2)(react-dom@19.0.0(react@19.0.0))(react@19.0.0)(typescript@5.7.2)
@@ -6910,19 +6735,11 @@
 
   '@payloadcms/payload-cloud@3.19.0(@aws-sdk/client-sso-oidc@3.726.0(@aws-sdk/client-sts@3.726.1))(payload@3.19.0(graphql@16.10.0)(monaco-editor@0.52.2)(react-dom@19.0.0(react@19.0.0))(react@19.0.0)(typescript@5.7.2))':
     dependencies:
-<<<<<<< HEAD
       '@aws-sdk/client-cognito-identity': 3.729.0
       '@aws-sdk/client-s3': 3.729.0
       '@aws-sdk/credential-providers': 3.729.0(@aws-sdk/client-sso-oidc@3.726.0(@aws-sdk/client-sts@3.726.1))
       '@aws-sdk/lib-storage': 3.729.0(@aws-sdk/client-s3@3.729.0)
       '@payloadcms/email-nodemailer': 3.17.1(payload@3.17.1(graphql@16.10.0)(monaco-editor@0.52.2)(react-dom@19.0.0(react@19.0.0))(react@19.0.0)(typescript@5.7.2))
-=======
-      '@aws-sdk/client-cognito-identity': 3.726.1
-      '@aws-sdk/client-s3': 3.726.1
-      '@aws-sdk/credential-providers': 3.726.1(@aws-sdk/client-sso-oidc@3.726.0(@aws-sdk/client-sts@3.726.1))
-      '@aws-sdk/lib-storage': 3.726.1(@aws-sdk/client-s3@3.726.1)
-      '@payloadcms/email-nodemailer': 3.19.0(payload@3.19.0(graphql@16.10.0)(monaco-editor@0.52.2)(react-dom@19.0.0(react@19.0.0))(react@19.0.0)(typescript@5.7.2))
->>>>>>> 7e4e8cdd
       amazon-cognito-identity-js: 6.3.12
       nodemailer: 6.9.16
       payload: 3.19.0(graphql@16.10.0)(monaco-editor@0.52.2)(react-dom@19.0.0(react@19.0.0))(react@19.0.0)(typescript@5.7.2)
@@ -7030,17 +6847,10 @@
 
   '@payloadcms/storage-s3@3.19.0(payload@3.19.0(graphql@16.10.0)(monaco-editor@0.52.2)(react-dom@19.0.0(react@19.0.0))(react@19.0.0)(typescript@5.7.2))':
     dependencies:
-<<<<<<< HEAD
       '@aws-sdk/client-s3': 3.729.0
       '@aws-sdk/lib-storage': 3.729.0(@aws-sdk/client-s3@3.729.0)
       '@payloadcms/plugin-cloud-storage': 3.17.1(payload@3.17.1(graphql@16.10.0)(monaco-editor@0.52.2)(react-dom@19.0.0(react@19.0.0))(react@19.0.0)(typescript@5.7.2))
       payload: 3.17.1(graphql@16.10.0)(monaco-editor@0.52.2)(react-dom@19.0.0(react@19.0.0))(react@19.0.0)(typescript@5.7.2)
-=======
-      '@aws-sdk/client-s3': 3.726.1
-      '@aws-sdk/lib-storage': 3.726.1(@aws-sdk/client-s3@3.726.1)
-      '@payloadcms/plugin-cloud-storage': 3.19.0(payload@3.19.0(graphql@16.10.0)(monaco-editor@0.52.2)(react-dom@19.0.0(react@19.0.0))(react@19.0.0)(typescript@5.7.2))
-      payload: 3.19.0(graphql@16.10.0)(monaco-editor@0.52.2)(react-dom@19.0.0(react@19.0.0))(react@19.0.0)(typescript@5.7.2)
->>>>>>> 7e4e8cdd
     transitivePeerDependencies:
       - aws-crt
 
@@ -7072,6 +6882,7 @@
       react-image-crop: 10.1.8(react@19.0.0)
       react-select: 5.9.0(@types/react@19.0.2)(react-dom@19.0.0(react@19.0.0))(react@19.0.0)
       scheduler: 0.25.0
+      sonner: 1.7.2(react-dom@19.0.0(react@19.0.0))(react@19.0.0)
       sonner: 1.7.2(react-dom@19.0.0(react@19.0.0))(react@19.0.0)
       ts-essentials: 10.0.3(typescript@5.7.2)
       use-context-selector: 2.0.0(react@19.0.0)(scheduler@0.25.0)
@@ -7501,7 +7312,6 @@
 
   '@radix-ui/rect@1.1.0': {}
 
-<<<<<<< HEAD
   '@react-aria/focus@3.19.1(react-dom@19.0.0(react@19.0.0))(react@19.0.0)':
     dependencies:
       '@react-aria/interactions': 3.23.0(react-dom@19.0.0(react@19.0.0))(react@19.0.0)
@@ -7537,119 +7347,11 @@
       react-dom: 19.0.0(react@19.0.0)
 
   '@react-email/render@0.0.7':
-=======
-  '@react-email/body@0.0.11(react@19.0.0)':
-    dependencies:
-      react: 19.0.0
-
-  '@react-email/button@0.0.19(react@19.0.0)':
-    dependencies:
-      react: 19.0.0
-
-  '@react-email/code-block@0.0.11(react@19.0.0)':
-    dependencies:
-      prismjs: 1.29.0
-      react: 19.0.0
-
-  '@react-email/code-inline@0.0.5(react@19.0.0)':
-    dependencies:
-      react: 19.0.0
-
-  '@react-email/column@0.0.13(react@19.0.0)':
-    dependencies:
-      react: 19.0.0
-
-  '@react-email/components@0.0.32(react-dom@19.0.0(react@19.0.0))(react@19.0.0)':
-    dependencies:
-      '@react-email/body': 0.0.11(react@19.0.0)
-      '@react-email/button': 0.0.19(react@19.0.0)
-      '@react-email/code-block': 0.0.11(react@19.0.0)
-      '@react-email/code-inline': 0.0.5(react@19.0.0)
-      '@react-email/column': 0.0.13(react@19.0.0)
-      '@react-email/container': 0.0.15(react@19.0.0)
-      '@react-email/font': 0.0.9(react@19.0.0)
-      '@react-email/head': 0.0.12(react@19.0.0)
-      '@react-email/heading': 0.0.15(react@19.0.0)
-      '@react-email/hr': 0.0.11(react@19.0.0)
-      '@react-email/html': 0.0.11(react@19.0.0)
-      '@react-email/img': 0.0.11(react@19.0.0)
-      '@react-email/link': 0.0.12(react@19.0.0)
-      '@react-email/markdown': 0.0.14(react@19.0.0)
-      '@react-email/preview': 0.0.12(react@19.0.0)
-      '@react-email/render': 1.0.4(react-dom@19.0.0(react@19.0.0))(react@19.0.0)
-      '@react-email/row': 0.0.12(react@19.0.0)
-      '@react-email/section': 0.0.16(react@19.0.0)
-      '@react-email/tailwind': 1.0.4(react@19.0.0)
-      '@react-email/text': 0.0.11(react@19.0.0)
-      react: 19.0.0
-    transitivePeerDependencies:
-      - react-dom
-
-  '@react-email/container@0.0.15(react@19.0.0)':
-    dependencies:
-      react: 19.0.0
-
-  '@react-email/font@0.0.9(react@19.0.0)':
-    dependencies:
-      react: 19.0.0
-
-  '@react-email/head@0.0.12(react@19.0.0)':
-    dependencies:
-      react: 19.0.0
-
-  '@react-email/heading@0.0.15(react@19.0.0)':
-    dependencies:
-      react: 19.0.0
-
-  '@react-email/hr@0.0.11(react@19.0.0)':
-    dependencies:
-      react: 19.0.0
-
-  '@react-email/html@0.0.11(react@19.0.0)':
-    dependencies:
-      react: 19.0.0
-
-  '@react-email/img@0.0.11(react@19.0.0)':
-    dependencies:
-      react: 19.0.0
-
-  '@react-email/link@0.0.12(react@19.0.0)':
-    dependencies:
-      react: 19.0.0
-
-  '@react-email/markdown@0.0.14(react@19.0.0)':
-    dependencies:
-      md-to-react-email: 5.0.5(react@19.0.0)
-      react: 19.0.0
-
-  '@react-email/preview@0.0.12(react@19.0.0)':
-    dependencies:
-      react: 19.0.0
-
-  '@react-email/render@1.0.4(react-dom@19.0.0(react@19.0.0))(react@19.0.0)':
-    dependencies:
-      html-to-text: 9.0.5
-      prettier: 3.4.2
-      react: 19.0.0
-      react-dom: 19.0.0(react@19.0.0)
-      react-promise-suspense: 0.3.4
-
-  '@react-email/row@0.0.12(react@19.0.0)':
-    dependencies:
-      react: 19.0.0
-
-  '@react-email/section@0.0.16(react@19.0.0)':
->>>>>>> 7e4e8cdd
-    dependencies:
-      react: 19.0.0
-
-  '@react-email/tailwind@1.0.4(react@19.0.0)':
-    dependencies:
-      react: 19.0.0
-
-  '@react-email/text@0.0.11(react@19.0.0)':
-    dependencies:
-      react: 19.0.0
+    dependencies:
+      html-to-text: 9.0.3
+      pretty: 2.0.0
+      react: 18.2.0
+      react-dom: 18.2.0(react@18.2.0)
 
   '@react-stately/utils@3.10.5(react@19.0.0)':
     dependencies:
@@ -8000,11 +7702,7 @@
       '@smithy/types': 4.1.0
       tslib: 2.8.1
 
-<<<<<<< HEAD
   '@stripe/stripe-js@5.5.0': {}
-=======
-  '@socket.io/component-emitter@3.1.2': {}
->>>>>>> 7e4e8cdd
 
   '@swc/counter@0.1.3': {}
 
@@ -8706,7 +8404,6 @@
     dependencies:
       safe-buffer: 5.2.1
 
-<<<<<<< HEAD
   editorconfig@1.0.4:
     dependencies:
       '@one-ini/wasm': 0.1.1
@@ -8715,9 +8412,6 @@
       semver: 7.6.3
 
   electron-to-chromium@1.5.83: {}
-=======
-  electron-to-chromium@1.5.80: {}
->>>>>>> 7e4e8cdd
 
   embla-carousel-auto-scroll@8.5.2(embla-carousel@8.5.2):
     dependencies:
@@ -10090,11 +9784,7 @@
       '@types/whatwg-url': 11.0.5
       whatwg-url: 14.1.0
 
-<<<<<<< HEAD
   mongodb@6.10.0(@aws-sdk/credential-providers@3.729.0(@aws-sdk/client-sso-oidc@3.726.0(@aws-sdk/client-sts@3.726.1))):
-=======
-  mongodb@6.12.0(@aws-sdk/credential-providers@3.726.1(@aws-sdk/client-sso-oidc@3.726.0(@aws-sdk/client-sts@3.726.1))):
->>>>>>> 7e4e8cdd
     dependencies:
       '@mongodb-js/saslprep': 1.1.9
       bson: 6.10.1
@@ -10106,19 +9796,11 @@
 
   mongoose-paginate-v2@1.8.5: {}
 
-<<<<<<< HEAD
   mongoose@8.8.3(@aws-sdk/credential-providers@3.729.0(@aws-sdk/client-sso-oidc@3.726.0(@aws-sdk/client-sts@3.726.1))):
     dependencies:
       bson: 6.10.1
       kareem: 2.6.3
       mongodb: 6.10.0(@aws-sdk/credential-providers@3.729.0(@aws-sdk/client-sso-oidc@3.726.0(@aws-sdk/client-sts@3.726.1)))
-=======
-  mongoose@8.9.5(@aws-sdk/credential-providers@3.726.1(@aws-sdk/client-sso-oidc@3.726.0(@aws-sdk/client-sts@3.726.1))):
-    dependencies:
-      bson: 6.10.1
-      kareem: 2.6.3
-      mongodb: 6.12.0(@aws-sdk/credential-providers@3.726.1(@aws-sdk/client-sso-oidc@3.726.0(@aws-sdk/client-sts@3.726.1)))
->>>>>>> 7e4e8cdd
       mpath: 0.9.0
       mquery: 5.0.0
       ms: 2.1.3
@@ -10998,11 +10680,6 @@
       react: 19.0.0
       react-dom: 19.0.0(react@19.0.0)
 
-  sonner@1.7.2(react-dom@19.0.0(react@19.0.0))(react@19.0.0):
-    dependencies:
-      react: 19.0.0
-      react-dom: 19.0.0(react@19.0.0)
-
   source-map-js@1.2.1: {}
 
   source-map@0.5.7: {}
@@ -11516,12 +11193,9 @@
 
   zod@3.24.1: {}
 
-<<<<<<< HEAD
   zustand@5.0.3(@types/react@19.0.2)(react@19.0.0):
     optionalDependencies:
       '@types/react': 19.0.2
       react: 19.0.0
 
-=======
->>>>>>> 7e4e8cdd
   zwitch@2.0.4: {}