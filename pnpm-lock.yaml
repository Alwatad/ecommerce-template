lockfileVersion: '9.0'

settings:
  autoInstallPeers: true
  excludeLinksFromLockfile: false

importers:

  .:
    dependencies:
      '@eslint/compat':
        specifier: ^1.2.5
        version: 1.2.5(eslint@9.18.0(jiti@1.21.7))
      '@headlessui/react':
        specifier: ^2.2.0
        version: 2.2.0(react-dom@19.0.0(react@19.0.0))(react@19.0.0)
      '@heroicons/react':
        specifier: ^2.2.0
        version: 2.2.0(react@19.0.0)
      '@hookform/resolvers':
        specifier: ^3.10.0
        version: 3.10.0(react-hook-form@7.54.2(react@19.0.0))
      '@payloadcms/db-mongodb':
        specifier: 3.19.0
        version: 3.19.0(@aws-sdk/credential-providers@3.729.0(@aws-sdk/client-sso-oidc@3.726.0(@aws-sdk/client-sts@3.726.1)))(payload@3.19.0(graphql@16.10.0)(monaco-editor@0.52.2)(react-dom@19.0.0(react@19.0.0))(react@19.0.0)(typescript@5.7.2))
      '@payloadcms/live-preview-react':
        specifier: 3.19.0
        version: 3.19.0(react-dom@19.0.0(react@19.0.0))(react@19.0.0)
      '@payloadcms/next':
        specifier: 3.19.0
        version: 3.19.0(@types/react@19.0.2)(graphql@16.10.0)(monaco-editor@0.52.2)(next@15.1.4(@babel/core@7.24.5)(babel-plugin-react-compiler@19.0.0-beta-55955c9-20241229)(react-dom@19.0.0(react@19.0.0))(react@19.0.0)(sass@1.77.4))(payload@3.19.0(graphql@16.10.0)(monaco-editor@0.52.2)(react-dom@19.0.0(react@19.0.0))(react@19.0.0)(typescript@5.7.2))(react-dom@19.0.0(react@19.0.0))(react@19.0.0)(typescript@5.7.2)
      '@payloadcms/payload-cloud':
        specifier: 3.19.0
        version: 3.19.0(@aws-sdk/client-sso-oidc@3.726.0(@aws-sdk/client-sts@3.726.1))(payload@3.19.0(graphql@16.10.0)(monaco-editor@0.52.2)(react-dom@19.0.0(react@19.0.0))(react@19.0.0)(typescript@5.7.2))
      '@payloadcms/plugin-form-builder':
        specifier: 3.19.0
        version: 3.19.0(@types/react@19.0.2)(monaco-editor@0.52.2)(next@15.1.4(@babel/core@7.24.5)(babel-plugin-react-compiler@19.0.0-beta-55955c9-20241229)(react-dom@19.0.0(react@19.0.0))(react@19.0.0)(sass@1.77.4))(payload@3.19.0(graphql@16.10.0)(monaco-editor@0.52.2)(react-dom@19.0.0(react@19.0.0))(react@19.0.0)(typescript@5.7.2))(react-dom@19.0.0(react@19.0.0))(react@19.0.0)(typescript@5.7.2)
      '@payloadcms/plugin-nested-docs':
        specifier: 3.19.0
        version: 3.19.0(payload@3.19.0(graphql@16.10.0)(monaco-editor@0.52.2)(react-dom@19.0.0(react@19.0.0))(react@19.0.0)(typescript@5.7.2))
      '@payloadcms/plugin-redirects':
        specifier: 3.19.0
        version: 3.19.0(payload@3.19.0(graphql@16.10.0)(monaco-editor@0.52.2)(react-dom@19.0.0(react@19.0.0))(react@19.0.0)(typescript@5.7.2))
      '@payloadcms/plugin-search':
        specifier: 3.19.0
        version: 3.19.0(@types/react@19.0.2)(graphql@16.10.0)(monaco-editor@0.52.2)(next@15.1.4(@babel/core@7.24.5)(babel-plugin-react-compiler@19.0.0-beta-55955c9-20241229)(react-dom@19.0.0(react@19.0.0))(react@19.0.0)(sass@1.77.4))(payload@3.19.0(graphql@16.10.0)(monaco-editor@0.52.2)(react-dom@19.0.0(react@19.0.0))(react@19.0.0)(typescript@5.7.2))(react-dom@19.0.0(react@19.0.0))(react@19.0.0)(typescript@5.7.2)
      '@payloadcms/plugin-seo':
        specifier: 3.19.0
        version: 3.19.0(@types/react@19.0.2)(monaco-editor@0.52.2)(next@15.1.4(@babel/core@7.24.5)(babel-plugin-react-compiler@19.0.0-beta-55955c9-20241229)(react-dom@19.0.0(react@19.0.0))(react@19.0.0)(sass@1.77.4))(payload@3.19.0(graphql@16.10.0)(monaco-editor@0.52.2)(react-dom@19.0.0(react@19.0.0))(react@19.0.0)(typescript@5.7.2))(react-dom@19.0.0(react@19.0.0))(react@19.0.0)(typescript@5.7.2)
      '@payloadcms/richtext-lexical':
        specifier: ^3.19.0
        version: 3.19.0(qmxexsh65aaykd2am7zaies5ze)
      '@payloadcms/storage-s3':
        specifier: ^3.19.0
        version: 3.19.0(payload@3.19.0(graphql@16.10.0)(monaco-editor@0.52.2)(react-dom@19.0.0(react@19.0.0))(react@19.0.0)(typescript@5.7.2))
      '@payloadcms/translations':
        specifier: ^3.19.0
        version: 3.19.0
      '@payloadcms/ui':
        specifier: 3.19.0
        version: 3.19.0(@types/react@19.0.2)(monaco-editor@0.52.2)(next@15.1.4(@babel/core@7.24.5)(babel-plugin-react-compiler@19.0.0-beta-55955c9-20241229)(react-dom@19.0.0(react@19.0.0))(react@19.0.0)(sass@1.77.4))(payload@3.19.0(graphql@16.10.0)(monaco-editor@0.52.2)(react-dom@19.0.0(react@19.0.0))(react@19.0.0)(typescript@5.7.2))(react-dom@19.0.0(react@19.0.0))(react@19.0.0)(typescript@5.7.2)
      '@radix-ui/react-accordion':
        specifier: ^1.2.2
        version: 1.2.2(@types/react-dom@19.0.2(@types/react@19.0.2))(@types/react@19.0.2)(react-dom@19.0.0(react@19.0.0))(react@19.0.0)
      '@radix-ui/react-checkbox':
        specifier: ^1.1.3
        version: 1.1.3(@types/react-dom@19.0.2(@types/react@19.0.2))(@types/react@19.0.2)(react-dom@19.0.0(react@19.0.0))(react@19.0.0)
      '@radix-ui/react-dialog':
        specifier: ^1.1.4
        version: 1.1.4(@types/react-dom@19.0.2(@types/react@19.0.2))(@types/react@19.0.2)(react-dom@19.0.0(react@19.0.0))(react@19.0.0)
      '@radix-ui/react-label':
        specifier: ^2.1.1
        version: 2.1.1(@types/react-dom@19.0.2(@types/react@19.0.2))(@types/react@19.0.2)(react-dom@19.0.0(react@19.0.0))(react@19.0.0)
      '@radix-ui/react-popover':
        specifier: ^1.1.4
        version: 1.1.4(@types/react-dom@19.0.2(@types/react@19.0.2))(@types/react@19.0.2)(react-dom@19.0.0(react@19.0.0))(react@19.0.0)
      '@radix-ui/react-radio-group':
        specifier: ^1.2.2
        version: 1.2.2(@types/react-dom@19.0.2(@types/react@19.0.2))(@types/react@19.0.2)(react-dom@19.0.0(react@19.0.0))(react@19.0.0)
      '@radix-ui/react-select':
        specifier: ^2.1.4
        version: 2.1.4(@types/react-dom@19.0.2(@types/react@19.0.2))(@types/react@19.0.2)(react-dom@19.0.0(react@19.0.0))(react@19.0.0)
      '@radix-ui/react-separator':
        specifier: ^1.1.1
        version: 1.1.1(@types/react-dom@19.0.2(@types/react@19.0.2))(@types/react@19.0.2)(react-dom@19.0.0(react@19.0.0))(react@19.0.0)
      '@radix-ui/react-slot':
        specifier: ^1.1.1
        version: 1.1.1(@types/react@19.0.2)(react@19.0.0)
      '@radix-ui/react-tabs':
        specifier: ^1.1.2
        version: 1.1.2(@types/react-dom@19.0.2(@types/react@19.0.2))(@types/react@19.0.2)(react-dom@19.0.0(react@19.0.0))(react@19.0.0)
      '@radix-ui/react-tooltip':
        specifier: ^1.1.7
        version: 1.1.7(@types/react-dom@19.0.2(@types/react@19.0.2))(@types/react@19.0.2)(react-dom@19.0.0(react@19.0.0))(react@19.0.0)
      '@react-email/components':
        specifier: 0.0.32
        version: 0.0.32(react-dom@19.0.0(react@19.0.0))(react@19.0.0)
      '@stripe/stripe-js':
        specifier: ^5.5.0
        version: 5.5.0
      axios:
        specifier: ^1.7.9
        version: 1.7.9
      babel-plugin-react-compiler:
        specifier: 19.0.0-beta-55955c9-20241229
        version: 19.0.0-beta-55955c9-20241229
      class-variance-authority:
        specifier: ^0.7.1
        version: 0.7.1
      clsx:
        specifier: ^2.1.1
        version: 2.1.1
      cross-env:
        specifier: ^7.0.3
        version: 7.0.3
      embla-carousel-auto-scroll:
        specifier: ^8.5.2
        version: 8.5.2(embla-carousel@8.5.2)
      embla-carousel-autoplay:
        specifier: ^8.5.2
        version: 8.5.2(embla-carousel@8.5.2)
      embla-carousel-react:
        specifier: ^8.5.2
        version: 8.5.2(react@19.0.0)
      geist:
        specifier: ^1.3.1
        version: 1.3.1(next@15.1.4(@babel/core@7.24.5)(babel-plugin-react-compiler@19.0.0-beta-55955c9-20241229)(react-dom@19.0.0(react@19.0.0))(react@19.0.0)(sass@1.77.4))
      graphql:
        specifier: ^16.10.0
        version: 16.10.0
      jsonwebtoken:
        specifier: ^9.0.2
        version: 9.0.2
      lodash.debounce:
        specifier: ^4.0.8
        version: 4.0.8
      lucide-react:
        specifier: ^0.469.0
        version: 0.469.0(react@19.0.0)
      next:
        specifier: ^15.1.4
        version: 15.1.4(@babel/core@7.24.5)(babel-plugin-react-compiler@19.0.0-beta-55955c9-20241229)(react-dom@19.0.0(react@19.0.0))(react@19.0.0)(sass@1.77.4)
      next-intl:
        specifier: ^3.26.3
        version: 3.26.3(next@15.1.4(@babel/core@7.24.5)(babel-plugin-react-compiler@19.0.0-beta-55955c9-20241229)(react-dom@19.0.0(react@19.0.0))(react@19.0.0)(sass@1.77.4))(react@19.0.0)
      next-sitemap:
        specifier: ^4.2.3
        version: 4.2.3(next@15.1.4(@babel/core@7.24.5)(babel-plugin-react-compiler@19.0.0-beta-55955c9-20241229)(react-dom@19.0.0(react@19.0.0))(react@19.0.0)(sass@1.77.4))
      nodemailer:
        specifier: ^6.10.0
        version: 6.10.0
      payload:
        specifier: 3.19.0
        version: 3.19.0(graphql@16.10.0)(monaco-editor@0.52.2)(react-dom@19.0.0(react@19.0.0))(react@19.0.0)(typescript@5.7.2)
      payload-admin-bar:
        specifier: ^1.0.6
        version: 1.0.6(react-dom@19.0.0(react@19.0.0))(react@19.0.0)
      prettier-plugin-tailwindcss:
        specifier: ^0.6.10
        version: 0.6.10(prettier@3.4.2)
      prism-react-renderer:
        specifier: ^2.4.1
        version: 2.4.1(react@19.0.0)
      qs-esm:
        specifier: ^7.0.2
        version: 7.0.2
      react:
        specifier: ^19.0.0
        version: 19.0.0
      react-dom:
        specifier: ^19.0.0
        version: 19.0.0(react@19.0.0)
      react-hook-form:
        specifier: 7.54.2
        version: 7.54.2(react@19.0.0)
      server-only:
        specifier: ^0.0.1
        version: 0.0.1
      sharp:
        specifier: 0.33.5
        version: 0.33.5
      stripe:
        specifier: ^17.5.0
        version: 17.5.0
      tailwind-merge:
        specifier: ^2.6.0
        version: 2.6.0
      tailwindcss-animate:
        specifier: ^1.0.7
        version: 1.0.7(tailwindcss@3.4.17)
      zod:
        specifier: ^3.24.1
        version: 3.24.1
      zustand:
        specifier: ^5.0.3
        version: 5.0.3(@types/react@19.0.2)(react@19.0.0)
    devDependencies:
      '@eslint/eslintrc':
        specifier: ^3.2.0
        version: 3.2.0
      '@eslint/js':
        specifier: ^9.19.0
        version: 9.19.0
      '@tailwindcss/typography':
        specifier: ^0.5.16
        version: 0.5.16(tailwindcss@3.4.17)
      '@types/escape-html':
        specifier: ^1.0.4
        version: 1.0.4
<<<<<<< HEAD
      '@types/lodash.debounce':
        specifier: ^4.0.9
        version: 4.0.9
=======
      '@types/jsonwebtoken':
        specifier: ^9.0.8
        version: 9.0.8
>>>>>>> 576f486b
      '@types/node':
        specifier: 22.10.4
        version: 22.10.4
      '@types/nodemailer':
        specifier: ^6.4.17
        version: 6.4.17
      '@types/react':
        specifier: 19.0.2
        version: 19.0.2
      '@types/react-dom':
        specifier: 19.0.2
        version: 19.0.2(@types/react@19.0.2)
      '@typescript-eslint/eslint-plugin':
        specifier: ^8.21.0
        version: 8.21.0(@typescript-eslint/parser@8.21.0(eslint@9.18.0(jiti@1.21.7))(typescript@5.7.2))(eslint@9.18.0(jiti@1.21.7))(typescript@5.7.2)
      '@typescript-eslint/parser':
        specifier: ^8.21.0
        version: 8.21.0(eslint@9.18.0(jiti@1.21.7))(typescript@5.7.2)
      autoprefixer:
        specifier: ^10.4.20
        version: 10.4.20(postcss@8.5.1)
      copyfiles:
        specifier: ^2.4.1
        version: 2.4.1
      eslint:
        specifier: ^9.18.0
        version: 9.18.0(jiti@1.21.7)
      eslint-config-next:
        specifier: 15.1.3
        version: 15.1.3(eslint@9.18.0(jiti@1.21.7))(typescript@5.7.2)
      eslint-config-prettier:
        specifier: ^10.0.1
        version: 10.0.1(eslint@9.18.0(jiti@1.21.7))
      eslint-plugin-import:
        specifier: ^2.31.0
        version: 2.31.0(@typescript-eslint/parser@8.21.0(eslint@9.18.0(jiti@1.21.7))(typescript@5.7.2))(eslint-import-resolver-typescript@3.7.0)(eslint@9.18.0(jiti@1.21.7))
      postcss:
        specifier: ^8.5.1
        version: 8.5.1
      prettier:
        specifier: ^3.4.2
        version: 3.4.2
      react-email:
        specifier: 3.0.6
        version: 3.0.6(babel-plugin-react-compiler@19.0.0-beta-55955c9-20241229)(react-dom@19.0.0(react@19.0.0))(react@19.0.0)(sass@1.77.4)
      tailwindcss:
        specifier: ^3.4.17
        version: 3.4.17
      tailwindcss-scoped-preflight:
        specifier: ^3.4.10
        version: 3.4.10(postcss@8.5.1)(tailwindcss@3.4.17)
      typescript:
        specifier: 5.7.2
        version: 5.7.2
      typescript-eslint:
        specifier: ^8.22.0
        version: 8.22.0(eslint@9.18.0(jiti@1.21.7))(typescript@5.7.2)

packages:

  '@alloc/quick-lru@5.2.0':
    resolution: {integrity: sha512-UrcABB+4bUrFABwbluTIBErXwvbsU/V7TZWfmbgJfbkwiBuziS9gxdODUyuiecfdGQ85jglMW6juS3+z5TsKLw==}
    engines: {node: '>=10'}

  '@ampproject/remapping@2.3.0':
    resolution: {integrity: sha512-30iZtAPgz+LTIYoeivqYo853f02jBYSd5uGnGpkFV0M3xOt9aN73erkgYAmZU43x4VfqcnLxW9Kpg3R5LC4YYw==}
    engines: {node: '>=6.0.0'}

  '@apidevtools/json-schema-ref-parser@11.7.3':
    resolution: {integrity: sha512-WApSdLdXEBb/1FUPca2lteASewEfpjEYJ8oXZP+0gExK5qSfsEKBKcA+WjY6Q4wvXwyv0+W6Kvc372pSceib9w==}
    engines: {node: '>= 16'}

  '@aws-crypto/crc32@5.2.0':
    resolution: {integrity: sha512-nLbCWqQNgUiwwtFsen1AdzAtvuLRsQS8rYgMuxCrdKf9kOssamGLuPwyTY9wyYblNr9+1XM8v6zoDTPPSIeANg==}
    engines: {node: '>=16.0.0'}

  '@aws-crypto/crc32c@5.2.0':
    resolution: {integrity: sha512-+iWb8qaHLYKrNvGRbiYRHSdKRWhto5XlZUEBwDjYNf+ly5SVYG6zEoYIdxvf5R3zyeP16w4PLBn3rH1xc74Rag==}

  '@aws-crypto/sha1-browser@5.2.0':
    resolution: {integrity: sha512-OH6lveCFfcDjX4dbAvCFSYUjJZjDr/3XJ3xHtjn3Oj5b9RjojQo8npoLeA/bNwkOkrSQ0wgrHzXk4tDRxGKJeg==}

  '@aws-crypto/sha256-browser@5.2.0':
    resolution: {integrity: sha512-AXfN/lGotSQwu6HNcEsIASo7kWXZ5HYWvfOmSNKDsEqC4OashTp8alTmaz+F7TC2L083SFv5RdB+qU3Vs1kZqw==}

  '@aws-crypto/sha256-js@1.2.2':
    resolution: {integrity: sha512-Nr1QJIbW/afYYGzYvrF70LtaHrIRtd4TNAglX8BvlfxJLZ45SAmueIKYl5tWoNBPzp65ymXGFK0Bb1vZUpuc9g==}

  '@aws-crypto/sha256-js@5.2.0':
    resolution: {integrity: sha512-FFQQyu7edu4ufvIZ+OadFpHHOt+eSTBaYaki44c+akjg7qZg9oOQeLlk77F6tSYqjDAFClrHJk9tMf0HdVyOvA==}
    engines: {node: '>=16.0.0'}

  '@aws-crypto/supports-web-crypto@5.2.0':
    resolution: {integrity: sha512-iAvUotm021kM33eCdNfwIN//F77/IADDSs58i+MDaOqFrVjZo9bAal0NK7HurRuWLLpF1iLX7gbWrjHjeo+YFg==}

  '@aws-crypto/util@1.2.2':
    resolution: {integrity: sha512-H8PjG5WJ4wz0UXAFXeJjWCW1vkvIJ3qUUD+rGRwJ2/hj+xT58Qle2MTql/2MGzkU+1JLAFuR6aJpLAjHwhmwwg==}

  '@aws-crypto/util@5.2.0':
    resolution: {integrity: sha512-4RkU9EsI6ZpBve5fseQlGNUWKMa1RLPQ1dnjnQoe07ldfIzcsGb5hC5W0Dm7u423KWzawlrpbjXBrXCEv9zazQ==}

  '@aws-sdk/client-cognito-identity@3.729.0':
    resolution: {integrity: sha512-+CjWJg3oQXl0utGfHV9yu8AE65ttTYPdZFSJaWqF2/4H/vEOYd59BpRt+nDjDlVhJWbcqHoXh/xkzPFDIQigXQ==}
    engines: {node: '>=18.0.0'}

  '@aws-sdk/client-s3@3.729.0':
    resolution: {integrity: sha512-hpagpazcfOYtxE4nDlR/6JcaIdZ3T2BUt2Ev11Zyz2B5G8eC1dWJgvFsW7ws35252Nb6HTLkJajtnM3v9KtXGw==}
    engines: {node: '>=18.0.0'}

  '@aws-sdk/client-sso-oidc@3.726.0':
    resolution: {integrity: sha512-5JzTX9jwev7+y2Jkzjz0pd1wobB5JQfPOQF3N2DrJ5Pao0/k6uRYwE4NqB0p0HlGrMTDm7xNq7OSPPIPG575Jw==}
    engines: {node: '>=18.0.0'}
    peerDependencies:
      '@aws-sdk/client-sts': ^3.726.0

  '@aws-sdk/client-sso@3.726.0':
    resolution: {integrity: sha512-NM5pjv2qglEc4XN3nnDqtqGsSGv1k5YTmzDo3W3pObItHmpS8grSeNfX9zSH+aVl0Q8hE4ZIgvTPNZ+GzwVlqg==}
    engines: {node: '>=18.0.0'}

  '@aws-sdk/client-sts@3.726.1':
    resolution: {integrity: sha512-qh9Q9Vu1hrM/wMBOBIaskwnE4GTFaZu26Q6WHwyWNfj7J8a40vBxpW16c2vYXHLBtwRKM1be8uRLkmDwghpiNw==}
    engines: {node: '>=18.0.0'}

  '@aws-sdk/core@3.723.0':
    resolution: {integrity: sha512-UraXNmvqj3vScSsTkjMwQkhei30BhXlW5WxX6JacMKVtl95c7z0qOXquTWeTalYkFfulfdirUhvSZrl+hcyqTw==}
    engines: {node: '>=18.0.0'}

  '@aws-sdk/credential-provider-cognito-identity@3.729.0':
    resolution: {integrity: sha512-MUvJa8ehQGJlkDL0M5Dqkiwzw27p0vfIVteevqWd5FqmgEmD4f04sEHbPPqcgI6KZSNc7G6dDKwD32gPf0GYrw==}
    engines: {node: '>=18.0.0'}

  '@aws-sdk/credential-provider-env@3.723.0':
    resolution: {integrity: sha512-OuH2yULYUHTVDUotBoP/9AEUIJPn81GQ/YBtZLoo2QyezRJ2QiO/1epVtbJlhNZRwXrToLEDmQGA2QfC8c7pbA==}
    engines: {node: '>=18.0.0'}

  '@aws-sdk/credential-provider-http@3.723.0':
    resolution: {integrity: sha512-DTsKC6xo/kz/ZSs1IcdbQMTgiYbpGTGEd83kngFc1bzmw7AmK92DBZKNZpumf8R/UfSpTcj9zzUUmrWz1kD0eQ==}
    engines: {node: '>=18.0.0'}

  '@aws-sdk/credential-provider-ini@3.726.0':
    resolution: {integrity: sha512-seTtcKL2+gZX6yK1QRPr5mDJIBOatrpoyrO8D5b8plYtV/PDbDW3mtDJSWFHet29G61ZmlNElyXRqQCXn9WX+A==}
    engines: {node: '>=18.0.0'}
    peerDependencies:
      '@aws-sdk/client-sts': ^3.726.0

  '@aws-sdk/credential-provider-node@3.726.0':
    resolution: {integrity: sha512-jjsewBcw/uLi24x8JbnuDjJad4VA9ROCE94uVRbEnGmUEsds75FWOKp3fWZLQlmjLtzsIbJOZLALkZP86liPaw==}
    engines: {node: '>=18.0.0'}

  '@aws-sdk/credential-provider-process@3.723.0':
    resolution: {integrity: sha512-fgupvUjz1+jeoCBA7GMv0L6xEk92IN6VdF4YcFhsgRHlHvNgm7ayaoKQg7pz2JAAhG/3jPX6fp0ASNy+xOhmPA==}
    engines: {node: '>=18.0.0'}

  '@aws-sdk/credential-provider-sso@3.726.0':
    resolution: {integrity: sha512-WxkN76WeB08j2yw7jUH9yCMPxmT9eBFd9ZA/aACG7yzOIlsz7gvG3P2FQ0tVg25GHM0E4PdU3p/ByTOawzcOAg==}
    engines: {node: '>=18.0.0'}

  '@aws-sdk/credential-provider-web-identity@3.723.0':
    resolution: {integrity: sha512-tl7pojbFbr3qLcOE6xWaNCf1zEfZrIdSJtOPeSXfV/thFMMAvIjgf3YN6Zo1a6cxGee8zrV/C8PgOH33n+Ev/A==}
    engines: {node: '>=18.0.0'}
    peerDependencies:
      '@aws-sdk/client-sts': ^3.723.0

  '@aws-sdk/credential-providers@3.729.0':
    resolution: {integrity: sha512-owibWu4jQron47zuwa+AyIskYx9ydmjPt6myKmA2SM43VYXOYeHEvyzjpGzwYdSqi9RKSFRfYF0l09Mepbo2sA==}
    engines: {node: '>=18.0.0'}

  '@aws-sdk/lib-storage@3.729.0':
    resolution: {integrity: sha512-xOR6UftvxbO8QE8Lvtc6uJlxaBgZk4q4ieBNzVcMp2yeVHPe1shjCF+bGJGWZUv5l9/a7IeEiGx49RDpPsE0EQ==}
    engines: {node: '>=18.0.0'}
    peerDependencies:
      '@aws-sdk/client-s3': ^3.729.0

  '@aws-sdk/middleware-bucket-endpoint@3.726.0':
    resolution: {integrity: sha512-vpaP80rZqwu0C3ELayIcRIW84/nd1tadeoqllT+N9TDshuEvq4UJ+w47OBHB7RkHFJoc79lXXNYle0fdQdaE/A==}
    engines: {node: '>=18.0.0'}

  '@aws-sdk/middleware-expect-continue@3.723.0':
    resolution: {integrity: sha512-w/O0EkIzkiqvGu7U8Ke7tue0V0HYM5dZQrz6nVU+R8T2LddWJ+njEIHU4Wh8aHPLQXdZA5NQumv0xLPdEutykw==}
    engines: {node: '>=18.0.0'}

  '@aws-sdk/middleware-flexible-checksums@3.729.0':
    resolution: {integrity: sha512-GY92MQ7Pr8hK2rwKmOYSGMmfPQRCWRJ3s1aAIyJBpOHUejWdaNAi78vxeUzVkmGdVjUfF6hRTRAxqV7MnHwe/g==}
    engines: {node: '>=18.0.0'}

  '@aws-sdk/middleware-host-header@3.723.0':
    resolution: {integrity: sha512-LLVzLvk299pd7v4jN9yOSaWDZDfH0SnBPb6q+FDPaOCMGBY8kuwQso7e/ozIKSmZHRMGO3IZrflasHM+rI+2YQ==}
    engines: {node: '>=18.0.0'}

  '@aws-sdk/middleware-location-constraint@3.723.0':
    resolution: {integrity: sha512-inp9tyrdRWjGOMu1rzli8i2gTo0P4X6L7nNRXNTKfyPNZcBimZ4H0H1B671JofSI5isaklVy5r4pvv2VjjLSHw==}
    engines: {node: '>=18.0.0'}

  '@aws-sdk/middleware-logger@3.723.0':
    resolution: {integrity: sha512-chASQfDG5NJ8s5smydOEnNK7N0gDMyuPbx7dYYcm1t/PKtnVfvWF+DHCTrRC2Ej76gLJVCVizlAJKM8v8Kg3cg==}
    engines: {node: '>=18.0.0'}

  '@aws-sdk/middleware-recursion-detection@3.723.0':
    resolution: {integrity: sha512-7usZMtoynT9/jxL/rkuDOFQ0C2mhXl4yCm67Rg7GNTstl67u7w5WN1aIRImMeztaKlw8ExjoTyo6WTs1Kceh7A==}
    engines: {node: '>=18.0.0'}

  '@aws-sdk/middleware-sdk-s3@3.723.0':
    resolution: {integrity: sha512-wfjOvNJVp8LDWhq4wO5jtSMb8Vgf4tNlR7QTEQfoYc6AGU3WlK5xyUQcpfcpwytEhQTN9u0cJLQpSyXDO+qSCw==}
    engines: {node: '>=18.0.0'}

  '@aws-sdk/middleware-ssec@3.723.0':
    resolution: {integrity: sha512-Bs+8RAeSMik6ZYCGSDJzJieGsDDh2fRbh1HQG94T8kpwBXVxMYihm6e9Xp2cyl+w9fyyCnh0IdCKChP/DvrdhA==}
    engines: {node: '>=18.0.0'}

  '@aws-sdk/middleware-user-agent@3.726.0':
    resolution: {integrity: sha512-hZvzuE5S0JmFie1r68K2wQvJbzyxJFdzltj9skgnnwdvLe8F/tz7MqLkm28uV0m4jeHk0LpiBo6eZaPkQiwsZQ==}
    engines: {node: '>=18.0.0'}

  '@aws-sdk/region-config-resolver@3.723.0':
    resolution: {integrity: sha512-tGF/Cvch3uQjZIj34LY2mg8M2Dr4kYG8VU8Yd0dFnB1ybOEOveIK/9ypUo9ycZpB9oO6q01KRe5ijBaxNueUQg==}
    engines: {node: '>=18.0.0'}

  '@aws-sdk/signature-v4-multi-region@3.723.0':
    resolution: {integrity: sha512-lJlVAa5Sl589qO8lwMLVUtnlF1Q7I+6k1Iomv2goY9d1bRl4q2N5Pit2qJVr2AMW0sceQXeh23i2a/CKOqVAdg==}
    engines: {node: '>=18.0.0'}

  '@aws-sdk/token-providers@3.723.0':
    resolution: {integrity: sha512-hniWi1x4JHVwKElANh9afKIMUhAutHVBRD8zo6usr0PAoj+Waf220+1ULS74GXtLXAPCiNXl5Og+PHA7xT8ElQ==}
    engines: {node: '>=18.0.0'}
    peerDependencies:
      '@aws-sdk/client-sso-oidc': ^3.723.0

  '@aws-sdk/types@3.723.0':
    resolution: {integrity: sha512-LmK3kwiMZG1y5g3LGihT9mNkeNOmwEyPk6HGcJqh0wOSV4QpWoKu2epyKE4MLQNUUlz2kOVbVbOrwmI6ZcteuA==}
    engines: {node: '>=18.0.0'}

  '@aws-sdk/util-arn-parser@3.723.0':
    resolution: {integrity: sha512-ZhEfvUwNliOQROcAk34WJWVYTlTa4694kSVhDSjW6lE1bMataPnIN8A0ycukEzBXmd8ZSoBcQLn6lKGl7XIJ5w==}
    engines: {node: '>=18.0.0'}

  '@aws-sdk/util-endpoints@3.726.0':
    resolution: {integrity: sha512-sLd30ASsPMoPn3XBK50oe/bkpJ4N8Bpb7SbhoxcY3Lk+fSASaWxbbXE81nbvCnkxrZCvkPOiDHzJCp1E2im71A==}
    engines: {node: '>=18.0.0'}

  '@aws-sdk/util-locate-window@3.723.0':
    resolution: {integrity: sha512-Yf2CS10BqK688DRsrKI/EO6B8ff5J86NXe4C+VCysK7UOgN0l1zOTeTukZ3H8Q9tYYX3oaF1961o8vRkFm7Nmw==}
    engines: {node: '>=18.0.0'}

  '@aws-sdk/util-user-agent-browser@3.723.0':
    resolution: {integrity: sha512-Wh9I6j2jLhNFq6fmXydIpqD1WyQLyTfSxjW9B+PXSnPyk3jtQW8AKQur7p97rO8LAUzVI0bv8kb3ZzDEVbquIg==}

  '@aws-sdk/util-user-agent-node@3.726.0':
    resolution: {integrity: sha512-iEj6KX9o6IQf23oziorveRqyzyclWai95oZHDJtYav3fvLJKStwSjygO4xSF7ycHcTYeCHSLO1FFOHgGVs4Viw==}
    engines: {node: '>=18.0.0'}
    peerDependencies:
      aws-crt: '>=1.0.0'
    peerDependenciesMeta:
      aws-crt:
        optional: true

  '@aws-sdk/util-utf8-browser@3.259.0':
    resolution: {integrity: sha512-UvFa/vR+e19XookZF8RzFZBrw2EUkQWxiBW0yYQAhvk3C+QVGl0H3ouca8LDBlBfQKXwmW3huo/59H8rwb1wJw==}

  '@aws-sdk/xml-builder@3.723.0':
    resolution: {integrity: sha512-5xK2SqGU1mzzsOeemy7cy3fGKxR1sEpUs4pEiIjaT0OIvU+fZaDVUEYWOqsgns6wI90XZEQJlXtI8uAHX/do5Q==}
    engines: {node: '>=18.0.0'}

  '@babel/code-frame@7.26.2':
    resolution: {integrity: sha512-RJlIHRueQgwWitWgF8OdFYGZX328Ax5BCemNGlqHfplnRT9ESi8JkFlvaVYbS+UubVY6dpv87Fs2u5M29iNFVQ==}
    engines: {node: '>=6.9.0'}

  '@babel/compat-data@7.26.5':
    resolution: {integrity: sha512-XvcZi1KWf88RVbF9wn8MN6tYFloU5qX8KjuF3E1PVBmJ9eypXfs4GRiJwLuTZL0iSnJUKn1BFPa5BPZZJyFzPg==}
    engines: {node: '>=6.9.0'}

  '@babel/core@7.24.5':
    resolution: {integrity: sha512-tVQRucExLQ02Boi4vdPp49svNGcfL2GhdTCT9aldhXgCJVAI21EtRfBettiuLUwce/7r6bFdgs6JFkcdTiFttA==}
    engines: {node: '>=6.9.0'}

  '@babel/generator@7.26.5':
    resolution: {integrity: sha512-2caSP6fN9I7HOe6nqhtft7V4g7/V/gfDsC3Ag4W7kEzzvRGKqiv0pu0HogPiZ3KaVSoNDhUws6IJjDjpfmYIXw==}
    engines: {node: '>=6.9.0'}

  '@babel/helper-compilation-targets@7.26.5':
    resolution: {integrity: sha512-IXuyn5EkouFJscIDuFF5EsiSolseme1s0CZB+QxVugqJLYmKdxI1VfIBOst0SUu4rnk2Z7kqTwmoO1lp3HIfnA==}
    engines: {node: '>=6.9.0'}

  '@babel/helper-module-imports@7.25.9':
    resolution: {integrity: sha512-tnUA4RsrmflIM6W6RFTLFSXITtl0wKjgpnLgXyowocVPrbYrLUXSBXDgTs8BlbmIzIdlBySRQjINYs2BAkiLtw==}
    engines: {node: '>=6.9.0'}

  '@babel/helper-module-transforms@7.26.0':
    resolution: {integrity: sha512-xO+xu6B5K2czEnQye6BHA7DolFFmS3LB7stHZFaOLb1pAwO1HWLS8fXA+eh0A2yIvltPVmx3eNNDBJA2SLHXFw==}
    engines: {node: '>=6.9.0'}
    peerDependencies:
      '@babel/core': ^7.0.0

  '@babel/helper-string-parser@7.25.9':
    resolution: {integrity: sha512-4A/SCr/2KLd5jrtOMFzaKjVtAei3+2r/NChoBNoZ3EyP/+GlhoaEGoWOZUmFmoITP7zOJyHIMm+DYRd8o3PvHA==}
    engines: {node: '>=6.9.0'}

  '@babel/helper-validator-identifier@7.25.9':
    resolution: {integrity: sha512-Ed61U6XJc3CVRfkERJWDz4dJwKe7iLmmJsbOGu9wSloNSFttHV0I8g6UAgb7qnK5ly5bGLPd4oXZlxCdANBOWQ==}
    engines: {node: '>=6.9.0'}

  '@babel/helper-validator-option@7.25.9':
    resolution: {integrity: sha512-e/zv1co8pp55dNdEcCynfj9X7nyUKUXoUEwfXqaZt0omVOmDe9oOTdKStH4GmAw6zxMFs50ZayuMfHDKlO7Tfw==}
    engines: {node: '>=6.9.0'}

  '@babel/helpers@7.26.7':
    resolution: {integrity: sha512-8NHiL98vsi0mbPQmYAGWwfcFaOy4j2HY49fXJCfuDcdE7fMIsH9a7GdaeXpIBsbT7307WU8KCMp5pUVDNL4f9A==}
    engines: {node: '>=6.9.0'}

  '@babel/parser@7.24.5':
    resolution: {integrity: sha512-EOv5IK8arwh3LI47dz1b0tKUb/1uhHAnHJOrjgtQMIpu1uXd9mlFrJg9IUgGUgZ41Ch0K8REPTYpO7B76b4vJg==}
    engines: {node: '>=6.0.0'}
    hasBin: true

  '@babel/parser@7.26.5':
    resolution: {integrity: sha512-SRJ4jYmXRqV1/Xc+TIVG84WjHBXKlxO9sHQnA2Pf12QQEAp1LOh6kDzNHXcUnbH1QI0FDoPPVOt+vyUDucxpaw==}
    engines: {node: '>=6.0.0'}
    hasBin: true

  '@babel/runtime@7.26.0':
    resolution: {integrity: sha512-FDSOghenHTiToteC/QRlv2q3DhPZ/oOXTBoirfWNx1Cx3TMVcGWQtMMmQcSvb/JjpNeGzx8Pq/b4fKEJuWm1sw==}
    engines: {node: '>=6.9.0'}

  '@babel/template@7.25.9':
    resolution: {integrity: sha512-9DGttpmPvIxBb/2uwpVo3dqJ+O6RooAFOS+lB+xDqoE2PVCE8nfoHMdZLpfCQRLwvohzXISPZcgxt80xLfsuwg==}
    engines: {node: '>=6.9.0'}

  '@babel/traverse@7.26.5':
    resolution: {integrity: sha512-rkOSPOw+AXbgtwUga3U4u8RpoK9FEFWBNAlTpcnkLFjL5CT+oyHNuUUC/xx6XefEJ16r38r8Bc/lfp6rYuHeJQ==}
    engines: {node: '>=6.9.0'}

  '@babel/types@7.26.5':
    resolution: {integrity: sha512-L6mZmwFDK6Cjh1nRCLXpa6no13ZIioJDz7mdkzHv399pThrTa/k0nUlNaenOeh2kWu/iaOQYElEpKPUswUa9Vg==}
    engines: {node: '>=6.9.0'}

  '@babel/types@7.26.7':
    resolution: {integrity: sha512-t8kDRGrKXyp6+tjUh7hw2RLyclsW4TRoRvRHtSyAX9Bb5ldlFh+90YAYY6awRXrlB4G5G2izNeGySpATlFzmOg==}
    engines: {node: '>=6.9.0'}

  '@corex/deepmerge@4.0.43':
    resolution: {integrity: sha512-N8uEMrMPL0cu/bdboEWpQYb/0i2K5Qn8eCsxzOmxSggJbbQte7ljMRoXm917AbntqTGOzdTu+vP3KOOzoC70HQ==}

  '@dnd-kit/accessibility@3.1.1':
    resolution: {integrity: sha512-2P+YgaXF+gRsIihwwY1gCsQSYnu9Zyj2py8kY5fFvUM1qm2WA2u639R6YNVfU4GWr+ZM5mqEsfHZZLoRONbemw==}
    peerDependencies:
      react: '>=16.8.0'

  '@dnd-kit/core@6.0.8':
    resolution: {integrity: sha512-lYaoP8yHTQSLlZe6Rr9qogouGUz9oRUj4AHhDQGQzq/hqaJRpFo65X+JKsdHf8oUFBzx5A+SJPUvxAwTF2OabA==}
    peerDependencies:
      react: '>=16.8.0'
      react-dom: '>=16.8.0'

  '@dnd-kit/sortable@7.0.2':
    resolution: {integrity: sha512-wDkBHHf9iCi1veM834Gbk1429bd4lHX4RpAwT0y2cHLf246GAvU2sVw/oxWNpPKQNQRQaeGXhAVgrOl1IT+iyA==}
    peerDependencies:
      '@dnd-kit/core': ^6.0.7
      react: '>=16.8.0'

  '@dnd-kit/utilities@3.2.2':
    resolution: {integrity: sha512-+MKAJEOfaBe5SmV6t34p80MMKhjvUz0vRrvVJbPT0WElzaOJ/1xs+D+KDv+tD/NE5ujfrChEcshd4fLn0wpiqg==}
    peerDependencies:
      react: '>=16.8.0'

  '@emnapi/runtime@1.3.1':
    resolution: {integrity: sha512-kEBmG8KyqtxJZv+ygbEim+KCGtIq1fC22Ms3S4ziXmYKm8uyoLX0MHONVKwp+9opg390VaKRNt4a7A9NwmpNhw==}

  '@emotion/babel-plugin@11.13.5':
    resolution: {integrity: sha512-pxHCpT2ex+0q+HH91/zsdHkw/lXd468DIN2zvfvLtPKLLMo6gQj7oLObq8PhkrxOZb/gGCq03S3Z7PDhS8pduQ==}

  '@emotion/cache@11.14.0':
    resolution: {integrity: sha512-L/B1lc/TViYk4DcpGxtAVbx0ZyiKM5ktoIyafGkH6zg/tj+mA+NE//aPYKG0k8kCHSHVJrpLpcAlOBEXQ3SavA==}

  '@emotion/css@11.13.5':
    resolution: {integrity: sha512-wQdD0Xhkn3Qy2VNcIzbLP9MR8TafI0MJb7BEAXKp+w4+XqErksWR4OXomuDzPsN4InLdGhVe6EYcn2ZIUCpB8w==}

  '@emotion/hash@0.9.2':
    resolution: {integrity: sha512-MyqliTZGuOm3+5ZRSaaBGP3USLw6+EGykkwZns2EPC5g8jJ4z9OrdZY9apkl3+UP9+sdz76YYkwCKP5gh8iY3g==}

  '@emotion/memoize@0.9.0':
    resolution: {integrity: sha512-30FAj7/EoJ5mwVPOWhAyCX+FPfMDrVecJAM+Iw9NRoSl4BBAQeqj4cApHHUXOVvIPgLVDsCFoz/hGD+5QQD1GQ==}

  '@emotion/react@11.14.0':
    resolution: {integrity: sha512-O000MLDBDdk/EohJPFUqvnp4qnHeYkVP5B0xEG0D/L7cOKP9kefu2DXn8dj74cQfsEzUqh+sr1RzFqiL1o+PpA==}
    peerDependencies:
      '@types/react': '*'
      react: '>=16.8.0'
    peerDependenciesMeta:
      '@types/react':
        optional: true

  '@emotion/serialize@1.3.3':
    resolution: {integrity: sha512-EISGqt7sSNWHGI76hC7x1CksiXPahbxEOrC5RjmFRJTqLyEK9/9hZvBbiYn70dw4wuwMKiEMCUlR6ZXTSWQqxA==}

  '@emotion/sheet@1.4.0':
    resolution: {integrity: sha512-fTBW9/8r2w3dXWYM4HCB1Rdp8NLibOw2+XELH5m5+AkWiL/KqYX6dc0kKYlaYyKjrQ6ds33MCdMPEwgs2z1rqg==}

  '@emotion/unitless@0.10.0':
    resolution: {integrity: sha512-dFoMUuQA20zvtVTuxZww6OHoJYgrzfKM1t52mVySDJnMSEa08ruEvdYQbhvyu6soU+NeLVd3yKfTfT0NeV6qGg==}

  '@emotion/use-insertion-effect-with-fallbacks@1.2.0':
    resolution: {integrity: sha512-yJMtVdH59sxi/aVJBpk9FQq+OR8ll5GT8oWd57UpeaKEVGab41JWaCFA7FRLoMLloOZF/c/wsPoe+bfGmRKgDg==}
    peerDependencies:
      react: '>=16.8.0'

  '@emotion/utils@1.4.2':
    resolution: {integrity: sha512-3vLclRofFziIa3J2wDh9jjbkUz9qk5Vi3IZ/FSTKViB0k+ef0fPV7dYrUIugbgupYDx7v9ud/SjrtEP8Y4xLoA==}

  '@emotion/weak-memoize@0.4.0':
    resolution: {integrity: sha512-snKqtPW01tN0ui7yu9rGv69aJXr/a/Ywvl11sUjNtEcRc+ng/mQriFL0wLXMef74iHa/EkftbDzU9F8iFbH+zg==}

  '@esbuild/aix-ppc64@0.19.11':
    resolution: {integrity: sha512-FnzU0LyE3ySQk7UntJO4+qIiQgI7KoODnZg5xzXIrFJlKd2P2gwHsHY4927xj9y5PJmJSzULiUCWmv7iWnNa7g==}
    engines: {node: '>=12'}
    cpu: [ppc64]
    os: [aix]

  '@esbuild/aix-ppc64@0.23.1':
    resolution: {integrity: sha512-6VhYk1diRqrhBAqpJEdjASR/+WVRtfjpqKuNw11cLiaWpAT/Uu+nokB+UJnevzy/P9C/ty6AOe0dwueMrGh/iQ==}
    engines: {node: '>=18'}
    cpu: [ppc64]
    os: [aix]

  '@esbuild/android-arm64@0.19.11':
    resolution: {integrity: sha512-aiu7K/5JnLj//KOnOfEZ0D90obUkRzDMyqd/wNAUQ34m4YUPVhRZpnqKV9uqDGxT7cToSDnIHsGooyIczu9T+Q==}
    engines: {node: '>=12'}
    cpu: [arm64]
    os: [android]

  '@esbuild/android-arm64@0.23.1':
    resolution: {integrity: sha512-xw50ipykXcLstLeWH7WRdQuysJqejuAGPd30vd1i5zSyKK3WE+ijzHmLKxdiCMtH1pHz78rOg0BKSYOSB/2Khw==}
    engines: {node: '>=18'}
    cpu: [arm64]
    os: [android]

  '@esbuild/android-arm@0.19.11':
    resolution: {integrity: sha512-5OVapq0ClabvKvQ58Bws8+wkLCV+Rxg7tUVbo9xu034Nm536QTII4YzhaFriQ7rMrorfnFKUsArD2lqKbFY4vw==}
    engines: {node: '>=12'}
    cpu: [arm]
    os: [android]

  '@esbuild/android-arm@0.23.1':
    resolution: {integrity: sha512-uz6/tEy2IFm9RYOyvKl88zdzZfwEfKZmnX9Cj1BHjeSGNuGLuMD1kR8y5bteYmwqKm1tj8m4cb/aKEorr6fHWQ==}
    engines: {node: '>=18'}
    cpu: [arm]
    os: [android]

  '@esbuild/android-x64@0.19.11':
    resolution: {integrity: sha512-eccxjlfGw43WYoY9QgB82SgGgDbibcqyDTlk3l3C0jOVHKxrjdc9CTwDUQd0vkvYg5um0OH+GpxYvp39r+IPOg==}
    engines: {node: '>=12'}
    cpu: [x64]
    os: [android]

  '@esbuild/android-x64@0.23.1':
    resolution: {integrity: sha512-nlN9B69St9BwUoB+jkyU090bru8L0NA3yFvAd7k8dNsVH8bi9a8cUAUSEcEEgTp2z3dbEDGJGfP6VUnkQnlReg==}
    engines: {node: '>=18'}
    cpu: [x64]
    os: [android]

  '@esbuild/darwin-arm64@0.19.11':
    resolution: {integrity: sha512-ETp87DRWuSt9KdDVkqSoKoLFHYTrkyz2+65fj9nfXsaV3bMhTCjtQfw3y+um88vGRKRiF7erPrh/ZuIdLUIVxQ==}
    engines: {node: '>=12'}
    cpu: [arm64]
    os: [darwin]

  '@esbuild/darwin-arm64@0.23.1':
    resolution: {integrity: sha512-YsS2e3Wtgnw7Wq53XXBLcV6JhRsEq8hkfg91ESVadIrzr9wO6jJDMZnCQbHm1Guc5t/CdDiFSSfWP58FNuvT3Q==}
    engines: {node: '>=18'}
    cpu: [arm64]
    os: [darwin]

  '@esbuild/darwin-x64@0.19.11':
    resolution: {integrity: sha512-fkFUiS6IUK9WYUO/+22omwetaSNl5/A8giXvQlcinLIjVkxwTLSktbF5f/kJMftM2MJp9+fXqZ5ezS7+SALp4g==}
    engines: {node: '>=12'}
    cpu: [x64]
    os: [darwin]

  '@esbuild/darwin-x64@0.23.1':
    resolution: {integrity: sha512-aClqdgTDVPSEGgoCS8QDG37Gu8yc9lTHNAQlsztQ6ENetKEO//b8y31MMu2ZaPbn4kVsIABzVLXYLhCGekGDqw==}
    engines: {node: '>=18'}
    cpu: [x64]
    os: [darwin]

  '@esbuild/freebsd-arm64@0.19.11':
    resolution: {integrity: sha512-lhoSp5K6bxKRNdXUtHoNc5HhbXVCS8V0iZmDvyWvYq9S5WSfTIHU2UGjcGt7UeS6iEYp9eeymIl5mJBn0yiuxA==}
    engines: {node: '>=12'}
    cpu: [arm64]
    os: [freebsd]

  '@esbuild/freebsd-arm64@0.23.1':
    resolution: {integrity: sha512-h1k6yS8/pN/NHlMl5+v4XPfikhJulk4G+tKGFIOwURBSFzE8bixw1ebjluLOjfwtLqY0kewfjLSrO6tN2MgIhA==}
    engines: {node: '>=18'}
    cpu: [arm64]
    os: [freebsd]

  '@esbuild/freebsd-x64@0.19.11':
    resolution: {integrity: sha512-JkUqn44AffGXitVI6/AbQdoYAq0TEullFdqcMY/PCUZ36xJ9ZJRtQabzMA+Vi7r78+25ZIBosLTOKnUXBSi1Kw==}
    engines: {node: '>=12'}
    cpu: [x64]
    os: [freebsd]

  '@esbuild/freebsd-x64@0.23.1':
    resolution: {integrity: sha512-lK1eJeyk1ZX8UklqFd/3A60UuZ/6UVfGT2LuGo3Wp4/z7eRTRYY+0xOu2kpClP+vMTi9wKOfXi2vjUpO1Ro76g==}
    engines: {node: '>=18'}
    cpu: [x64]
    os: [freebsd]

  '@esbuild/linux-arm64@0.19.11':
    resolution: {integrity: sha512-LneLg3ypEeveBSMuoa0kwMpCGmpu8XQUh+mL8XXwoYZ6Be2qBnVtcDI5azSvh7vioMDhoJFZzp9GWp9IWpYoUg==}
    engines: {node: '>=12'}
    cpu: [arm64]
    os: [linux]

  '@esbuild/linux-arm64@0.23.1':
    resolution: {integrity: sha512-/93bf2yxencYDnItMYV/v116zff6UyTjo4EtEQjUBeGiVpMmffDNUyD9UN2zV+V3LRV3/on4xdZ26NKzn6754g==}
    engines: {node: '>=18'}
    cpu: [arm64]
    os: [linux]

  '@esbuild/linux-arm@0.19.11':
    resolution: {integrity: sha512-3CRkr9+vCV2XJbjwgzjPtO8T0SZUmRZla+UL1jw+XqHZPkPgZiyWvbDvl9rqAN8Zl7qJF0O/9ycMtjU67HN9/Q==}
    engines: {node: '>=12'}
    cpu: [arm]
    os: [linux]

  '@esbuild/linux-arm@0.23.1':
    resolution: {integrity: sha512-CXXkzgn+dXAPs3WBwE+Kvnrf4WECwBdfjfeYHpMeVxWE0EceB6vhWGShs6wi0IYEqMSIzdOF1XjQ/Mkm5d7ZdQ==}
    engines: {node: '>=18'}
    cpu: [arm]
    os: [linux]

  '@esbuild/linux-ia32@0.19.11':
    resolution: {integrity: sha512-caHy++CsD8Bgq2V5CodbJjFPEiDPq8JJmBdeyZ8GWVQMjRD0sU548nNdwPNvKjVpamYYVL40AORekgfIubwHoA==}
    engines: {node: '>=12'}
    cpu: [ia32]
    os: [linux]

  '@esbuild/linux-ia32@0.23.1':
    resolution: {integrity: sha512-VTN4EuOHwXEkXzX5nTvVY4s7E/Krz7COC8xkftbbKRYAl96vPiUssGkeMELQMOnLOJ8k3BY1+ZY52tttZnHcXQ==}
    engines: {node: '>=18'}
    cpu: [ia32]
    os: [linux]

  '@esbuild/linux-loong64@0.19.11':
    resolution: {integrity: sha512-ppZSSLVpPrwHccvC6nQVZaSHlFsvCQyjnvirnVjbKSHuE5N24Yl8F3UwYUUR1UEPaFObGD2tSvVKbvR+uT1Nrg==}
    engines: {node: '>=12'}
    cpu: [loong64]
    os: [linux]

  '@esbuild/linux-loong64@0.23.1':
    resolution: {integrity: sha512-Vx09LzEoBa5zDnieH8LSMRToj7ir/Jeq0Gu6qJ/1GcBq9GkfoEAoXvLiW1U9J1qE/Y/Oyaq33w5p2ZWrNNHNEw==}
    engines: {node: '>=18'}
    cpu: [loong64]
    os: [linux]

  '@esbuild/linux-mips64el@0.19.11':
    resolution: {integrity: sha512-B5x9j0OgjG+v1dF2DkH34lr+7Gmv0kzX6/V0afF41FkPMMqaQ77pH7CrhWeR22aEeHKaeZVtZ6yFwlxOKPVFyg==}
    engines: {node: '>=12'}
    cpu: [mips64el]
    os: [linux]

  '@esbuild/linux-mips64el@0.23.1':
    resolution: {integrity: sha512-nrFzzMQ7W4WRLNUOU5dlWAqa6yVeI0P78WKGUo7lg2HShq/yx+UYkeNSE0SSfSure0SqgnsxPvmAUu/vu0E+3Q==}
    engines: {node: '>=18'}
    cpu: [mips64el]
    os: [linux]

  '@esbuild/linux-ppc64@0.19.11':
    resolution: {integrity: sha512-MHrZYLeCG8vXblMetWyttkdVRjQlQUb/oMgBNurVEnhj4YWOr4G5lmBfZjHYQHHN0g6yDmCAQRR8MUHldvvRDA==}
    engines: {node: '>=12'}
    cpu: [ppc64]
    os: [linux]

  '@esbuild/linux-ppc64@0.23.1':
    resolution: {integrity: sha512-dKN8fgVqd0vUIjxuJI6P/9SSSe/mB9rvA98CSH2sJnlZ/OCZWO1DJvxj8jvKTfYUdGfcq2dDxoKaC6bHuTlgcw==}
    engines: {node: '>=18'}
    cpu: [ppc64]
    os: [linux]

  '@esbuild/linux-riscv64@0.19.11':
    resolution: {integrity: sha512-f3DY++t94uVg141dozDu4CCUkYW+09rWtaWfnb3bqe4w5NqmZd6nPVBm+qbz7WaHZCoqXqHz5p6CM6qv3qnSSQ==}
    engines: {node: '>=12'}
    cpu: [riscv64]
    os: [linux]

  '@esbuild/linux-riscv64@0.23.1':
    resolution: {integrity: sha512-5AV4Pzp80fhHL83JM6LoA6pTQVWgB1HovMBsLQ9OZWLDqVY8MVobBXNSmAJi//Csh6tcY7e7Lny2Hg1tElMjIA==}
    engines: {node: '>=18'}
    cpu: [riscv64]
    os: [linux]

  '@esbuild/linux-s390x@0.19.11':
    resolution: {integrity: sha512-A5xdUoyWJHMMlcSMcPGVLzYzpcY8QP1RtYzX5/bS4dvjBGVxdhuiYyFwp7z74ocV7WDc0n1harxmpq2ePOjI0Q==}
    engines: {node: '>=12'}
    cpu: [s390x]
    os: [linux]

  '@esbuild/linux-s390x@0.23.1':
    resolution: {integrity: sha512-9ygs73tuFCe6f6m/Tb+9LtYxWR4c9yg7zjt2cYkjDbDpV/xVn+68cQxMXCjUpYwEkze2RcU/rMnfIXNRFmSoDw==}
    engines: {node: '>=18'}
    cpu: [s390x]
    os: [linux]

  '@esbuild/linux-x64@0.19.11':
    resolution: {integrity: sha512-grbyMlVCvJSfxFQUndw5mCtWs5LO1gUlwP4CDi4iJBbVpZcqLVT29FxgGuBJGSzyOxotFG4LoO5X+M1350zmPA==}
    engines: {node: '>=12'}
    cpu: [x64]
    os: [linux]

  '@esbuild/linux-x64@0.23.1':
    resolution: {integrity: sha512-EV6+ovTsEXCPAp58g2dD68LxoP/wK5pRvgy0J/HxPGB009omFPv3Yet0HiaqvrIrgPTBuC6wCH1LTOY91EO5hQ==}
    engines: {node: '>=18'}
    cpu: [x64]
    os: [linux]

  '@esbuild/netbsd-x64@0.19.11':
    resolution: {integrity: sha512-13jvrQZJc3P230OhU8xgwUnDeuC/9egsjTkXN49b3GcS5BKvJqZn86aGM8W9pd14Kd+u7HuFBMVtrNGhh6fHEQ==}
    engines: {node: '>=12'}
    cpu: [x64]
    os: [netbsd]

  '@esbuild/netbsd-x64@0.23.1':
    resolution: {integrity: sha512-aevEkCNu7KlPRpYLjwmdcuNz6bDFiE7Z8XC4CPqExjTvrHugh28QzUXVOZtiYghciKUacNktqxdpymplil1beA==}
    engines: {node: '>=18'}
    cpu: [x64]
    os: [netbsd]

  '@esbuild/openbsd-arm64@0.23.1':
    resolution: {integrity: sha512-3x37szhLexNA4bXhLrCC/LImN/YtWis6WXr1VESlfVtVeoFJBRINPJ3f0a/6LV8zpikqoUg4hyXw0sFBt5Cr+Q==}
    engines: {node: '>=18'}
    cpu: [arm64]
    os: [openbsd]

  '@esbuild/openbsd-x64@0.19.11':
    resolution: {integrity: sha512-ysyOGZuTp6SNKPE11INDUeFVVQFrhcNDVUgSQVDzqsqX38DjhPEPATpid04LCoUr2WXhQTEZ8ct/EgJCUDpyNw==}
    engines: {node: '>=12'}
    cpu: [x64]
    os: [openbsd]

  '@esbuild/openbsd-x64@0.23.1':
    resolution: {integrity: sha512-aY2gMmKmPhxfU+0EdnN+XNtGbjfQgwZj43k8G3fyrDM/UdZww6xrWxmDkuz2eCZchqVeABjV5BpildOrUbBTqA==}
    engines: {node: '>=18'}
    cpu: [x64]
    os: [openbsd]

  '@esbuild/sunos-x64@0.19.11':
    resolution: {integrity: sha512-Hf+Sad9nVwvtxy4DXCZQqLpgmRTQqyFyhT3bZ4F2XlJCjxGmRFF0Shwn9rzhOYRB61w9VMXUkxlBy56dk9JJiQ==}
    engines: {node: '>=12'}
    cpu: [x64]
    os: [sunos]

  '@esbuild/sunos-x64@0.23.1':
    resolution: {integrity: sha512-RBRT2gqEl0IKQABT4XTj78tpk9v7ehp+mazn2HbUeZl1YMdaGAQqhapjGTCe7uw7y0frDi4gS0uHzhvpFuI1sA==}
    engines: {node: '>=18'}
    cpu: [x64]
    os: [sunos]

  '@esbuild/win32-arm64@0.19.11':
    resolution: {integrity: sha512-0P58Sbi0LctOMOQbpEOvOL44Ne0sqbS0XWHMvvrg6NE5jQ1xguCSSw9jQeUk2lfrXYsKDdOe6K+oZiwKPilYPQ==}
    engines: {node: '>=12'}
    cpu: [arm64]
    os: [win32]

  '@esbuild/win32-arm64@0.23.1':
    resolution: {integrity: sha512-4O+gPR5rEBe2FpKOVyiJ7wNDPA8nGzDuJ6gN4okSA1gEOYZ67N8JPk58tkWtdtPeLz7lBnY6I5L3jdsr3S+A6A==}
    engines: {node: '>=18'}
    cpu: [arm64]
    os: [win32]

  '@esbuild/win32-ia32@0.19.11':
    resolution: {integrity: sha512-6YOrWS+sDJDmshdBIQU+Uoyh7pQKrdykdefC1avn76ss5c+RN6gut3LZA4E2cH5xUEp5/cA0+YxRaVtRAb0xBg==}
    engines: {node: '>=12'}
    cpu: [ia32]
    os: [win32]

  '@esbuild/win32-ia32@0.23.1':
    resolution: {integrity: sha512-BcaL0Vn6QwCwre3Y717nVHZbAa4UBEigzFm6VdsVdT/MbZ38xoj1X9HPkZhbmaBGUD1W8vxAfffbDe8bA6AKnQ==}
    engines: {node: '>=18'}
    cpu: [ia32]
    os: [win32]

  '@esbuild/win32-x64@0.19.11':
    resolution: {integrity: sha512-vfkhltrjCAb603XaFhqhAF4LGDi2M4OrCRrFusyQ+iTLQ/o60QQXxc9cZC/FFpihBI9N1Grn6SMKVJ4KP7Fuiw==}
    engines: {node: '>=12'}
    cpu: [x64]
    os: [win32]

  '@esbuild/win32-x64@0.23.1':
    resolution: {integrity: sha512-BHpFFeslkWrXWyUPnbKm+xYYVYruCinGcftSBaa8zoF9hZO4BcSCFUvHVTtzpIY6YzUnYtuEhZ+C9iEXjxnasg==}
    engines: {node: '>=18'}
    cpu: [x64]
    os: [win32]

  '@eslint-community/eslint-utils@4.4.1':
    resolution: {integrity: sha512-s3O3waFUrMV8P/XaF/+ZTp1X9XBZW1a4B97ZnjQF2KYWaFD2A8KyFBsrsfSjEmjn3RGWAIuvlneuZm3CUK3jbA==}
    engines: {node: ^12.22.0 || ^14.17.0 || >=16.0.0}
    peerDependencies:
      eslint: ^6.0.0 || ^7.0.0 || >=8.0.0

  '@eslint-community/regexpp@4.12.1':
    resolution: {integrity: sha512-CCZCDJuduB9OUkFkY2IgppNZMi2lBQgD2qzwXkEia16cge2pijY/aXi96CJMquDMn3nJdlPV1A5KrJEXwfLNzQ==}
    engines: {node: ^12.0.0 || ^14.0.0 || >=16.0.0}

  '@eslint/compat@1.2.5':
    resolution: {integrity: sha512-5iuG/StT+7OfvhoBHPlmxkPA9om6aDUFgmD4+mWKAGsYt4vCe8rypneG03AuseyRHBmcCLXQtIH5S26tIoggLg==}
    engines: {node: ^18.18.0 || ^20.9.0 || >=21.1.0}
    peerDependencies:
      eslint: ^9.10.0
    peerDependenciesMeta:
      eslint:
        optional: true

  '@eslint/config-array@0.19.1':
    resolution: {integrity: sha512-fo6Mtm5mWyKjA/Chy1BYTdn5mGJoDNjC7C64ug20ADsRDGrA85bN3uK3MaKbeRkRuuIEAR5N33Jr1pbm411/PA==}
    engines: {node: ^18.18.0 || ^20.9.0 || >=21.1.0}

  '@eslint/core@0.10.0':
    resolution: {integrity: sha512-gFHJ+xBOo4G3WRlR1e/3G8A6/KZAH6zcE/hkLRCZTi/B9avAG365QhFA8uOGzTMqgTghpn7/fSnscW++dpMSAw==}
    engines: {node: ^18.18.0 || ^20.9.0 || >=21.1.0}

  '@eslint/eslintrc@3.2.0':
    resolution: {integrity: sha512-grOjVNN8P3hjJn/eIETF1wwd12DdnwFDoyceUJLYYdkpbwq3nLi+4fqrTAONx7XDALqlL220wC/RHSC/QTI/0w==}
    engines: {node: ^18.18.0 || ^20.9.0 || >=21.1.0}

  '@eslint/js@9.18.0':
    resolution: {integrity: sha512-fK6L7rxcq6/z+AaQMtiFTkvbHkBLNlwyRxHpKawP0x3u9+NC6MQTnFW+AdpwC6gfHTW0051cokQgtTN2FqlxQA==}
    engines: {node: ^18.18.0 || ^20.9.0 || >=21.1.0}

  '@eslint/js@9.19.0':
    resolution: {integrity: sha512-rbq9/g38qjfqFLOVPvwjIvFFdNziEC5S65jmjPw5r6A//QH+W91akh9irMwjDN8zKUTak6W9EsAv4m/7Wnw0UQ==}
    engines: {node: ^18.18.0 || ^20.9.0 || >=21.1.0}

  '@eslint/object-schema@2.1.5':
    resolution: {integrity: sha512-o0bhxnL89h5Bae5T318nFoFzGy+YE5i/gGkoPAgkmTVdRKTiv3p8JHevPiPaMwoloKfEiiaHlawCqaZMqRm+XQ==}
    engines: {node: ^18.18.0 || ^20.9.0 || >=21.1.0}

  '@eslint/plugin-kit@0.2.5':
    resolution: {integrity: sha512-lB05FkqEdUg2AA0xEbUz0SnkXT1LcCTa438W4IWTUh4hdOnVbQyOJ81OrDXsJk/LSiJHubgGEFoR5EHq1NsH1A==}
    engines: {node: ^18.18.0 || ^20.9.0 || >=21.1.0}

  '@faceless-ui/modal@3.0.0-beta.2':
    resolution: {integrity: sha512-UmXvz7Iw3KMO4Pm3llZczU4uc5pPQDb6rdqwoBvYDFgWvkraOAHKx0HxSZgwqQvqOhn8joEFBfFp6/Do2562ow==}
    peerDependencies:
      react: ^16.8.0 || ^17.0.0 || ^18.0.0 || ^19.0.0-rc.0
      react-dom: ^16.8.0 || ^17.0.0 || ^18.0.0 || ^19.0.0-rc.0

  '@faceless-ui/scroll-info@2.0.0-beta.0':
    resolution: {integrity: sha512-pUBhQP8vduA7rVndNsjhaCcds1BykA/Q4iV23JWijU6ZFL/M3Fm9P3ypDS+0VVxolqemNhw8S3FXPwZGgjH4Rw==}
    peerDependencies:
      react: ^16.8.0 || ^17.0.0 || ^18.0.0 || ^19.0.0-rc.0
      react-dom: ^16.8.0 || ^17.0.0 || ^18.0.0 || ^19.0.0-rc.0

  '@faceless-ui/window-info@3.0.0-beta.0':
    resolution: {integrity: sha512-Qs8xRA+fl4sU2aFVe9xawxfi5TVZ9VTPuhdQpx9aSv7U5a2F0AXwT61lJfnaJ9Flm8tOcxzq67p8cVZsXNCVeQ==}
    peerDependencies:
      react: ^16.8.0 || ^17.0.0 || ^18.0.0 || ^19.0.0-rc.0
      react-dom: ^16.8.0 || ^17.0.0 || ^18.0.0 || ^19.0.0-rc.0

  '@floating-ui/core@1.6.9':
    resolution: {integrity: sha512-uMXCuQ3BItDUbAMhIXw7UPXRfAlOAvZzdK9BWpE60MCn+Svt3aLn9jsPTi/WNGlRUu2uI0v5S7JiIUsbsvh3fw==}

  '@floating-ui/dom@1.6.13':
    resolution: {integrity: sha512-umqzocjDgNRGTuO7Q8CU32dkHkECqI8ZdMZ5Swb6QAM0t5rnlrN3lGo1hdpscRd3WS8T6DKYK4ephgIH9iRh3w==}

  '@floating-ui/react-dom@2.1.2':
    resolution: {integrity: sha512-06okr5cgPzMNBy+Ycse2A6udMi4bqwW/zgBF/rwjcNqWkyr82Mcg8b0vjX8OJpZFy/FKjJmw6wV7t44kK6kW7A==}
    peerDependencies:
      react: '>=16.8.0'
      react-dom: '>=16.8.0'

  '@floating-ui/react@0.26.28':
    resolution: {integrity: sha512-yORQuuAtVpiRjpMhdc0wJj06b9JFjrYF4qp96j++v2NBpbi6SEGF7donUJ3TMieerQ6qVkAv1tgr7L4r5roTqw==}
    peerDependencies:
      react: '>=16.8.0'
      react-dom: '>=16.8.0'

  '@floating-ui/react@0.27.3':
    resolution: {integrity: sha512-CLHnes3ixIFFKVQDdICjel8muhFLOBdQH7fgtHNPY8UbCNqbeKZ262G7K66lGQOUQWWnYocf7ZbUsLJgGfsLHg==}
    peerDependencies:
      react: '>=17.0.0'
      react-dom: '>=17.0.0'

  '@floating-ui/utils@0.2.9':
    resolution: {integrity: sha512-MDWhGtE+eHw5JW7lq4qhc5yRLS11ERl1c7Z6Xd0a58DozHES6EnNNwUWbMiG4J9Cgj053Bhk8zvlhFYKVhULwg==}

  '@formatjs/ecma402-abstract@2.3.2':
    resolution: {integrity: sha512-6sE5nyvDloULiyOMbOTJEEgWL32w+VHkZQs8S02Lnn8Y/O5aQhjOEXwWzvR7SsBE/exxlSpY2EsWZgqHbtLatg==}

  '@formatjs/fast-memoize@2.2.6':
    resolution: {integrity: sha512-luIXeE2LJbQnnzotY1f2U2m7xuQNj2DA8Vq4ce1BY9ebRZaoPB1+8eZ6nXpLzsxuW5spQxr7LdCg+CApZwkqkw==}

  '@formatjs/icu-messageformat-parser@2.9.8':
    resolution: {integrity: sha512-hZlLNI3+Lev8IAXuwehLoN7QTKqbx3XXwFW1jh0AdIA9XJdzn9Uzr+2LLBspPm/PX0+NLIfykj/8IKxQqHUcUQ==}

  '@formatjs/icu-skeleton-parser@1.8.12':
    resolution: {integrity: sha512-QRAY2jC1BomFQHYDMcZtClqHR55EEnB96V7Xbk/UiBodsuFc5kujybzt87+qj1KqmJozFhk6n4KiT1HKwAkcfg==}

  '@formatjs/intl-localematcher@0.5.10':
    resolution: {integrity: sha512-af3qATX+m4Rnd9+wHcjJ4w2ijq+rAVP3CCinJQvFv1kgSu1W6jypUmvleJxcewdxmutM8dmIRZFxO/IQBZmP2Q==}

  '@headlessui/react@2.2.0':
    resolution: {integrity: sha512-RzCEg+LXsuI7mHiSomsu/gBJSjpupm6A1qIZ5sWjd7JhARNlMiSA4kKfJpCKwU9tE+zMRterhhrP74PvfJrpXQ==}
    engines: {node: '>=10'}
    peerDependencies:
      react: ^18 || ^19 || ^19.0.0-rc
      react-dom: ^18 || ^19 || ^19.0.0-rc

  '@heroicons/react@2.2.0':
    resolution: {integrity: sha512-LMcepvRaS9LYHJGsF0zzmgKCUim/X3N/DQKc4jepAXJ7l8QxJ1PmxJzqplF2Z3FE4PqBAIGyJAQ/w4B5dsqbtQ==}
    peerDependencies:
      react: '>= 16 || ^19.0.0-rc'

  '@hookform/resolvers@3.10.0':
    resolution: {integrity: sha512-79Dv+3mDF7i+2ajj7SkypSKHhl1cbln1OGavqrsF7p6mbUv11xpqpacPsGDCTRvCSjEEIez2ef1NveSVL3b0Ag==}
    peerDependencies:
      react-hook-form: ^7.0.0

  '@humanfs/core@0.19.1':
    resolution: {integrity: sha512-5DyQ4+1JEUzejeK1JGICcideyfUbGixgS9jNgex5nqkW+cY7WZhxBigmieN5Qnw9ZosSNVC9KQKyb+GUaGyKUA==}
    engines: {node: '>=18.18.0'}

  '@humanfs/node@0.16.6':
    resolution: {integrity: sha512-YuI2ZHQL78Q5HbhDiBA1X4LmYdXCKCMQIfw0pw7piHJwyREFebJUvrQN4cMssyES6x+vfUbx1CIpaQUKYdQZOw==}
    engines: {node: '>=18.18.0'}

  '@humanwhocodes/module-importer@1.0.1':
    resolution: {integrity: sha512-bxveV4V8v5Yb4ncFTT3rPSgZBOpCkjfK0y4oVVVJwIuDVBRMDXrPyXRL988i5ap9m9bnyEEjWfm5WkBmtffLfA==}
    engines: {node: '>=12.22'}

  '@humanwhocodes/retry@0.3.1':
    resolution: {integrity: sha512-JBxkERygn7Bv/GbN5Rv8Ul6LVknS+5Bp6RgDC/O8gEBU/yeH5Ui5C/OlWrTb6qct7LjjfT6Re2NxB0ln0yYybA==}
    engines: {node: '>=18.18'}

  '@humanwhocodes/retry@0.4.1':
    resolution: {integrity: sha512-c7hNEllBlenFTHBky65mhq8WD2kbN9Q6gk0bTk8lSBvc554jpXSkST1iePudpt7+A/AQvuHs9EMqjHDXMY1lrA==}
    engines: {node: '>=18.18'}

  '@img/sharp-darwin-arm64@0.33.5':
    resolution: {integrity: sha512-UT4p+iz/2H4twwAoLCqfA9UH5pI6DggwKEGuaPy7nCVQ8ZsiY5PIcrRvD1DzuY3qYL07NtIQcWnBSY/heikIFQ==}
    engines: {node: ^18.17.0 || ^20.3.0 || >=21.0.0}
    cpu: [arm64]
    os: [darwin]

  '@img/sharp-darwin-x64@0.33.5':
    resolution: {integrity: sha512-fyHac4jIc1ANYGRDxtiqelIbdWkIuQaI84Mv45KvGRRxSAa7o7d1ZKAOBaYbnepLC1WqxfpimdeWfvqqSGwR2Q==}
    engines: {node: ^18.17.0 || ^20.3.0 || >=21.0.0}
    cpu: [x64]
    os: [darwin]

  '@img/sharp-libvips-darwin-arm64@1.0.4':
    resolution: {integrity: sha512-XblONe153h0O2zuFfTAbQYAX2JhYmDHeWikp1LM9Hul9gVPjFY427k6dFEcOL72O01QxQsWi761svJ/ev9xEDg==}
    cpu: [arm64]
    os: [darwin]

  '@img/sharp-libvips-darwin-x64@1.0.4':
    resolution: {integrity: sha512-xnGR8YuZYfJGmWPvmlunFaWJsb9T/AO2ykoP3Fz/0X5XV2aoYBPkX6xqCQvUTKKiLddarLaxpzNe+b1hjeWHAQ==}
    cpu: [x64]
    os: [darwin]

  '@img/sharp-libvips-linux-arm64@1.0.4':
    resolution: {integrity: sha512-9B+taZ8DlyyqzZQnoeIvDVR/2F4EbMepXMc/NdVbkzsJbzkUjhXv/70GQJ7tdLA4YJgNP25zukcxpX2/SueNrA==}
    cpu: [arm64]
    os: [linux]

  '@img/sharp-libvips-linux-arm@1.0.5':
    resolution: {integrity: sha512-gvcC4ACAOPRNATg/ov8/MnbxFDJqf/pDePbBnuBDcjsI8PssmjoKMAz4LtLaVi+OnSb5FK/yIOamqDwGmXW32g==}
    cpu: [arm]
    os: [linux]

  '@img/sharp-libvips-linux-s390x@1.0.4':
    resolution: {integrity: sha512-u7Wz6ntiSSgGSGcjZ55im6uvTrOxSIS8/dgoVMoiGE9I6JAfU50yH5BoDlYA1tcuGS7g/QNtetJnxA6QEsCVTA==}
    cpu: [s390x]
    os: [linux]

  '@img/sharp-libvips-linux-x64@1.0.4':
    resolution: {integrity: sha512-MmWmQ3iPFZr0Iev+BAgVMb3ZyC4KeFc3jFxnNbEPas60e1cIfevbtuyf9nDGIzOaW9PdnDciJm+wFFaTlj5xYw==}
    cpu: [x64]
    os: [linux]

  '@img/sharp-libvips-linuxmusl-arm64@1.0.4':
    resolution: {integrity: sha512-9Ti+BbTYDcsbp4wfYib8Ctm1ilkugkA/uscUn6UXK1ldpC1JjiXbLfFZtRlBhjPZ5o1NCLiDbg8fhUPKStHoTA==}
    cpu: [arm64]
    os: [linux]

  '@img/sharp-libvips-linuxmusl-x64@1.0.4':
    resolution: {integrity: sha512-viYN1KX9m+/hGkJtvYYp+CCLgnJXwiQB39damAO7WMdKWlIhmYTfHjwSbQeUK/20vY154mwezd9HflVFM1wVSw==}
    cpu: [x64]
    os: [linux]

  '@img/sharp-linux-arm64@0.33.5':
    resolution: {integrity: sha512-JMVv+AMRyGOHtO1RFBiJy/MBsgz0x4AWrT6QoEVVTyh1E39TrCUpTRI7mx9VksGX4awWASxqCYLCV4wBZHAYxA==}
    engines: {node: ^18.17.0 || ^20.3.0 || >=21.0.0}
    cpu: [arm64]
    os: [linux]

  '@img/sharp-linux-arm@0.33.5':
    resolution: {integrity: sha512-JTS1eldqZbJxjvKaAkxhZmBqPRGmxgu+qFKSInv8moZ2AmT5Yib3EQ1c6gp493HvrvV8QgdOXdyaIBrhvFhBMQ==}
    engines: {node: ^18.17.0 || ^20.3.0 || >=21.0.0}
    cpu: [arm]
    os: [linux]

  '@img/sharp-linux-s390x@0.33.5':
    resolution: {integrity: sha512-y/5PCd+mP4CA/sPDKl2961b+C9d+vPAveS33s6Z3zfASk2j5upL6fXVPZi7ztePZ5CuH+1kW8JtvxgbuXHRa4Q==}
    engines: {node: ^18.17.0 || ^20.3.0 || >=21.0.0}
    cpu: [s390x]
    os: [linux]

  '@img/sharp-linux-x64@0.33.5':
    resolution: {integrity: sha512-opC+Ok5pRNAzuvq1AG0ar+1owsu842/Ab+4qvU879ippJBHvyY5n2mxF1izXqkPYlGuP/M556uh53jRLJmzTWA==}
    engines: {node: ^18.17.0 || ^20.3.0 || >=21.0.0}
    cpu: [x64]
    os: [linux]

  '@img/sharp-linuxmusl-arm64@0.33.5':
    resolution: {integrity: sha512-XrHMZwGQGvJg2V/oRSUfSAfjfPxO+4DkiRh6p2AFjLQztWUuY/o8Mq0eMQVIY7HJ1CDQUJlxGGZRw1a5bqmd1g==}
    engines: {node: ^18.17.0 || ^20.3.0 || >=21.0.0}
    cpu: [arm64]
    os: [linux]

  '@img/sharp-linuxmusl-x64@0.33.5':
    resolution: {integrity: sha512-WT+d/cgqKkkKySYmqoZ8y3pxx7lx9vVejxW/W4DOFMYVSkErR+w7mf2u8m/y4+xHe7yY9DAXQMWQhpnMuFfScw==}
    engines: {node: ^18.17.0 || ^20.3.0 || >=21.0.0}
    cpu: [x64]
    os: [linux]

  '@img/sharp-wasm32@0.33.5':
    resolution: {integrity: sha512-ykUW4LVGaMcU9lu9thv85CbRMAwfeadCJHRsg2GmeRa/cJxsVY9Rbd57JcMxBkKHag5U/x7TSBpScF4U8ElVzg==}
    engines: {node: ^18.17.0 || ^20.3.0 || >=21.0.0}
    cpu: [wasm32]

  '@img/sharp-win32-ia32@0.33.5':
    resolution: {integrity: sha512-T36PblLaTwuVJ/zw/LaH0PdZkRz5rd3SmMHX8GSmR7vtNSP5Z6bQkExdSK7xGWyxLw4sUknBuugTelgw2faBbQ==}
    engines: {node: ^18.17.0 || ^20.3.0 || >=21.0.0}
    cpu: [ia32]
    os: [win32]

  '@img/sharp-win32-x64@0.33.5':
    resolution: {integrity: sha512-MpY/o8/8kj+EcnxwvrP4aTJSWw/aZ7JIGR4aBeZkZw5B7/Jn+tY9/VNwtcoGmdT7GfggGIU4kygOMSbYnOrAbg==}
    engines: {node: ^18.17.0 || ^20.3.0 || >=21.0.0}
    cpu: [x64]
    os: [win32]

  '@isaacs/cliui@8.0.2':
    resolution: {integrity: sha512-O8jcjabXaleOG9DQ0+ARXWZBTfnP4WNAqzuiJK7ll44AmxGKv/J2M4TPjxjY3znBCfvBXFzucm1twdyFybFqEA==}
    engines: {node: '>=12'}

  '@jridgewell/gen-mapping@0.3.8':
    resolution: {integrity: sha512-imAbBGkb+ebQyxKgzv5Hu2nmROxoDOXHh80evxdoXNOrvAnVx7zimzc1Oo5h9RlfV4vPXaE2iM5pOFbvOCClWA==}
    engines: {node: '>=6.0.0'}

  '@jridgewell/resolve-uri@3.1.2':
    resolution: {integrity: sha512-bRISgCIjP20/tbWSPWMEi54QVPRZExkuD9lJL+UIxUKtwVJA8wW1Trb1jMs1RFXo1CBTNZ/5hpC9QvmKWdopKw==}
    engines: {node: '>=6.0.0'}

  '@jridgewell/set-array@1.2.1':
    resolution: {integrity: sha512-R8gLRTZeyp03ymzP/6Lil/28tGeGEzhx1q2k703KGWRAI1VdvPIXdG70VJc2pAMw3NA6JKL5hhFu1sJX0Mnn/A==}
    engines: {node: '>=6.0.0'}

  '@jridgewell/sourcemap-codec@1.5.0':
    resolution: {integrity: sha512-gv3ZRaISU3fjPAgNsriBRqGWQL6quFx04YMPW/zD8XMLsU32mhCCbfbO6KZFLjvYpCZ8zyDEgqsgf+PwPaM7GQ==}

  '@jridgewell/trace-mapping@0.3.25':
    resolution: {integrity: sha512-vNk6aEwybGtawWmy/PzwnGDOjCkLWSD2wqvjGGAgOAwCGWySYXfYoxt00IJkTF+8Lb57DwOb3Aa0o9CApepiYQ==}

  '@jsdevtools/ono@7.1.3':
    resolution: {integrity: sha512-4JQNk+3mVzK3xh2rqd6RB4J46qUR19azEHBneZyTZM+c456qOrbbM/5xcR8huNCCcbVt7+UmizG6GuUvPvKUYg==}

  '@lexical/clipboard@0.21.0':
    resolution: {integrity: sha512-3lNMlMeUob9fcnRXGVieV/lmPbmet/SVWckNTOwzfKrZ/YW5HiiyJrWviLRVf50dGXTbmBGt7K/2pfPYvWCHFA==}

  '@lexical/code@0.21.0':
    resolution: {integrity: sha512-E0DNSFu4I+LMn3ft+UT0Dbntc8ZKjIA0BJj6BDewm0qh3bir40YUf5DkI2lpiFNRF2OpcmmcIxakREeU6avqTA==}

  '@lexical/devtools-core@0.21.0':
    resolution: {integrity: sha512-csK41CmRLZbKNV5pT4fUn5RzdPjU5PoWR8EqaS9kiyayhDg2zEnuPtvUYWanLfCLH9A2oOfbEsGxjMctAySlJw==}
    peerDependencies:
      react: '>=17.x'
      react-dom: '>=17.x'

  '@lexical/dragon@0.21.0':
    resolution: {integrity: sha512-ahTCaOtRFNauEzplN1qVuPjyGAlDd+XcVM5FQCdxVh/1DvqmBxEJRVuCBqatzUUVb89jRBekYUcEdnY9iNjvEQ==}

  '@lexical/hashtag@0.21.0':
    resolution: {integrity: sha512-O4dxcZNq1Xm45HLoRifbGAYvQkg3qLoBc6ibmHnDqZL5mQDsufnH6QEKWfgDtrvp9++3iqsSC+TE7VzWIvA7ww==}

  '@lexical/headless@0.21.0':
    resolution: {integrity: sha512-7/eEz6ed39MAg34c+rU7xUn46UV4Wdt5dEZwsdBzuflWhpNeUscQmkw8wIoFhEhJdCc+ZbB17CnjJlUZ1RxHvg==}

  '@lexical/history@0.21.0':
    resolution: {integrity: sha512-Sv2sici2NnAfHYHYRSjjS139MDT8fHP6PlYM2hVr+17dOg7/fJl22VBLRgQ7/+jLtAPxQjID69jvaMlOvt4Oog==}

  '@lexical/html@0.21.0':
    resolution: {integrity: sha512-UGahVsGz8OD7Ya39qwquE+JPStTxCw/uaQrnUNorCM7owtPidO2H+tsilAB3A1GK3ksFGdHeEjBjG0Gf7gOg+Q==}

  '@lexical/link@0.21.0':
    resolution: {integrity: sha512-/coktIyRXg8rXz/7uxXsSEfSQYxPIx8CmignAXWYhcyYtCWA0fD2mhEhWwVvHH9ofNzvidclRPYKUnrmUm3z3Q==}

  '@lexical/list@0.21.0':
    resolution: {integrity: sha512-WItGlwwNJCS8b6SO1QPKzArShmD+OXQkLbhBcAh+EfpnkvmCW5T5LqY+OfIRmEN1dhDOnwqCY7mXkivWO8o5tw==}

  '@lexical/mark@0.21.0':
    resolution: {integrity: sha512-2x/LoHDYPOkZbKHz4qLFWsPywjRv9KggTOtmRazmaNRUG0FpkImJwUbbaKjWQXeESVGpzfL3qNFSAmCWthsc4g==}

  '@lexical/markdown@0.21.0':
    resolution: {integrity: sha512-XCQCyW5ujK0xR6evV8sF0hv/MRUA//kIrB2JiyF12tLQyjLRNEXO+0IKastWnMKSaDdJMKjzgd+4PiummYs7uA==}

  '@lexical/offset@0.21.0':
    resolution: {integrity: sha512-UR0wHg+XXbq++6aeUPdU0K41xhUDBYzX+AeiqU9bZ7yoOq4grvKD8KBr5tARCSYTy0yvQnL1ddSO12TrP/98Lg==}

  '@lexical/overflow@0.21.0':
    resolution: {integrity: sha512-93P+d1mbvaJvZF8KK2pG22GuS2pHLtyC7N3GBfkbyAIb7TL/rYs47iR+eADJ4iNY680lylJ4Sl/AEnWvlY7hAg==}

  '@lexical/plain-text@0.21.0':
    resolution: {integrity: sha512-r4CsAknBD7qGYSE5fPdjpJ6EjfvzHbDtuCeKciL9muiswQhw4HeJrT1qb/QUIY+072uvXTgCgmjUmkbYnxKyPA==}

  '@lexical/react@0.21.0':
    resolution: {integrity: sha512-tKwx8EoNkBBKOZf8c10QfyDImH87+XUI1QDL8KXt+Lb8E4ho7g1jAjoEirNEn9gMBj33K4l2qVdbe3XmPAdpMQ==}
    peerDependencies:
      react: '>=17.x'
      react-dom: '>=17.x'

  '@lexical/rich-text@0.21.0':
    resolution: {integrity: sha512-+pvEKUneEkGfWOSTl9jU58N9knePilMLxxOtppCAcgnaCdilOh3n5YyRppXhvmprUe0JaTseCMoik2LP51G/JA==}

  '@lexical/selection@0.21.0':
    resolution: {integrity: sha512-4u53bc8zlPPF0rnHjsGQExQ1St8NafsDd70/t1FMw7yvoMtUsKdH7+ap00esLkJOMv45unJD7UOzKRqU1X0sEA==}

  '@lexical/table@0.21.0':
    resolution: {integrity: sha512-JhylAWcf4qKD4FmxMUt3YzH5zg2+baBr4+/haLZL7178hMvUzJwGIiWk+3hD3phzmW3WrP49uFXzM7DMSCkE8w==}

  '@lexical/text@0.21.0':
    resolution: {integrity: sha512-ceB4fhYejCoR8ID4uIs0sO/VyQoayRjrRWTIEMvOcQtwUkcyciKRhY0A7f2wVeq/MFStd+ajLLjy4WKYK5zUnA==}

  '@lexical/utils@0.21.0':
    resolution: {integrity: sha512-YzsNOAiLkCy6R3DuP18gtseDrzgx+30lFyqRvp5M7mckeYgQElwdfG5biNFDLv7BM9GjSzgU5Cunjycsx6Sjqg==}

  '@lexical/yjs@0.21.0':
    resolution: {integrity: sha512-AtPhC3pJ92CHz3dWoniSky7+MSK2WSd0xijc76I2qbTeXyeuFfYyhR6gWMg4knuY9Wz3vo9/+dXGdbQIPD8efw==}
    peerDependencies:
      yjs: '>=13.5.22'

  '@monaco-editor/loader@1.4.0':
    resolution: {integrity: sha512-00ioBig0x642hytVspPl7DbQyaSWRaolYie/UFNjoTdvoKPzo6xrXLhTk9ixgIKcLH5b5vDOjVNiGyY+uDCUlg==}
    peerDependencies:
      monaco-editor: '>= 0.21.0 < 1'

  '@monaco-editor/react@4.6.0':
    resolution: {integrity: sha512-RFkU9/i7cN2bsq/iTkurMWOEErmYcY6JiQI3Jn+WeR/FGISH8JbHERjpS9oRuSOPvDMJI0Z8nJeKkbOs9sBYQw==}
    peerDependencies:
      monaco-editor: '>= 0.25.0 < 1'
      react: ^16.8.0 || ^17.0.0 || ^18.0.0
      react-dom: ^16.8.0 || ^17.0.0 || ^18.0.0

  '@mongodb-js/saslprep@1.1.9':
    resolution: {integrity: sha512-tVkljjeEaAhCqTzajSdgbQ6gE6f3oneVwa3iXR6csiEwXXOFsiC6Uh9iAjAhXPtqa/XMDHWjjeNH/77m/Yq2dw==}

  '@next/env@13.5.8':
    resolution: {integrity: sha512-YmiG58BqyZ2FjrF2+5uZExL2BrLr8RTQzLXNDJ8pJr0O+rPlOeDPXp1p1/4OrR3avDidzZo3D8QO2cuDv1KCkw==}

  '@next/env@15.1.2':
    resolution: {integrity: sha512-Hm3jIGsoUl6RLB1vzY+dZeqb+/kWPZ+h34yiWxW0dV87l8Im/eMOwpOA+a0L78U0HM04syEjXuRlCozqpwuojQ==}

  '@next/env@15.1.4':
    resolution: {integrity: sha512-2fZ5YZjedi5AGaeoaC0B20zGntEHRhi2SdWcu61i48BllODcAmmtj8n7YarSPt4DaTsJaBFdxQAVEVzgmx2Zpw==}

  '@next/env@15.1.6':
    resolution: {integrity: sha512-d9AFQVPEYNr+aqokIiPLNK/MTyt3DWa/dpKveiAaVccUadFbhFEvY6FXYX2LJO2Hv7PHnLBu2oWwB4uBuHjr/w==}

  '@next/eslint-plugin-next@15.1.3':
    resolution: {integrity: sha512-oeP1vnc5Cq9UoOb8SYHAEPbCXMzOgG70l+Zfd+Ie00R25FOm+CCVNrcIubJvB1tvBgakXE37MmqSycksXVPRqg==}

  '@next/swc-darwin-arm64@15.1.2':
    resolution: {integrity: sha512-b9TN7q+j5/7+rGLhFAVZiKJGIASuo8tWvInGfAd8wsULjB1uNGRCj1z1WZwwPWzVQbIKWFYqc+9L7W09qwt52w==}
    engines: {node: '>= 10'}
    cpu: [arm64]
    os: [darwin]

  '@next/swc-darwin-arm64@15.1.4':
    resolution: {integrity: sha512-wBEMBs+np+R5ozN1F8Y8d/Dycns2COhRnkxRc+rvnbXke5uZBHkUGFgWxfTXn5rx7OLijuUhyfB+gC/ap58dDw==}
    engines: {node: '>= 10'}
    cpu: [arm64]
    os: [darwin]

  '@next/swc-darwin-x64@15.1.2':
    resolution: {integrity: sha512-caR62jNDUCU+qobStO6YJ05p9E+LR0EoXh1EEmyU69cYydsAy7drMcOlUlRtQihM6K6QfvNwJuLhsHcCzNpqtA==}
    engines: {node: '>= 10'}
    cpu: [x64]
    os: [darwin]

  '@next/swc-darwin-x64@15.1.4':
    resolution: {integrity: sha512-7sgf5rM7Z81V9w48F02Zz6DgEJulavC0jadab4ZsJ+K2sxMNK0/BtF8J8J3CxnsJN3DGcIdC260wEKssKTukUw==}
    engines: {node: '>= 10'}
    cpu: [x64]
    os: [darwin]

  '@next/swc-linux-arm64-gnu@15.1.2':
    resolution: {integrity: sha512-fHHXBusURjBmN6VBUtu6/5s7cCeEkuGAb/ZZiGHBLVBXMBy4D5QpM8P33Or8JD1nlOjm/ZT9sEE5HouQ0F+hUA==}
    engines: {node: '>= 10'}
    cpu: [arm64]
    os: [linux]

  '@next/swc-linux-arm64-gnu@15.1.4':
    resolution: {integrity: sha512-JaZlIMNaJenfd55kjaLWMfok+vWBlcRxqnRoZrhFQrhM1uAehP3R0+Aoe+bZOogqlZvAz53nY/k3ZyuKDtT2zQ==}
    engines: {node: '>= 10'}
    cpu: [arm64]
    os: [linux]

  '@next/swc-linux-arm64-musl@15.1.2':
    resolution: {integrity: sha512-9CF1Pnivij7+M3G74lxr+e9h6o2YNIe7QtExWq1KUK4hsOLTBv6FJikEwCaC3NeYTflzrm69E5UfwEAbV2U9/g==}
    engines: {node: '>= 10'}
    cpu: [arm64]
    os: [linux]

  '@next/swc-linux-arm64-musl@15.1.4':
    resolution: {integrity: sha512-7EBBjNoyTO2ipMDgCiORpwwOf5tIueFntKjcN3NK+GAQD7OzFJe84p7a2eQUeWdpzZvhVXuAtIen8QcH71ZCOQ==}
    engines: {node: '>= 10'}
    cpu: [arm64]
    os: [linux]

  '@next/swc-linux-x64-gnu@15.1.2':
    resolution: {integrity: sha512-tINV7WmcTUf4oM/eN3Yuu/f8jQ5C6AkueZPKeALs/qfdfX57eNv4Ij7rt0SA6iZ8+fMobVfcFVv664Op0caCCg==}
    engines: {node: '>= 10'}
    cpu: [x64]
    os: [linux]

  '@next/swc-linux-x64-gnu@15.1.4':
    resolution: {integrity: sha512-9TGEgOycqZFuADyFqwmK/9g6S0FYZ3tphR4ebcmCwhL8Y12FW8pIBKJvSwV+UBjMkokstGNH+9F8F031JZKpHw==}
    engines: {node: '>= 10'}
    cpu: [x64]
    os: [linux]

  '@next/swc-linux-x64-musl@15.1.2':
    resolution: {integrity: sha512-jf2IseC4WRsGkzeUw/cK3wci9pxR53GlLAt30+y+B+2qAQxMw6WAC3QrANIKxkcoPU3JFh/10uFfmoMDF9JXKg==}
    engines: {node: '>= 10'}
    cpu: [x64]
    os: [linux]

  '@next/swc-linux-x64-musl@15.1.4':
    resolution: {integrity: sha512-0578bLRVDJOh+LdIoKvgNDz77+Bd85c5JrFgnlbI1SM3WmEQvsjxTA8ATu9Z9FCiIS/AliVAW2DV/BDwpXbtiQ==}
    engines: {node: '>= 10'}
    cpu: [x64]
    os: [linux]

  '@next/swc-win32-arm64-msvc@15.1.2':
    resolution: {integrity: sha512-wvg7MlfnaociP7k8lxLX4s2iBJm4BrNiNFhVUY+Yur5yhAJHfkS8qPPeDEUH8rQiY0PX3u/P7Q/wcg6Mv6GSAA==}
    engines: {node: '>= 10'}
    cpu: [arm64]
    os: [win32]

  '@next/swc-win32-arm64-msvc@15.1.4':
    resolution: {integrity: sha512-JgFCiV4libQavwII+kncMCl30st0JVxpPOtzWcAI2jtum4HjYaclobKhj+JsRu5tFqMtA5CJIa0MvYyuu9xjjQ==}
    engines: {node: '>= 10'}
    cpu: [arm64]
    os: [win32]

  '@next/swc-win32-x64-msvc@15.1.2':
    resolution: {integrity: sha512-D3cNA8NoT3aWISWmo7HF5Eyko/0OdOO+VagkoJuiTk7pyX3P/b+n8XA/MYvyR+xSVcbKn68B1rY9fgqjNISqzQ==}
    engines: {node: '>= 10'}
    cpu: [x64]
    os: [win32]

  '@next/swc-win32-x64-msvc@15.1.4':
    resolution: {integrity: sha512-xxsJy9wzq7FR5SqPCUqdgSXiNXrMuidgckBa8nH9HtjjxsilgcN6VgXF6tZ3uEWuVEadotQJI8/9EQ6guTC4Yw==}
    engines: {node: '>= 10'}
    cpu: [x64]
    os: [win32]

  '@nodelib/fs.scandir@2.1.5':
    resolution: {integrity: sha512-vq24Bq3ym5HEQm2NKCr3yXDwjc7vTsEThRDnkp2DK9p1uqLR+DHurm/NOTo0KG7HYHU7eppKZj3MyqYuMBf62g==}
    engines: {node: '>= 8'}

  '@nodelib/fs.stat@2.0.5':
    resolution: {integrity: sha512-RkhPPp2zrqDAQA/2jNhnztcPAlv64XdhIp7a7454A5ovI7Bukxgt7MX7udwAu3zg1DcpPU0rz3VV1SeaqvY4+A==}
    engines: {node: '>= 8'}

  '@nodelib/fs.walk@1.2.8':
    resolution: {integrity: sha512-oGB+UxlgWcgQkgwo8GcEGwemoTFt3FIO9ababBmaGwXIoBKZ+GTy0pP185beGg7Llih/NSHSV2XAs1lnznocSg==}
    engines: {node: '>= 8'}

  '@nolyfill/is-core-module@1.0.39':
    resolution: {integrity: sha512-nn5ozdjYQpUCZlWGuxcJY/KpxkWQs4DcbMCmKojjyrYDEAGy4Ce19NN4v5MduafTwJlbKc99UA8YhSVqq9yPZA==}
    engines: {node: '>=12.4.0'}

  '@payloadcms/db-mongodb@3.19.0':
    resolution: {integrity: sha512-6/1WCJe9s1cEfe2R9VhYrTIzjYdYtySumxo1u7pk0JREt9SxNdtEPrTjtZKgVRKJgIJ9uwfd+vbtiPebpVVHpA==}
    peerDependencies:
      payload: 3.19.0

  '@payloadcms/email-nodemailer@3.19.0':
    resolution: {integrity: sha512-vGXQfQVUxMbLo/Kn0U7RhKSTFx7mjdDwdn6nH2CEoyMI548kgKE96uIHcyZKseYkvvoiVqXpizNxNG+U+F4QFA==}
    engines: {node: ^18.20.2 || >=20.9.0}
    peerDependencies:
      payload: 3.19.0

  '@payloadcms/graphql@3.19.0':
    resolution: {integrity: sha512-tuGWoTYLjlCSReMrcWRUFvZ/o0sAB4iT4kSh+JXIRIa+dYhDa/IiYK0O9J2Cymw2dYW7ow0rs/Scwfgb+/iNxw==}
    hasBin: true
    peerDependencies:
      graphql: ^16.8.1
      payload: 3.19.0

  '@payloadcms/live-preview-react@3.19.0':
    resolution: {integrity: sha512-0gvlgr6ex6jBqB+0MD1YDKryLjmzELOE2kqb3oDJt4vRI+mGZuXY5nkWdjGoRt/XZIxiF+S17Bv/J+Hrfp84MA==}
    peerDependencies:
      react: ^16.8.0 || ^17.0.0 || ^18.0.0 || ^19.0.0 || ^19.0.0-rc-65a56d0e-20241020
      react-dom: ^16.8.0 || ^17.0.0 || ^18.0.0 || ^19.0.0 || ^19.0.0-rc-65a56d0e-20241020

  '@payloadcms/live-preview@3.19.0':
    resolution: {integrity: sha512-k/JJNZVTi6XGPNyOPOR3PEhoKo4McoIu09hp+R5dr7AbbRk37rpxpqzZOgH/tY5gFV7rPAv1M5Ml6yWJSDQ+PA==}

  '@payloadcms/next@3.19.0':
    resolution: {integrity: sha512-ZeSvnKkgT57kmItoY5Iy9ry7p4GC1aFMGh5rtOat0SgI3inw43KmvzOKZH9X9OOZf+2gQq9ger1JeFOObuUlSA==}
    engines: {node: ^18.20.2 || >=20.9.0}
    peerDependencies:
      graphql: ^16.8.1
      next: ^15.0.0
      payload: 3.19.0

  '@payloadcms/payload-cloud@3.19.0':
    resolution: {integrity: sha512-JF27xYIa+B+RVwZtCs1q4aM7vmkTlPjg73+MoFVNYs6Z76Urt7k6jas055+hHoQQQ3DF7pv+bchL+PGQPZ6C5w==}
    peerDependencies:
      payload: 3.19.0

  '@payloadcms/plugin-cloud-storage@3.19.0':
    resolution: {integrity: sha512-RyTl+0B6nkYnOLpqeQj4ZC4+/5crKdafy/hOqgfTttJNIeyTVKE6aFn/TlIxyc5qVZM0lnZCWKvchcKcDclPJA==}
    peerDependencies:
      payload: 3.19.0

  '@payloadcms/plugin-form-builder@3.19.0':
    resolution: {integrity: sha512-R0mG2Y8++2fl/Jk/6UADmABi7V/aOUWZoUShjs4/wYfaYzyrb/cWw8pNOcHCifYqI+yTFP1z8MjTOvI9DgAMog==}
    peerDependencies:
      payload: 3.19.0
      react: ^19.0.0 || ^19.0.0-rc-65a56d0e-20241020
      react-dom: ^19.0.0 || ^19.0.0-rc-65a56d0e-20241020

  '@payloadcms/plugin-nested-docs@3.19.0':
    resolution: {integrity: sha512-pvB/s4Ma6OslODDx2Gd5Mu4GQoLIz8MokQeaOhHU359WBxwh7SEFSEEgr9ygQVRrSKNIMUv++mNNaZAYoDm5Yw==}
    peerDependencies:
      payload: 3.19.0

  '@payloadcms/plugin-redirects@3.19.0':
    resolution: {integrity: sha512-tl7zoBzXcsbX1v5RCjIdSijPgWbqCTyiseNBguQMfzs02S1bje3Q6hitPUNaz0/qCj4zqgnjq2iQlhiG2dwl2g==}
    peerDependencies:
      payload: 3.19.0

  '@payloadcms/plugin-search@3.19.0':
    resolution: {integrity: sha512-FtyR7V9l/W9QDLZUIjjKCuAoTOrEyuY+BzXyUbhEiv6zOCZK8DROHX6lUiu8nMLL2zHSnEUrtjULCkYj8SX26A==}
    peerDependencies:
      payload: 3.19.0
      react: ^19.0.0 || ^19.0.0-rc-65a56d0e-20241020
      react-dom: ^19.0.0 || ^19.0.0-rc-65a56d0e-20241020

  '@payloadcms/plugin-seo@3.19.0':
    resolution: {integrity: sha512-DV4QUfXQzCkE+WWjabePZDfdealtsvOyoVEgbHudWHduHENjwv/G6PrLSjX80FNOV2JpKoAqKhHAAwOZJEtbPg==}
    peerDependencies:
      payload: 3.19.0
      react: ^19.0.0 || ^19.0.0-rc-65a56d0e-20241020
      react-dom: ^19.0.0 || ^19.0.0-rc-65a56d0e-20241020

  '@payloadcms/richtext-lexical@3.19.0':
    resolution: {integrity: sha512-zhcYu25JR7nuJRlSLJZi4DbpuAubO31EgLBXJHjApvageBh3u5B7ElJvA8fwCbFBYqzKTOUSjM5s/fviqyF0sw==}
    engines: {node: ^18.20.2 || >=20.9.0}
    peerDependencies:
      '@faceless-ui/modal': 3.0.0-beta.2
      '@faceless-ui/scroll-info': 2.0.0-beta.0
      '@lexical/headless': 0.21.0
      '@lexical/html': 0.21.0
      '@lexical/link': 0.21.0
      '@lexical/list': 0.21.0
      '@lexical/mark': 0.21.0
      '@lexical/react': 0.21.0
      '@lexical/rich-text': 0.21.0
      '@lexical/selection': 0.21.0
      '@lexical/table': 0.21.0
      '@lexical/utils': 0.21.0
      '@payloadcms/next': 3.19.0
      lexical: 0.21.0
      payload: 3.19.0
      react: ^19.0.0 || ^19.0.0-rc-65a56d0e-20241020
      react-dom: ^19.0.0 || ^19.0.0-rc-65a56d0e-20241020

  '@payloadcms/storage-s3@3.19.0':
    resolution: {integrity: sha512-LkVf9vw5pWOwCJ/huYhABQ2WYzCSfiLk6/bajZazE/KybucRzd6rX5JSCXn9VrEqgyNAG+UbAEbxQ7PgqCQY2w==}
    engines: {node: ^18.20.2 || >=20.9.0}
    peerDependencies:
      payload: 3.19.0

  '@payloadcms/translations@3.19.0':
    resolution: {integrity: sha512-aVJFEcR65ax7yL2lquMa3QfpPxuerkHWp9vU4rqpJoEHEobnGHHn8cy+n+LUp47H1Ui0/Ki5UskUbl5/z1Tj9w==}

  '@payloadcms/ui@3.19.0':
    resolution: {integrity: sha512-OVUEpoORqYmz9WczQ1KqPMpvanRf5VfZv1DU1bPvGOezXJ2kaQlsa7gYBreMD7Szwlxgkdo+v654BU08R45Luw==}
    engines: {node: ^18.20.2 || >=20.9.0}
    peerDependencies:
      next: ^15.0.0
      payload: 3.19.0
      react: ^19.0.0 || ^19.0.0-rc-65a56d0e-20241020
      react-dom: ^19.0.0 || ^19.0.0-rc-65a56d0e-20241020

  '@pkgjs/parseargs@0.11.0':
    resolution: {integrity: sha512-+1VkjdD0QBLPodGrJUeqarH8VAIvQODIbwh9XpP5Syisf7YoQgsJKPNFoqqLQlu+VQ/tVSshMR6loPMn8U+dPg==}
    engines: {node: '>=14'}

  '@radix-ui/number@1.1.0':
    resolution: {integrity: sha512-V3gRzhVNU1ldS5XhAPTom1fOIo4ccrjjJgmE+LI2h/WaFpHmx0MQApT+KZHnx8abG6Avtfcz4WoEciMnpFT3HQ==}

  '@radix-ui/primitive@1.1.1':
    resolution: {integrity: sha512-SJ31y+Q/zAyShtXJc8x83i9TYdbAfHZ++tUZnvjJJqFjzsdUnKsxPL6IEtBlxKkU7yzer//GQtZSV4GbldL3YA==}

  '@radix-ui/react-accordion@1.2.2':
    resolution: {integrity: sha512-b1oh54x4DMCdGsB4/7ahiSrViXxaBwRPotiZNnYXjLha9vfuURSAZErki6qjDoSIV0eXx5v57XnTGVtGwnfp2g==}
    peerDependencies:
      '@types/react': '*'
      '@types/react-dom': '*'
      react: ^16.8 || ^17.0 || ^18.0 || ^19.0 || ^19.0.0-rc
      react-dom: ^16.8 || ^17.0 || ^18.0 || ^19.0 || ^19.0.0-rc
    peerDependenciesMeta:
      '@types/react':
        optional: true
      '@types/react-dom':
        optional: true

  '@radix-ui/react-arrow@1.1.1':
    resolution: {integrity: sha512-NaVpZfmv8SKeZbn4ijN2V3jlHA9ngBG16VnIIm22nUR0Yk8KUALyBxT3KYEUnNuch9sTE8UTsS3whzBgKOL30w==}
    peerDependencies:
      '@types/react': '*'
      '@types/react-dom': '*'
      react: ^16.8 || ^17.0 || ^18.0 || ^19.0 || ^19.0.0-rc
      react-dom: ^16.8 || ^17.0 || ^18.0 || ^19.0 || ^19.0.0-rc
    peerDependenciesMeta:
      '@types/react':
        optional: true
      '@types/react-dom':
        optional: true

  '@radix-ui/react-checkbox@1.1.3':
    resolution: {integrity: sha512-HD7/ocp8f1B3e6OHygH0n7ZKjONkhciy1Nh0yuBgObqThc3oyx+vuMfFHKAknXRHHWVE9XvXStxJFyjUmB8PIw==}
    peerDependencies:
      '@types/react': '*'
      '@types/react-dom': '*'
      react: ^16.8 || ^17.0 || ^18.0 || ^19.0 || ^19.0.0-rc
      react-dom: ^16.8 || ^17.0 || ^18.0 || ^19.0 || ^19.0.0-rc
    peerDependenciesMeta:
      '@types/react':
        optional: true
      '@types/react-dom':
        optional: true

  '@radix-ui/react-collapsible@1.1.2':
    resolution: {integrity: sha512-PliMB63vxz7vggcyq0IxNYk8vGDrLXVWw4+W4B8YnwI1s18x7YZYqlG9PLX7XxAJUi0g2DxP4XKJMFHh/iVh9A==}
    peerDependencies:
      '@types/react': '*'
      '@types/react-dom': '*'
      react: ^16.8 || ^17.0 || ^18.0 || ^19.0 || ^19.0.0-rc
      react-dom: ^16.8 || ^17.0 || ^18.0 || ^19.0 || ^19.0.0-rc
    peerDependenciesMeta:
      '@types/react':
        optional: true
      '@types/react-dom':
        optional: true

  '@radix-ui/react-collection@1.1.1':
    resolution: {integrity: sha512-LwT3pSho9Dljg+wY2KN2mrrh6y3qELfftINERIzBUO9e0N+t0oMTyn3k9iv+ZqgrwGkRnLpNJrsMv9BZlt2yuA==}
    peerDependencies:
      '@types/react': '*'
      '@types/react-dom': '*'
      react: ^16.8 || ^17.0 || ^18.0 || ^19.0 || ^19.0.0-rc
      react-dom: ^16.8 || ^17.0 || ^18.0 || ^19.0 || ^19.0.0-rc
    peerDependenciesMeta:
      '@types/react':
        optional: true
      '@types/react-dom':
        optional: true

  '@radix-ui/react-compose-refs@1.1.1':
    resolution: {integrity: sha512-Y9VzoRDSJtgFMUCoiZBDVo084VQ5hfpXxVE+NgkdNsjiDBByiImMZKKhxMwCbdHvhlENG6a833CbFkOQvTricw==}
    peerDependencies:
      '@types/react': '*'
      react: ^16.8 || ^17.0 || ^18.0 || ^19.0 || ^19.0.0-rc
    peerDependenciesMeta:
      '@types/react':
        optional: true

  '@radix-ui/react-context@1.1.1':
    resolution: {integrity: sha512-UASk9zi+crv9WteK/NU4PLvOoL3OuE6BWVKNF6hPRBtYBDXQ2u5iu3O59zUlJiTVvkyuycnqrztsHVJwcK9K+Q==}
    peerDependencies:
      '@types/react': '*'
      react: ^16.8 || ^17.0 || ^18.0 || ^19.0 || ^19.0.0-rc
    peerDependenciesMeta:
      '@types/react':
        optional: true

  '@radix-ui/react-dialog@1.1.4':
    resolution: {integrity: sha512-Ur7EV1IwQGCyaAuyDRiOLA5JIUZxELJljF+MbM/2NC0BYwfuRrbpS30BiQBJrVruscgUkieKkqXYDOoByaxIoA==}
    peerDependencies:
      '@types/react': '*'
      '@types/react-dom': '*'
      react: ^16.8 || ^17.0 || ^18.0 || ^19.0 || ^19.0.0-rc
      react-dom: ^16.8 || ^17.0 || ^18.0 || ^19.0 || ^19.0.0-rc
    peerDependenciesMeta:
      '@types/react':
        optional: true
      '@types/react-dom':
        optional: true

  '@radix-ui/react-direction@1.1.0':
    resolution: {integrity: sha512-BUuBvgThEiAXh2DWu93XsT+a3aWrGqolGlqqw5VU1kG7p/ZH2cuDlM1sRLNnY3QcBS69UIz2mcKhMxDsdewhjg==}
    peerDependencies:
      '@types/react': '*'
      react: ^16.8 || ^17.0 || ^18.0 || ^19.0 || ^19.0.0-rc
    peerDependenciesMeta:
      '@types/react':
        optional: true

  '@radix-ui/react-dismissable-layer@1.1.3':
    resolution: {integrity: sha512-onrWn/72lQoEucDmJnr8uczSNTujT0vJnA/X5+3AkChVPowr8n1yvIKIabhWyMQeMvvmdpsvcyDqx3X1LEXCPg==}
    peerDependencies:
      '@types/react': '*'
      '@types/react-dom': '*'
      react: ^16.8 || ^17.0 || ^18.0 || ^19.0 || ^19.0.0-rc
      react-dom: ^16.8 || ^17.0 || ^18.0 || ^19.0 || ^19.0.0-rc
    peerDependenciesMeta:
      '@types/react':
        optional: true
      '@types/react-dom':
        optional: true

  '@radix-ui/react-dismissable-layer@1.1.4':
    resolution: {integrity: sha512-XDUI0IVYVSwjMXxM6P4Dfti7AH+Y4oS/TB+sglZ/EXc7cqLwGAmp1NlMrcUjj7ks6R5WTZuWKv44FBbLpwU3sA==}
    peerDependencies:
      '@types/react': '*'
      '@types/react-dom': '*'
      react: ^16.8 || ^17.0 || ^18.0 || ^19.0 || ^19.0.0-rc
      react-dom: ^16.8 || ^17.0 || ^18.0 || ^19.0 || ^19.0.0-rc
    peerDependenciesMeta:
      '@types/react':
        optional: true
      '@types/react-dom':
        optional: true

  '@radix-ui/react-focus-guards@1.1.1':
    resolution: {integrity: sha512-pSIwfrT1a6sIoDASCSpFwOasEwKTZWDw/iBdtnqKO7v6FeOzYJ7U53cPzYFVR3geGGXgVHaH+CdngrrAzqUGxg==}
    peerDependencies:
      '@types/react': '*'
      react: ^16.8 || ^17.0 || ^18.0 || ^19.0 || ^19.0.0-rc
    peerDependenciesMeta:
      '@types/react':
        optional: true

  '@radix-ui/react-focus-scope@1.1.1':
    resolution: {integrity: sha512-01omzJAYRxXdG2/he/+xy+c8a8gCydoQ1yOxnWNcRhrrBW5W+RQJ22EK1SaO8tb3WoUsuEw7mJjBozPzihDFjA==}
    peerDependencies:
      '@types/react': '*'
      '@types/react-dom': '*'
      react: ^16.8 || ^17.0 || ^18.0 || ^19.0 || ^19.0.0-rc
      react-dom: ^16.8 || ^17.0 || ^18.0 || ^19.0 || ^19.0.0-rc
    peerDependenciesMeta:
      '@types/react':
        optional: true
      '@types/react-dom':
        optional: true

  '@radix-ui/react-id@1.1.0':
    resolution: {integrity: sha512-EJUrI8yYh7WOjNOqpoJaf1jlFIH2LvtgAl+YcFqNCa+4hj64ZXmPkAKOFs/ukjz3byN6bdb/AVUqHkI8/uWWMA==}
    peerDependencies:
      '@types/react': '*'
      react: ^16.8 || ^17.0 || ^18.0 || ^19.0 || ^19.0.0-rc
    peerDependenciesMeta:
      '@types/react':
        optional: true

  '@radix-ui/react-label@2.1.1':
    resolution: {integrity: sha512-UUw5E4e/2+4kFMH7+YxORXGWggtY6sM8WIwh5RZchhLuUg2H1hc98Py+pr8HMz6rdaYrK2t296ZEjYLOCO5uUw==}
    peerDependencies:
      '@types/react': '*'
      '@types/react-dom': '*'
      react: ^16.8 || ^17.0 || ^18.0 || ^19.0 || ^19.0.0-rc
      react-dom: ^16.8 || ^17.0 || ^18.0 || ^19.0 || ^19.0.0-rc
    peerDependenciesMeta:
      '@types/react':
        optional: true
      '@types/react-dom':
        optional: true

  '@radix-ui/react-popover@1.1.4':
    resolution: {integrity: sha512-aUACAkXx8LaFymDma+HQVji7WhvEhpFJ7+qPz17Nf4lLZqtreGOFRiNQWQmhzp7kEWg9cOyyQJpdIMUMPc/CPw==}
    peerDependencies:
      '@types/react': '*'
      '@types/react-dom': '*'
      react: ^16.8 || ^17.0 || ^18.0 || ^19.0 || ^19.0.0-rc
      react-dom: ^16.8 || ^17.0 || ^18.0 || ^19.0 || ^19.0.0-rc
    peerDependenciesMeta:
      '@types/react':
        optional: true
      '@types/react-dom':
        optional: true

  '@radix-ui/react-popper@1.2.1':
    resolution: {integrity: sha512-3kn5Me69L+jv82EKRuQCXdYyf1DqHwD2U/sxoNgBGCB7K9TRc3bQamQ+5EPM9EvyPdli0W41sROd+ZU1dTCztw==}
    peerDependencies:
      '@types/react': '*'
      '@types/react-dom': '*'
      react: ^16.8 || ^17.0 || ^18.0 || ^19.0 || ^19.0.0-rc
      react-dom: ^16.8 || ^17.0 || ^18.0 || ^19.0 || ^19.0.0-rc
    peerDependenciesMeta:
      '@types/react':
        optional: true
      '@types/react-dom':
        optional: true

  '@radix-ui/react-portal@1.1.3':
    resolution: {integrity: sha512-NciRqhXnGojhT93RPyDaMPfLH3ZSl4jjIFbZQ1b/vxvZEdHsBZ49wP9w8L3HzUQwep01LcWtkUvm0OVB5JAHTw==}
    peerDependencies:
      '@types/react': '*'
      '@types/react-dom': '*'
      react: ^16.8 || ^17.0 || ^18.0 || ^19.0 || ^19.0.0-rc
      react-dom: ^16.8 || ^17.0 || ^18.0 || ^19.0 || ^19.0.0-rc
    peerDependenciesMeta:
      '@types/react':
        optional: true
      '@types/react-dom':
        optional: true

  '@radix-ui/react-presence@1.1.2':
    resolution: {integrity: sha512-18TFr80t5EVgL9x1SwF/YGtfG+l0BS0PRAlCWBDoBEiDQjeKgnNZRVJp/oVBl24sr3Gbfwc/Qpj4OcWTQMsAEg==}
    peerDependencies:
      '@types/react': '*'
      '@types/react-dom': '*'
      react: ^16.8 || ^17.0 || ^18.0 || ^19.0 || ^19.0.0-rc
      react-dom: ^16.8 || ^17.0 || ^18.0 || ^19.0 || ^19.0.0-rc
    peerDependenciesMeta:
      '@types/react':
        optional: true
      '@types/react-dom':
        optional: true

  '@radix-ui/react-primitive@2.0.1':
    resolution: {integrity: sha512-sHCWTtxwNn3L3fH8qAfnF3WbUZycW93SM1j3NFDzXBiz8D6F5UTTy8G1+WFEaiCdvCVRJWj6N2R4Xq6HdiHmDg==}
    peerDependencies:
      '@types/react': '*'
      '@types/react-dom': '*'
      react: ^16.8 || ^17.0 || ^18.0 || ^19.0 || ^19.0.0-rc
      react-dom: ^16.8 || ^17.0 || ^18.0 || ^19.0 || ^19.0.0-rc
    peerDependenciesMeta:
      '@types/react':
        optional: true
      '@types/react-dom':
        optional: true

  '@radix-ui/react-radio-group@1.2.2':
    resolution: {integrity: sha512-E0MLLGfOP0l8P/NxgVzfXJ8w3Ch8cdO6UDzJfDChu4EJDy+/WdO5LqpdY8PYnCErkmZH3gZhDL1K7kQ41fAHuQ==}
    peerDependencies:
      '@types/react': '*'
      '@types/react-dom': '*'
      react: ^16.8 || ^17.0 || ^18.0 || ^19.0 || ^19.0.0-rc
      react-dom: ^16.8 || ^17.0 || ^18.0 || ^19.0 || ^19.0.0-rc
    peerDependenciesMeta:
      '@types/react':
        optional: true
      '@types/react-dom':
        optional: true

  '@radix-ui/react-roving-focus@1.1.1':
    resolution: {integrity: sha512-QE1RoxPGJ/Nm8Qmk0PxP8ojmoaS67i0s7hVssS7KuI2FQoc/uzVlZsqKfQvxPE6D8hICCPHJ4D88zNhT3OOmkw==}
    peerDependencies:
      '@types/react': '*'
      '@types/react-dom': '*'
      react: ^16.8 || ^17.0 || ^18.0 || ^19.0 || ^19.0.0-rc
      react-dom: ^16.8 || ^17.0 || ^18.0 || ^19.0 || ^19.0.0-rc
    peerDependenciesMeta:
      '@types/react':
        optional: true
      '@types/react-dom':
        optional: true

  '@radix-ui/react-select@2.1.4':
    resolution: {integrity: sha512-pOkb2u8KgO47j/h7AylCj7dJsm69BXcjkrvTqMptFqsE2i0p8lHkfgneXKjAgPzBMivnoMyt8o4KiV4wYzDdyQ==}
    peerDependencies:
      '@types/react': '*'
      '@types/react-dom': '*'
      react: ^16.8 || ^17.0 || ^18.0 || ^19.0 || ^19.0.0-rc
      react-dom: ^16.8 || ^17.0 || ^18.0 || ^19.0 || ^19.0.0-rc
    peerDependenciesMeta:
      '@types/react':
        optional: true
      '@types/react-dom':
        optional: true

  '@radix-ui/react-separator@1.1.1':
    resolution: {integrity: sha512-RRiNRSrD8iUiXriq/Y5n4/3iE8HzqgLHsusUSg5jVpU2+3tqcUFPJXHDymwEypunc2sWxDUS3UC+rkZRlHedsw==}
    peerDependencies:
      '@types/react': '*'
      '@types/react-dom': '*'
      react: ^16.8 || ^17.0 || ^18.0 || ^19.0 || ^19.0.0-rc
      react-dom: ^16.8 || ^17.0 || ^18.0 || ^19.0 || ^19.0.0-rc
    peerDependenciesMeta:
      '@types/react':
        optional: true
      '@types/react-dom':
        optional: true

  '@radix-ui/react-slot@1.1.1':
    resolution: {integrity: sha512-RApLLOcINYJA+dMVbOju7MYv1Mb2EBp2nH4HdDzXTSyaR5optlm6Otrz1euW3HbdOR8UmmFK06TD+A9frYWv+g==}
    peerDependencies:
      '@types/react': '*'
      react: ^16.8 || ^17.0 || ^18.0 || ^19.0 || ^19.0.0-rc
    peerDependenciesMeta:
      '@types/react':
        optional: true

  '@radix-ui/react-tabs@1.1.2':
    resolution: {integrity: sha512-9u/tQJMcC2aGq7KXpGivMm1mgq7oRJKXphDwdypPd/j21j/2znamPU8WkXgnhUaTrSFNIt8XhOyCAupg8/GbwQ==}
    peerDependencies:
      '@types/react': '*'
      '@types/react-dom': '*'
      react: ^16.8 || ^17.0 || ^18.0 || ^19.0 || ^19.0.0-rc
      react-dom: ^16.8 || ^17.0 || ^18.0 || ^19.0 || ^19.0.0-rc
    peerDependenciesMeta:
      '@types/react':
        optional: true
      '@types/react-dom':
        optional: true

  '@radix-ui/react-tooltip@1.1.7':
    resolution: {integrity: sha512-ss0s80BC0+g0+Zc53MvilcnTYSOi4mSuFWBPYPuTOFGjx+pUU+ZrmamMNwS56t8MTFlniA5ocjd4jYm/CdhbOg==}
    peerDependencies:
      '@types/react': '*'
      '@types/react-dom': '*'
      react: ^16.8 || ^17.0 || ^18.0 || ^19.0 || ^19.0.0-rc
      react-dom: ^16.8 || ^17.0 || ^18.0 || ^19.0 || ^19.0.0-rc
    peerDependenciesMeta:
      '@types/react':
        optional: true
      '@types/react-dom':
        optional: true

  '@radix-ui/react-use-callback-ref@1.1.0':
    resolution: {integrity: sha512-CasTfvsy+frcFkbXtSJ2Zu9JHpN8TYKxkgJGWbjiZhFivxaeW7rMeZt7QELGVLaYVfFMsKHjb7Ak0nMEe+2Vfw==}
    peerDependencies:
      '@types/react': '*'
      react: ^16.8 || ^17.0 || ^18.0 || ^19.0 || ^19.0.0-rc
    peerDependenciesMeta:
      '@types/react':
        optional: true

  '@radix-ui/react-use-controllable-state@1.1.0':
    resolution: {integrity: sha512-MtfMVJiSr2NjzS0Aa90NPTnvTSg6C/JLCV7ma0W6+OMV78vd8OyRpID+Ng9LxzsPbLeuBnWBA1Nq30AtBIDChw==}
    peerDependencies:
      '@types/react': '*'
      react: ^16.8 || ^17.0 || ^18.0 || ^19.0 || ^19.0.0-rc
    peerDependenciesMeta:
      '@types/react':
        optional: true

  '@radix-ui/react-use-escape-keydown@1.1.0':
    resolution: {integrity: sha512-L7vwWlR1kTTQ3oh7g1O0CBF3YCyyTj8NmhLR+phShpyA50HCfBFKVJTpshm9PzLiKmehsrQzTYTpX9HvmC9rhw==}
    peerDependencies:
      '@types/react': '*'
      react: ^16.8 || ^17.0 || ^18.0 || ^19.0 || ^19.0.0-rc
    peerDependenciesMeta:
      '@types/react':
        optional: true

  '@radix-ui/react-use-layout-effect@1.1.0':
    resolution: {integrity: sha512-+FPE0rOdziWSrH9athwI1R0HDVbWlEhd+FR+aSDk4uWGmSJ9Z54sdZVDQPZAinJhJXwfT+qnj969mCsT2gfm5w==}
    peerDependencies:
      '@types/react': '*'
      react: ^16.8 || ^17.0 || ^18.0 || ^19.0 || ^19.0.0-rc
    peerDependenciesMeta:
      '@types/react':
        optional: true

  '@radix-ui/react-use-previous@1.1.0':
    resolution: {integrity: sha512-Z/e78qg2YFnnXcW88A4JmTtm4ADckLno6F7OXotmkQfeuCVaKuYzqAATPhVzl3delXE7CxIV8shofPn3jPc5Og==}
    peerDependencies:
      '@types/react': '*'
      react: ^16.8 || ^17.0 || ^18.0 || ^19.0 || ^19.0.0-rc
    peerDependenciesMeta:
      '@types/react':
        optional: true

  '@radix-ui/react-use-rect@1.1.0':
    resolution: {integrity: sha512-0Fmkebhr6PiseyZlYAOtLS+nb7jLmpqTrJyv61Pe68MKYW6OWdRE2kI70TaYY27u7H0lajqM3hSMMLFq18Z7nQ==}
    peerDependencies:
      '@types/react': '*'
      react: ^16.8 || ^17.0 || ^18.0 || ^19.0 || ^19.0.0-rc
    peerDependenciesMeta:
      '@types/react':
        optional: true

  '@radix-ui/react-use-size@1.1.0':
    resolution: {integrity: sha512-XW3/vWuIXHa+2Uwcc2ABSfcCledmXhhQPlGbfcRXbiUQI5Icjcg19BGCZVKKInYbvUCut/ufbbLLPFC5cbb1hw==}
    peerDependencies:
      '@types/react': '*'
      react: ^16.8 || ^17.0 || ^18.0 || ^19.0 || ^19.0.0-rc
    peerDependenciesMeta:
      '@types/react':
        optional: true

  '@radix-ui/react-visually-hidden@1.1.1':
    resolution: {integrity: sha512-vVfA2IZ9q/J+gEamvj761Oq1FpWgCDaNOOIfbPVp2MVPLEomUr5+Vf7kJGwQ24YxZSlQVar7Bes8kyTo5Dshpg==}
    peerDependencies:
      '@types/react': '*'
      '@types/react-dom': '*'
      react: ^16.8 || ^17.0 || ^18.0 || ^19.0 || ^19.0.0-rc
      react-dom: ^16.8 || ^17.0 || ^18.0 || ^19.0 || ^19.0.0-rc
    peerDependenciesMeta:
      '@types/react':
        optional: true
      '@types/react-dom':
        optional: true

  '@radix-ui/rect@1.1.0':
    resolution: {integrity: sha512-A9+lCBZoaMJlVKcRBz2YByCG+Cp2t6nAnMnNba+XiWxnj6r4JUFqfsgwocMBZU9LPtdxC6wB56ySYpc7LQIoJg==}

  '@react-aria/focus@3.19.1':
    resolution: {integrity: sha512-bix9Bu1Ue7RPcYmjwcjhB14BMu2qzfJ3tMQLqDc9pweJA66nOw8DThy3IfVr8Z7j2PHktOLf9kcbiZpydKHqzg==}
    peerDependencies:
      react: ^16.8.0 || ^17.0.0-rc.1 || ^18.0.0 || ^19.0.0-rc.1
      react-dom: ^16.8.0 || ^17.0.0-rc.1 || ^18.0.0 || ^19.0.0-rc.1

  '@react-aria/interactions@3.23.0':
    resolution: {integrity: sha512-0qR1atBIWrb7FzQ+Tmr3s8uH5mQdyRH78n0krYaG8tng9+u1JlSi8DGRSaC9ezKyNB84m7vHT207xnHXGeJ3Fg==}
    peerDependencies:
      react: ^16.8.0 || ^17.0.0-rc.1 || ^18.0.0 || ^19.0.0-rc.1
      react-dom: ^16.8.0 || ^17.0.0-rc.1 || ^18.0.0 || ^19.0.0-rc.1

  '@react-aria/ssr@3.9.7':
    resolution: {integrity: sha512-GQygZaGlmYjmYM+tiNBA5C6acmiDWF52Nqd40bBp0Znk4M4hP+LTmI0lpI1BuKMw45T8RIhrAsICIfKwZvi2Gg==}
    engines: {node: '>= 12'}
    peerDependencies:
      react: ^16.8.0 || ^17.0.0-rc.1 || ^18.0.0 || ^19.0.0-rc.1

  '@react-aria/utils@3.27.0':
    resolution: {integrity: sha512-p681OtApnKOdbeN8ITfnnYqfdHS0z7GE+4l8EXlfLnr70Rp/9xicBO6d2rU+V/B3JujDw2gPWxYKEnEeh0CGCw==}
    peerDependencies:
      react: ^16.8.0 || ^17.0.0-rc.1 || ^18.0.0 || ^19.0.0-rc.1
      react-dom: ^16.8.0 || ^17.0.0-rc.1 || ^18.0.0 || ^19.0.0-rc.1

  '@react-email/body@0.0.11':
    resolution: {integrity: sha512-ZSD2SxVSgUjHGrB0Wi+4tu3MEpB4fYSbezsFNEJk2xCWDBkFiOeEsjTmR5dvi+CxTK691hQTQlHv0XWuP7ENTg==}
    peerDependencies:
      react: ^18.0 || ^19.0 || ^19.0.0-rc

  '@react-email/button@0.0.19':
    resolution: {integrity: sha512-HYHrhyVGt7rdM/ls6FuuD6XE7fa7bjZTJqB2byn6/oGsfiEZaogY77OtoLL/mrQHjHjZiJadtAMSik9XLcm7+A==}
    engines: {node: '>=18.0.0'}
    peerDependencies:
      react: ^18.0 || ^19.0 || ^19.0.0-rc

  '@react-email/code-block@0.0.11':
    resolution: {integrity: sha512-4D43p+LIMjDzm66gTDrZch0Flkip5je91mAT7iGs6+SbPyalHgIA+lFQoQwhz/VzHHLxuD0LV6gwmU/WUQ2WEg==}
    engines: {node: '>=18.0.0'}
    peerDependencies:
      react: ^18.0 || ^19.0 || ^19.0.0-rc

  '@react-email/code-inline@0.0.5':
    resolution: {integrity: sha512-MmAsOzdJpzsnY2cZoPHFPk6uDO/Ncpb4Kh1hAt9UZc1xOW3fIzpe1Pi9y9p6wwUmpaeeDalJxAxH6/fnTquinA==}
    engines: {node: '>=18.0.0'}
    peerDependencies:
      react: ^18.0 || ^19.0 || ^19.0.0-rc

  '@react-email/column@0.0.13':
    resolution: {integrity: sha512-Lqq17l7ShzJG/d3b1w/+lVO+gp2FM05ZUo/nW0rjxB8xBICXOVv6PqjDnn3FXKssvhO5qAV20lHM6S+spRhEwQ==}
    engines: {node: '>=18.0.0'}
    peerDependencies:
      react: ^18.0 || ^19.0 || ^19.0.0-rc

  '@react-email/components@0.0.32':
    resolution: {integrity: sha512-+1Wv7PyVgWfLoj5W0+CvBsJMIfMI6ibcFcIPXNkb2lhKQQASgxSoAedRL1rH0CCaBo6+63tg8y4baHzJonfZbw==}
    engines: {node: '>=18.0.0'}
    peerDependencies:
      react: ^18.0 || ^19.0 || ^19.0.0-rc

  '@react-email/container@0.0.15':
    resolution: {integrity: sha512-Qo2IQo0ru2kZq47REmHW3iXjAQaKu4tpeq/M8m1zHIVwKduL2vYOBQWbC2oDnMtWPmkBjej6XxgtZByxM6cCFg==}
    engines: {node: '>=18.0.0'}
    peerDependencies:
      react: ^18.0 || ^19.0 || ^19.0.0-rc

  '@react-email/font@0.0.9':
    resolution: {integrity: sha512-4zjq23oT9APXkerqeslPH3OZWuh5X4crHK6nx82mVHV2SrLba8+8dPEnWbaACWTNjOCbcLIzaC9unk7Wq2MIXw==}
    peerDependencies:
      react: ^18.0 || ^19.0 || ^19.0.0-rc

  '@react-email/head@0.0.12':
    resolution: {integrity: sha512-X2Ii6dDFMF+D4niNwMAHbTkeCjlYYnMsd7edXOsi0JByxt9wNyZ9EnhFiBoQdqkE+SMDcu8TlNNttMrf5sJeMA==}
    engines: {node: '>=18.0.0'}
    peerDependencies:
      react: ^18.0 || ^19.0 || ^19.0.0-rc

  '@react-email/heading@0.0.15':
    resolution: {integrity: sha512-xF2GqsvBrp/HbRHWEfOgSfRFX+Q8I5KBEIG5+Lv3Vb2R/NYr0s8A5JhHHGf2pWBMJdbP4B2WHgj/VUrhy8dkIg==}
    engines: {node: '>=18.0.0'}
    peerDependencies:
      react: ^18.0 || ^19.0 || ^19.0.0-rc

  '@react-email/hr@0.0.11':
    resolution: {integrity: sha512-S1gZHVhwOsd1Iad5IFhpfICwNPMGPJidG/Uysy1AwmspyoAP5a4Iw3OWEpINFdgh9MHladbxcLKO2AJO+cA9Lw==}
    engines: {node: '>=18.0.0'}
    peerDependencies:
      react: ^18.0 || ^19.0 || ^19.0.0-rc

  '@react-email/html@0.0.11':
    resolution: {integrity: sha512-qJhbOQy5VW5qzU74AimjAR9FRFQfrMa7dn4gkEXKMB/S9xZN8e1yC1uA9C15jkXI/PzmJ0muDIWmFwatm5/+VA==}
    engines: {node: '>=18.0.0'}
    peerDependencies:
      react: ^18.0 || ^19.0 || ^19.0.0-rc

  '@react-email/img@0.0.11':
    resolution: {integrity: sha512-aGc8Y6U5C3igoMaqAJKsCpkbm1XjguQ09Acd+YcTKwjnC2+0w3yGUJkjWB2vTx4tN8dCqQCXO8FmdJpMfOA9EQ==}
    engines: {node: '>=18.0.0'}
    peerDependencies:
      react: ^18.0 || ^19.0 || ^19.0.0-rc

  '@react-email/link@0.0.12':
    resolution: {integrity: sha512-vF+xxQk2fGS1CN7UPQDbzvcBGfffr+GjTPNiWM38fhBfsLv6A/YUfaqxWlmL7zLzVmo0K2cvvV9wxlSyNba1aQ==}
    engines: {node: '>=18.0.0'}
    peerDependencies:
      react: ^18.0 || ^19.0 || ^19.0.0-rc

  '@react-email/markdown@0.0.14':
    resolution: {integrity: sha512-5IsobCyPkb4XwnQO8uFfGcNOxnsg3311GRXhJ3uKv51P7Jxme4ycC/MITnwIZ10w2zx7HIyTiqVzTj4XbuIHbg==}
    engines: {node: '>=18.0.0'}
    peerDependencies:
      react: ^18.0 || ^19.0 || ^19.0.0-rc

  '@react-email/preview@0.0.12':
    resolution: {integrity: sha512-g/H5fa9PQPDK6WUEG7iTlC19sAktI23qyoiJtMLqQiXFCfWeQMhqjLGKeLSKkfzszqmfJCjZtpSiKtBoOdxp3Q==}
    engines: {node: '>=18.0.0'}
    peerDependencies:
      react: ^18.0 || ^19.0 || ^19.0.0-rc

  '@react-email/render@1.0.4':
    resolution: {integrity: sha512-8ZXi89d8igBDE6W3zlHBa3GEDWKEUFDAa7i8MvVxnRViQuvsRbibK3ltuPgixxRI5+HgGNCSreBHQKZCkhUdyw==}
    engines: {node: '>=18.0.0'}
    peerDependencies:
      react: ^18.0 || ^19.0 || ^19.0.0-rc
      react-dom: ^18.0 || ^19.0 || ^19.0.0-rc

  '@react-email/row@0.0.12':
    resolution: {integrity: sha512-HkCdnEjvK3o+n0y0tZKXYhIXUNPDx+2vq1dJTmqappVHXS5tXS6W5JOPZr5j+eoZ8gY3PShI2LWj5rWF7ZEtIQ==}
    engines: {node: '>=18.0.0'}
    peerDependencies:
      react: ^18.0 || ^19.0 || ^19.0.0-rc

  '@react-email/section@0.0.16':
    resolution: {integrity: sha512-FjqF9xQ8FoeUZYKSdt8sMIKvoT9XF8BrzhT3xiFKdEMwYNbsDflcjfErJe3jb7Wj/es/lKTbV5QR1dnLzGpL3w==}
    engines: {node: '>=18.0.0'}
    peerDependencies:
      react: ^18.0 || ^19.0 || ^19.0.0-rc

  '@react-email/tailwind@1.0.4':
    resolution: {integrity: sha512-tJdcusncdqgvTUYZIuhNC6LYTfL9vNTSQpwWdTCQhQ1lsrNCEE4OKCSdzSV3S9F32pi0i0xQ+YPJHKIzGjdTSA==}
    engines: {node: '>=18.0.0'}
    peerDependencies:
      react: ^18.0 || ^19.0 || ^19.0.0-rc

  '@react-email/text@0.0.11':
    resolution: {integrity: sha512-a7nl/2KLpRHOYx75YbYZpWspUbX1DFY7JIZbOv5x0QU8SvwDbJt+Hm01vG34PffFyYvHEXrc6Qnip2RTjljNjg==}
    engines: {node: '>=18.0.0'}
    peerDependencies:
      react: ^18.0 || ^19.0 || ^19.0.0-rc

  '@react-stately/utils@3.10.5':
    resolution: {integrity: sha512-iMQSGcpaecghDIh3mZEpZfoFH3ExBwTtuBEcvZ2XnGzCgQjeYXcMdIUwAfVQLXFTdHUHGF6Gu6/dFrYsCzySBQ==}
    peerDependencies:
      react: ^16.8.0 || ^17.0.0-rc.1 || ^18.0.0 || ^19.0.0-rc.1

  '@react-types/shared@3.27.0':
    resolution: {integrity: sha512-gvznmLhi6JPEf0bsq7SwRYTHAKKq/wcmKqFez9sRdbED+SPMUmK5omfZ6w3EwUFQHbYUa4zPBYedQ7Knv70RMw==}
    peerDependencies:
      react: ^16.8.0 || ^17.0.0-rc.1 || ^18.0.0 || ^19.0.0-rc.1

  '@rtsao/scc@1.1.0':
    resolution: {integrity: sha512-zt6OdqaDoOnJ1ZYsCYGt9YmWzDXl4vQdKTyJev62gFhRGKdx7mcT54V9KIjg+d2wi9EXsPvAPKe7i7WjfVWB8g==}

  '@rushstack/eslint-patch@1.10.5':
    resolution: {integrity: sha512-kkKUDVlII2DQiKy7UstOR1ErJP8kUKAQ4oa+SQtM0K+lPdmmjj0YnnxBgtTVYH7mUKtbsxeFC9y0AmK7Yb78/A==}

  '@selderee/plugin-htmlparser2@0.11.0':
    resolution: {integrity: sha512-P33hHGdldxGabLFjPPpaTxVolMrzrcegejx+0GxjrIb9Zv48D8yAIA/QTDR2dFl7Uz7urX8aX6+5bCZslr+gWQ==}

  '@smithy/abort-controller@4.0.1':
    resolution: {integrity: sha512-fiUIYgIgRjMWznk6iLJz35K2YxSLHzLBA/RC6lBrKfQ8fHbPfvk7Pk9UvpKoHgJjI18MnbPuEju53zcVy6KF1g==}
    engines: {node: '>=18.0.0'}

  '@smithy/chunked-blob-reader-native@4.0.0':
    resolution: {integrity: sha512-R9wM2yPmfEMsUmlMlIgSzOyICs0x9uu7UTHoccMyt7BWw8shcGM8HqB355+BZCPBcySvbTYMs62EgEQkNxz2ig==}
    engines: {node: '>=18.0.0'}

  '@smithy/chunked-blob-reader@5.0.0':
    resolution: {integrity: sha512-+sKqDBQqb036hh4NPaUiEkYFkTUGYzRsn3EuFhyfQfMy6oGHEUJDurLP9Ufb5dasr/XiAmPNMr6wa9afjQB+Gw==}
    engines: {node: '>=18.0.0'}

  '@smithy/config-resolver@4.0.1':
    resolution: {integrity: sha512-Igfg8lKu3dRVkTSEm98QpZUvKEOa71jDX4vKRcvJVyRc3UgN3j7vFMf0s7xLQhYmKa8kyJGQgUJDOV5V3neVlQ==}
    engines: {node: '>=18.0.0'}

  '@smithy/core@3.1.1':
    resolution: {integrity: sha512-hhUZlBWYuh9t6ycAcN90XOyG76C1AzwxZZgaCVPMYpWqqk9uMFo7HGG5Zu2cEhCJn7DdOi5krBmlibWWWPgdsw==}
    engines: {node: '>=18.0.0'}

  '@smithy/credential-provider-imds@4.0.1':
    resolution: {integrity: sha512-l/qdInaDq1Zpznpmev/+52QomsJNZ3JkTl5yrTl02V6NBgJOQ4LY0SFw/8zsMwj3tLe8vqiIuwF6nxaEwgf6mg==}
    engines: {node: '>=18.0.0'}

  '@smithy/eventstream-codec@4.0.1':
    resolution: {integrity: sha512-Q2bCAAR6zXNVtJgifsU16ZjKGqdw/DyecKNgIgi7dlqw04fqDu0mnq+JmGphqheypVc64CYq3azSuCpAdFk2+A==}
    engines: {node: '>=18.0.0'}

  '@smithy/eventstream-serde-browser@4.0.1':
    resolution: {integrity: sha512-HbIybmz5rhNg+zxKiyVAnvdM3vkzjE6ccrJ620iPL8IXcJEntd3hnBl+ktMwIy12Te/kyrSbUb8UCdnUT4QEdA==}
    engines: {node: '>=18.0.0'}

  '@smithy/eventstream-serde-config-resolver@4.0.1':
    resolution: {integrity: sha512-lSipaiq3rmHguHa3QFF4YcCM3VJOrY9oq2sow3qlhFY+nBSTF/nrO82MUQRPrxHQXA58J5G1UnU2WuJfi465BA==}
    engines: {node: '>=18.0.0'}

  '@smithy/eventstream-serde-node@4.0.1':
    resolution: {integrity: sha512-o4CoOI6oYGYJ4zXo34U8X9szDe3oGjmHgsMGiZM0j4vtNoT+h80TLnkUcrLZR3+E6HIxqW+G+9WHAVfl0GXK0Q==}
    engines: {node: '>=18.0.0'}

  '@smithy/eventstream-serde-universal@4.0.1':
    resolution: {integrity: sha512-Z94uZp0tGJuxds3iEAZBqGU2QiaBHP4YytLUjwZWx+oUeohCsLyUm33yp4MMBmhkuPqSbQCXq5hDet6JGUgHWA==}
    engines: {node: '>=18.0.0'}

  '@smithy/fetch-http-handler@5.0.1':
    resolution: {integrity: sha512-3aS+fP28urrMW2KTjb6z9iFow6jO8n3MFfineGbndvzGZit3taZhKWtTorf+Gp5RpFDDafeHlhfsGlDCXvUnJA==}
    engines: {node: '>=18.0.0'}

  '@smithy/hash-blob-browser@4.0.1':
    resolution: {integrity: sha512-rkFIrQOKZGS6i1D3gKJ8skJ0RlXqDvb1IyAphksaFOMzkn3v3I1eJ8m7OkLj0jf1McP63rcCEoLlkAn/HjcTRw==}
    engines: {node: '>=18.0.0'}

  '@smithy/hash-node@4.0.1':
    resolution: {integrity: sha512-TJ6oZS+3r2Xu4emVse1YPB3Dq3d8RkZDKcPr71Nj/lJsdAP1c7oFzYqEn1IBc915TsgLl2xIJNuxCz+gLbLE0w==}
    engines: {node: '>=18.0.0'}

  '@smithy/hash-stream-node@4.0.1':
    resolution: {integrity: sha512-U1rAE1fxmReCIr6D2o/4ROqAQX+GffZpyMt3d7njtGDr2pUNmAKRWa49gsNVhCh2vVAuf3wXzWwNr2YN8PAXIw==}
    engines: {node: '>=18.0.0'}

  '@smithy/invalid-dependency@4.0.1':
    resolution: {integrity: sha512-gdudFPf4QRQ5pzj7HEnu6FhKRi61BfH/Gk5Yf6O0KiSbr1LlVhgjThcvjdu658VE6Nve8vaIWB8/fodmS1rBPQ==}
    engines: {node: '>=18.0.0'}

  '@smithy/is-array-buffer@2.2.0':
    resolution: {integrity: sha512-GGP3O9QFD24uGeAXYUjwSTXARoqpZykHadOmA8G5vfJPK0/DC67qa//0qvqrJzL1xc8WQWX7/yc7fwudjPHPhA==}
    engines: {node: '>=14.0.0'}

  '@smithy/is-array-buffer@4.0.0':
    resolution: {integrity: sha512-saYhF8ZZNoJDTvJBEWgeBccCg+yvp1CX+ed12yORU3NilJScfc6gfch2oVb4QgxZrGUx3/ZJlb+c/dJbyupxlw==}
    engines: {node: '>=18.0.0'}

  '@smithy/md5-js@4.0.1':
    resolution: {integrity: sha512-HLZ647L27APi6zXkZlzSFZIjpo8po45YiyjMGJZM3gyDY8n7dPGdmxIIljLm4gPt/7rRvutLTTkYJpZVfG5r+A==}
    engines: {node: '>=18.0.0'}

  '@smithy/middleware-content-length@4.0.1':
    resolution: {integrity: sha512-OGXo7w5EkB5pPiac7KNzVtfCW2vKBTZNuCctn++TTSOMpe6RZO/n6WEC1AxJINn3+vWLKW49uad3lo/u0WJ9oQ==}
    engines: {node: '>=18.0.0'}

  '@smithy/middleware-endpoint@4.0.2':
    resolution: {integrity: sha512-Z9m67CXizGpj8CF/AW/7uHqYNh1VXXOn9Ap54fenWsCa0HnT4cJuE61zqG3cBkTZJDCy0wHJphilI41co/PE5g==}
    engines: {node: '>=18.0.0'}

  '@smithy/middleware-retry@4.0.3':
    resolution: {integrity: sha512-TiKwwQTwUDeDtwWW8UWURTqu7s6F3wN2pmziLU215u7bqpVT9Mk2oEvURjpRLA+5XeQhM68R5BpAGzVtomsqgA==}
    engines: {node: '>=18.0.0'}

  '@smithy/middleware-serde@4.0.1':
    resolution: {integrity: sha512-Fh0E2SOF+S+P1+CsgKyiBInAt3o2b6Qk7YOp2W0Qx2XnfTdfMuSDKUEcnrtpxCzgKJnqXeLUZYqtThaP0VGqtA==}
    engines: {node: '>=18.0.0'}

  '@smithy/middleware-stack@4.0.1':
    resolution: {integrity: sha512-dHwDmrtR/ln8UTHpaIavRSzeIk5+YZTBtLnKwDW3G2t6nAupCiQUvNzNoHBpik63fwUaJPtlnMzXbQrNFWssIA==}
    engines: {node: '>=18.0.0'}

  '@smithy/node-config-provider@4.0.1':
    resolution: {integrity: sha512-8mRTjvCtVET8+rxvmzRNRR0hH2JjV0DFOmwXPrISmTIJEfnCBugpYYGAsCj8t41qd+RB5gbheSQ/6aKZCQvFLQ==}
    engines: {node: '>=18.0.0'}

  '@smithy/node-http-handler@4.0.2':
    resolution: {integrity: sha512-X66H9aah9hisLLSnGuzRYba6vckuFtGE+a5DcHLliI/YlqKrGoxhisD5XbX44KyoeRzoNlGr94eTsMVHFAzPOw==}
    engines: {node: '>=18.0.0'}

  '@smithy/property-provider@4.0.1':
    resolution: {integrity: sha512-o+VRiwC2cgmk/WFV0jaETGOtX16VNPp2bSQEzu0whbReqE1BMqsP2ami2Vi3cbGVdKu1kq9gQkDAGKbt0WOHAQ==}
    engines: {node: '>=18.0.0'}

  '@smithy/protocol-http@5.0.1':
    resolution: {integrity: sha512-TE4cpj49jJNB/oHyh/cRVEgNZaoPaxd4vteJNB0yGidOCVR0jCw/hjPVsT8Q8FRmj8Bd3bFZt8Dh7xGCT+xMBQ==}
    engines: {node: '>=18.0.0'}

  '@smithy/querystring-builder@4.0.1':
    resolution: {integrity: sha512-wU87iWZoCbcqrwszsOewEIuq+SU2mSoBE2CcsLwE0I19m0B2gOJr1MVjxWcDQYOzHbR1xCk7AcOBbGFUYOKvdg==}
    engines: {node: '>=18.0.0'}

  '@smithy/querystring-parser@4.0.1':
    resolution: {integrity: sha512-Ma2XC7VS9aV77+clSFylVUnPZRindhB7BbmYiNOdr+CHt/kZNJoPP0cd3QxCnCFyPXC4eybmyE98phEHkqZ5Jw==}
    engines: {node: '>=18.0.0'}

  '@smithy/service-error-classification@4.0.1':
    resolution: {integrity: sha512-3JNjBfOWpj/mYfjXJHB4Txc/7E4LVq32bwzE7m28GN79+M1f76XHflUaSUkhOriprPDzev9cX/M+dEB80DNDKA==}
    engines: {node: '>=18.0.0'}

  '@smithy/shared-ini-file-loader@4.0.1':
    resolution: {integrity: sha512-hC8F6qTBbuHRI/uqDgqqi6J0R4GtEZcgrZPhFQnMhfJs3MnUTGSnR1NSJCJs5VWlMydu0kJz15M640fJlRsIOw==}
    engines: {node: '>=18.0.0'}

  '@smithy/signature-v4@5.0.1':
    resolution: {integrity: sha512-nCe6fQ+ppm1bQuw5iKoeJ0MJfz2os7Ic3GBjOkLOPtavbD1ONoyE3ygjBfz2ythFWm4YnRm6OxW+8p/m9uCoIA==}
    engines: {node: '>=18.0.0'}

  '@smithy/smithy-client@4.1.2':
    resolution: {integrity: sha512-0yApeHWBqocelHGK22UivZyShNxFbDNrgREBllGh5Ws0D0rg/yId/CJfeoKKpjbfY2ju8j6WgDUGZHYQmINZ5w==}
    engines: {node: '>=18.0.0'}

  '@smithy/types@4.1.0':
    resolution: {integrity: sha512-enhjdwp4D7CXmwLtD6zbcDMbo6/T6WtuuKCY49Xxc6OMOmUWlBEBDREsxxgV2LIdeQPW756+f97GzcgAwp3iLw==}
    engines: {node: '>=18.0.0'}

  '@smithy/url-parser@4.0.1':
    resolution: {integrity: sha512-gPXcIEUtw7VlK8f/QcruNXm7q+T5hhvGu9tl63LsJPZ27exB6dtNwvh2HIi0v7JcXJ5emBxB+CJxwaLEdJfA+g==}
    engines: {node: '>=18.0.0'}

  '@smithy/util-base64@4.0.0':
    resolution: {integrity: sha512-CvHfCmO2mchox9kjrtzoHkWHxjHZzaFojLc8quxXY7WAAMAg43nuxwv95tATVgQFNDwd4M9S1qFzj40Ul41Kmg==}
    engines: {node: '>=18.0.0'}

  '@smithy/util-body-length-browser@4.0.0':
    resolution: {integrity: sha512-sNi3DL0/k64/LO3A256M+m3CDdG6V7WKWHdAiBBMUN8S3hK3aMPhwnPik2A/a2ONN+9doY9UxaLfgqsIRg69QA==}
    engines: {node: '>=18.0.0'}

  '@smithy/util-body-length-node@4.0.0':
    resolution: {integrity: sha512-q0iDP3VsZzqJyje8xJWEJCNIu3lktUGVoSy1KB0UWym2CL1siV3artm+u1DFYTLejpsrdGyCSWBdGNjJzfDPjg==}
    engines: {node: '>=18.0.0'}

  '@smithy/util-buffer-from@2.2.0':
    resolution: {integrity: sha512-IJdWBbTcMQ6DA0gdNhh/BwrLkDR+ADW5Kr1aZmd4k3DIF6ezMV4R2NIAmT08wQJ3yUK82thHWmC/TnK/wpMMIA==}
    engines: {node: '>=14.0.0'}

  '@smithy/util-buffer-from@4.0.0':
    resolution: {integrity: sha512-9TOQ7781sZvddgO8nxueKi3+yGvkY35kotA0Y6BWRajAv8jjmigQ1sBwz0UX47pQMYXJPahSKEKYFgt+rXdcug==}
    engines: {node: '>=18.0.0'}

  '@smithy/util-config-provider@4.0.0':
    resolution: {integrity: sha512-L1RBVzLyfE8OXH+1hsJ8p+acNUSirQnWQ6/EgpchV88G6zGBTDPdXiiExei6Z1wR2RxYvxY/XLw6AMNCCt8H3w==}
    engines: {node: '>=18.0.0'}

  '@smithy/util-defaults-mode-browser@4.0.3':
    resolution: {integrity: sha512-7c5SF1fVK0EOs+2EOf72/qF199zwJflU1d02AevwKbAUPUZyE9RUZiyJxeUmhVxfKDWdUKaaVojNiaDQgnHL9g==}
    engines: {node: '>=18.0.0'}

  '@smithy/util-defaults-mode-node@4.0.3':
    resolution: {integrity: sha512-CVnD42qYD3JKgDlImZ9+On+MqJHzq9uJgPbMdeBE8c2x8VJ2kf2R3XO/yVFx+30ts5lD/GlL0eFIShY3x9ROgQ==}
    engines: {node: '>=18.0.0'}

  '@smithy/util-endpoints@3.0.1':
    resolution: {integrity: sha512-zVdUENQpdtn9jbpD9SCFK4+aSiavRb9BxEtw9ZGUR1TYo6bBHbIoi7VkrFQ0/RwZlzx0wRBaRmPclj8iAoJCLA==}
    engines: {node: '>=18.0.0'}

  '@smithy/util-hex-encoding@4.0.0':
    resolution: {integrity: sha512-Yk5mLhHtfIgW2W2WQZWSg5kuMZCVbvhFmC7rV4IO2QqnZdbEFPmQnCcGMAX2z/8Qj3B9hYYNjZOhWym+RwhePw==}
    engines: {node: '>=18.0.0'}

  '@smithy/util-middleware@4.0.1':
    resolution: {integrity: sha512-HiLAvlcqhbzhuiOa0Lyct5IIlyIz0PQO5dnMlmQ/ubYM46dPInB+3yQGkfxsk6Q24Y0n3/JmcA1v5iEhmOF5mA==}
    engines: {node: '>=18.0.0'}

  '@smithy/util-retry@4.0.1':
    resolution: {integrity: sha512-WmRHqNVwn3kI3rKk1LsKcVgPBG6iLTBGC1iYOV3GQegwJ3E8yjzHytPt26VNzOWr1qu0xE03nK0Ug8S7T7oufw==}
    engines: {node: '>=18.0.0'}

  '@smithy/util-stream@4.0.2':
    resolution: {integrity: sha512-0eZ4G5fRzIoewtHtwaYyl8g2C+osYOT4KClXgfdNEDAgkbe2TYPqcnw4GAWabqkZCax2ihRGPe9LZnsPdIUIHA==}
    engines: {node: '>=18.0.0'}

  '@smithy/util-uri-escape@4.0.0':
    resolution: {integrity: sha512-77yfbCbQMtgtTylO9itEAdpPXSog3ZxMe09AEhm0dU0NLTalV70ghDZFR+Nfi1C60jnJoh/Re4090/DuZh2Omg==}
    engines: {node: '>=18.0.0'}

  '@smithy/util-utf8@2.3.0':
    resolution: {integrity: sha512-R8Rdn8Hy72KKcebgLiv8jQcQkXoLMOGGv5uI1/k0l+snqkOzQ1R0ChUBCxWMlBsFMekWjq0wRudIweFs7sKT5A==}
    engines: {node: '>=14.0.0'}

  '@smithy/util-utf8@4.0.0':
    resolution: {integrity: sha512-b+zebfKCfRdgNJDknHCob3O7FpeYQN6ZG6YLExMcasDHsCXlsXCEuiPZeLnJLpwa5dvPetGlnGCiMHuLwGvFow==}
    engines: {node: '>=18.0.0'}

  '@smithy/util-waiter@4.0.2':
    resolution: {integrity: sha512-piUTHyp2Axx3p/kc2CIJkYSv0BAaheBQmbACZgQSSfWUumWNW+R1lL+H9PDBxKJkvOeEX+hKYEFiwO8xagL8AQ==}
    engines: {node: '>=18.0.0'}

  '@socket.io/component-emitter@3.1.2':
    resolution: {integrity: sha512-9BCxFwvbGg/RsZK9tjXd8s4UcwR0MWeFQ1XEKIQVVvAGJyINdrqKMcTRyLoK8Rse1GjzLV9cwjWV1olXRWEXVA==}

  '@stripe/stripe-js@5.5.0':
    resolution: {integrity: sha512-lkfjyAd34aeMpTKKcEVfy8IUyEsjuAT3t9EXr5yZDtdIUncnZpedl/xLV16Dkd4z+fQwixScsCCDxSMNtBOgpQ==}
    engines: {node: '>=12.16'}

  '@swc/counter@0.1.3':
    resolution: {integrity: sha512-e2BR4lsJkkRlKZ/qCHPw9ZaSxc0MVUd7gtbtaB7aMvHeJVYe8sOB8DBZkP2DtISHGSku9sCK6T6cnY0CtXrOCQ==}

  '@swc/helpers@0.5.15':
    resolution: {integrity: sha512-JQ5TuMi45Owi4/BIMAJBoSQoOJu12oOk/gADqlcUL9JEdHB8vyjUSsxqeNXnmXHjYKMi2WcYtezGEEhqUI/E2g==}

  '@tailwindcss/typography@0.5.16':
    resolution: {integrity: sha512-0wDLwCVF5V3x3b1SGXPCDcdsbDHMBe+lkFzBRaHeLvNi+nrrnZ1lA18u+OTWO8iSWU2GxUOCvlXtDuqftc1oiA==}
    peerDependencies:
      tailwindcss: '>=3.0.0 || insiders || >=4.0.0-alpha.20 || >=4.0.0-beta.1'

  '@tanstack/react-virtual@3.11.2':
    resolution: {integrity: sha512-OuFzMXPF4+xZgx8UzJha0AieuMihhhaWG0tCqpp6tDzlFwOmNBPYMuLOtMJ1Tr4pXLHmgjcWhG6RlknY2oNTdQ==}
    peerDependencies:
      react: ^16.8.0 || ^17.0.0 || ^18.0.0 || ^19.0.0
      react-dom: ^16.8.0 || ^17.0.0 || ^18.0.0 || ^19.0.0

  '@tanstack/virtual-core@3.11.2':
    resolution: {integrity: sha512-vTtpNt7mKCiZ1pwU9hfKPhpdVO2sVzFQsxoVBGtOSHxlrRRzYr8iQ2TlwbAcRYCcEiZ9ECAM8kBzH0v2+VzfKw==}

  '@tokenizer/token@0.3.0':
    resolution: {integrity: sha512-OvjF+z51L3ov0OyAU0duzsYuvO01PH7x4t6DJx+guahgTnBHkhJdG7soQeTSFLWN3efnHyibZ4Z8l2EuWwJN3A==}

  '@types/acorn@4.0.6':
    resolution: {integrity: sha512-veQTnWP+1D/xbxVrPC3zHnCZRjSrKfhbMUlEA43iMZLu7EsnTtkJklIuwrCPbOi8YkvDQAiW05VQQFvvz9oieQ==}

  '@types/busboy@1.5.4':
    resolution: {integrity: sha512-kG7WrUuAKK0NoyxfQHsVE6j1m01s6kMma64E+OZenQABMQyTJop1DumUWcLwAQ2JzpefU7PDYoRDKl8uZosFjw==}

  '@types/cors@2.8.17':
    resolution: {integrity: sha512-8CGDvrBj1zgo2qE+oS3pOCyYNqCPryMWY2bGfwA0dcfopWGgxs+78df0Rs3rc9THP4JkOhLsAa+15VdpAqkcUA==}

  '@types/debug@4.1.12':
    resolution: {integrity: sha512-vIChWdVG3LG1SMxEvI/AK+FWJthlrqlTu7fbrlywTkkaONwk/UAGaULXRlf8vkzFBLVm0zkMdCquhL5aOjhXPQ==}

  '@types/escape-html@1.0.4':
    resolution: {integrity: sha512-qZ72SFTgUAZ5a7Tj6kf2SHLetiH5S6f8G5frB2SPQ3EyF02kxdyBFf4Tz4banE3xCgGnKgWLt//a6VuYHKYJTg==}

  '@types/estree-jsx@1.0.5':
    resolution: {integrity: sha512-52CcUVNFyfb1A2ALocQw/Dd1BQFNmSdkuC3BkZ6iqhdMfQz7JWOFRuJFloOzjk+6WijU56m9oKXFAXc7o3Towg==}

  '@types/estree@1.0.6':
    resolution: {integrity: sha512-AYnb1nQyY49te+VRAVgmzfcgjYS91mY5P0TKUDCLEM+gNnA+3T6rWITXRLYCpahpqSQbN5cE+gHpnPyXjHWxcw==}

  '@types/hast@3.0.4':
    resolution: {integrity: sha512-WPs+bbQw5aCj+x6laNGWLH3wviHtoCv/P3+otBhbOhJgG8qtpdAMlTCxLtsTWA7LH1Oh/bFCHsBn0TPS5m30EQ==}

  '@types/json-schema@7.0.15':
    resolution: {integrity: sha512-5+fP8P8MFNC+AyZCDxrB2pkZFPGzqQWUzpSeuuVLvm8VMcorNYavBqoFcxK8bQz4Qsbn4oUEEem4wDLfcysGHA==}

  '@types/json5@0.0.29':
    resolution: {integrity: sha512-dRLjCWHYg4oaA77cxO64oO+7JwCwnIzkZPdrrC71jQmQtlhM556pwKo5bUzqvZndkVbeFLIIi+9TC40JNF5hNQ==}

<<<<<<< HEAD
  '@types/lodash.debounce@4.0.9':
    resolution: {integrity: sha512-Ma5JcgTREwpLRwMM+XwBR7DaWe96nC38uCBDFKZWbNKD+osjVzdpnUSwBcqCptrp16sSOLBAUb50Car5I0TCsQ==}
=======
  '@types/jsonwebtoken@9.0.8':
    resolution: {integrity: sha512-7fx54m60nLFUVYlxAB1xpe9CBWX2vSrk50Y6ogRJ1v5xxtba7qXTg5BgYDN5dq+yuQQ9HaVlHJyAAt1/mxryFg==}
>>>>>>> 576f486b

  '@types/lodash@4.17.14':
    resolution: {integrity: sha512-jsxagdikDiDBeIRaPYtArcT8my4tN1og7MtMRquFT3XNA6axxyHDRUemqDz/taRDdOUn0GnGHRCuff4q48sW9A==}

  '@types/mdast@4.0.4':
    resolution: {integrity: sha512-kGaNbPh1k7AFzgpud/gMdvIm5xuECykRR+JnWKQno9TAXVa6WIVCGTPvYGekIDL4uwCZQSYbUxNBSb1aUo79oA==}

  '@types/ms@0.7.34':
    resolution: {integrity: sha512-nG96G3Wp6acyAgJqGasjODb+acrI7KltPiRxzHPXnP3NgI28bpQDRv53olbqGXbfcgF5aiiHmO3xpwEpS5Ld9g==}

  '@types/node@22.10.4':
    resolution: {integrity: sha512-99l6wv4HEzBQhvaU/UGoeBoCK61SCROQaCCGyQSgX2tEQ3rKkNZ2S7CEWnS/4s1LV+8ODdK21UeyR1fHP2mXug==}

  '@types/nodemailer@6.4.17':
    resolution: {integrity: sha512-I9CCaIp6DTldEg7vyUTZi8+9Vo0hi1/T8gv3C89yk1rSAAzoKQ8H8ki/jBYJSFoH/BisgLP8tkZMlQ91CIquww==}

  '@types/parse-json@4.0.2':
    resolution: {integrity: sha512-dISoDXWWQwUquiKsyZ4Ng+HX2KsPL7LyHKHQwgGFEA3IaKac4Obd+h2a/a6waisAoepJlBcx9paWqjA8/HVjCw==}

  '@types/prismjs@1.26.5':
    resolution: {integrity: sha512-AUZTa7hQ2KY5L7AmtSiqxlhWxb4ina0yd8hNbl4TWuqnv/pFP0nDMb3YrfSBf4hJVGLh2YEIBfKaBW/9UEl6IQ==}

  '@types/react-dom@19.0.2':
    resolution: {integrity: sha512-c1s+7TKFaDRRxr1TxccIX2u7sfCnc3RxkVyBIUA2lCpyqCF+QoAwQ/CBg7bsMdVwP120HEH143VQezKtef5nCg==}
    peerDependencies:
      '@types/react': ^19.0.0

  '@types/react-transition-group@4.4.12':
    resolution: {integrity: sha512-8TV6R3h2j7a91c+1DXdJi3Syo69zzIZbz7Lg5tORM5LEJG7X/E6a1V3drRyBRZq7/utz7A+c4OgYLiLcYGHG6w==}
    peerDependencies:
      '@types/react': '*'

  '@types/react@19.0.2':
    resolution: {integrity: sha512-USU8ZI/xyKJwFTpjSVIrSeHBVAGagkHQKPNbxeWwql/vDmnTIBgx+TJnhFnj1NXgz8XfprU0egV2dROLGpsBEg==}

  '@types/unist@2.0.11':
    resolution: {integrity: sha512-CmBKiL6NNo/OqgmMn95Fk9Whlp2mtvIv+KNpQKN2F4SjvrEesubTRWGYSg+BnWZOnlCaSTU1sMpsBOzgbYhnsA==}

  '@types/unist@3.0.3':
    resolution: {integrity: sha512-ko/gIFJRv177XgZsZcBwnqJN5x/Gien8qNOn0D5bQU/zAzVf9Zt3BlcUiLqhV9y4ARk0GbT3tnUiPNgnTXzc/Q==}

  '@types/uuid@10.0.0':
    resolution: {integrity: sha512-7gqG38EyHgyP1S+7+xomFtL+ZNHcKv6DwNaCZmJmo1vgMugyF3TCnXVg4t1uk89mLNwnLtnY3TpOpCOyp1/xHQ==}

  '@types/webidl-conversions@7.0.3':
    resolution: {integrity: sha512-CiJJvcRtIgzadHCYXw7dqEnMNRjhGZlYK05Mj9OyktqV8uVT8fD2BFOB7S1uwBE3Kj2Z+4UyPmFw/Ixgw/LAlA==}

  '@types/whatwg-url@11.0.5':
    resolution: {integrity: sha512-coYR071JRaHa+xoEvvYqvnIHaVqaYrLPbsufM9BF63HkwI5Lgmy2QR8Q5K/lYDYo5AK82wOvSOS0UsLTpTG7uQ==}

  '@typescript-eslint/eslint-plugin@8.21.0':
    resolution: {integrity: sha512-eTH+UOR4I7WbdQnG4Z48ebIA6Bgi7WO8HvFEneeYBxG8qCOYgTOFPSg6ek9ITIDvGjDQzWHcoWHCDO2biByNzA==}
    engines: {node: ^18.18.0 || ^20.9.0 || >=21.1.0}
    peerDependencies:
      '@typescript-eslint/parser': ^8.0.0 || ^8.0.0-alpha.0
      eslint: ^8.57.0 || ^9.0.0
      typescript: '>=4.8.4 <5.8.0'

  '@typescript-eslint/eslint-plugin@8.22.0':
    resolution: {integrity: sha512-4Uta6REnz/xEJMvwf72wdUnC3rr4jAQf5jnTkeRQ9b6soxLxhDEbS/pfMPoJLDfFPNVRdryqWUIV/2GZzDJFZw==}
    engines: {node: ^18.18.0 || ^20.9.0 || >=21.1.0}
    peerDependencies:
      '@typescript-eslint/parser': ^8.0.0 || ^8.0.0-alpha.0
      eslint: ^8.57.0 || ^9.0.0
      typescript: '>=4.8.4 <5.8.0'

  '@typescript-eslint/parser@8.21.0':
    resolution: {integrity: sha512-Wy+/sdEH9kI3w9civgACwabHbKl+qIOu0uFZ9IMKzX3Jpv9og0ZBJrZExGrPpFAY7rWsXuxs5e7CPPP17A4eYA==}
    engines: {node: ^18.18.0 || ^20.9.0 || >=21.1.0}
    peerDependencies:
      eslint: ^8.57.0 || ^9.0.0
      typescript: '>=4.8.4 <5.8.0'

  '@typescript-eslint/parser@8.22.0':
    resolution: {integrity: sha512-MqtmbdNEdoNxTPzpWiWnqNac54h8JDAmkWtJExBVVnSrSmi9z+sZUt0LfKqk9rjqmKOIeRhO4fHHJ1nQIjduIQ==}
    engines: {node: ^18.18.0 || ^20.9.0 || >=21.1.0}
    peerDependencies:
      eslint: ^8.57.0 || ^9.0.0
      typescript: '>=4.8.4 <5.8.0'

  '@typescript-eslint/scope-manager@8.21.0':
    resolution: {integrity: sha512-G3IBKz0/0IPfdeGRMbp+4rbjfSSdnGkXsM/pFZA8zM9t9klXDnB/YnKOBQ0GoPmoROa4bCq2NeHgJa5ydsQ4mA==}
    engines: {node: ^18.18.0 || ^20.9.0 || >=21.1.0}

  '@typescript-eslint/scope-manager@8.22.0':
    resolution: {integrity: sha512-/lwVV0UYgkj7wPSw0o8URy6YI64QmcOdwHuGuxWIYznO6d45ER0wXUbksr9pYdViAofpUCNJx/tAzNukgvaaiQ==}
    engines: {node: ^18.18.0 || ^20.9.0 || >=21.1.0}

  '@typescript-eslint/type-utils@8.21.0':
    resolution: {integrity: sha512-95OsL6J2BtzoBxHicoXHxgk3z+9P3BEcQTpBKriqiYzLKnM2DeSqs+sndMKdamU8FosiadQFT3D+BSL9EKnAJQ==}
    engines: {node: ^18.18.0 || ^20.9.0 || >=21.1.0}
    peerDependencies:
      eslint: ^8.57.0 || ^9.0.0
      typescript: '>=4.8.4 <5.8.0'

  '@typescript-eslint/type-utils@8.22.0':
    resolution: {integrity: sha512-NzE3aB62fDEaGjaAYZE4LH7I1MUwHooQ98Byq0G0y3kkibPJQIXVUspzlFOmOfHhiDLwKzMlWxaNv+/qcZurJA==}
    engines: {node: ^18.18.0 || ^20.9.0 || >=21.1.0}
    peerDependencies:
      eslint: ^8.57.0 || ^9.0.0
      typescript: '>=4.8.4 <5.8.0'

  '@typescript-eslint/types@8.21.0':
    resolution: {integrity: sha512-PAL6LUuQwotLW2a8VsySDBwYMm129vFm4tMVlylzdoTybTHaAi0oBp7Ac6LhSrHHOdLM3efH+nAR6hAWoMF89A==}
    engines: {node: ^18.18.0 || ^20.9.0 || >=21.1.0}

  '@typescript-eslint/types@8.22.0':
    resolution: {integrity: sha512-0S4M4baNzp612zwpD4YOieP3VowOARgK2EkN/GBn95hpyF8E2fbMT55sRHWBq+Huaqk3b3XK+rxxlM8sPgGM6A==}
    engines: {node: ^18.18.0 || ^20.9.0 || >=21.1.0}

  '@typescript-eslint/typescript-estree@8.21.0':
    resolution: {integrity: sha512-x+aeKh/AjAArSauz0GiQZsjT8ciadNMHdkUSwBB9Z6PrKc/4knM4g3UfHml6oDJmKC88a6//cdxnO/+P2LkMcg==}
    engines: {node: ^18.18.0 || ^20.9.0 || >=21.1.0}
    peerDependencies:
      typescript: '>=4.8.4 <5.8.0'

  '@typescript-eslint/typescript-estree@8.22.0':
    resolution: {integrity: sha512-SJX99NAS2ugGOzpyhMza/tX+zDwjvwAtQFLsBo3GQxiGcvaKlqGBkmZ+Y1IdiSi9h4Q0Lr5ey+Cp9CGWNY/F/w==}
    engines: {node: ^18.18.0 || ^20.9.0 || >=21.1.0}
    peerDependencies:
      typescript: '>=4.8.4 <5.8.0'

  '@typescript-eslint/utils@8.21.0':
    resolution: {integrity: sha512-xcXBfcq0Kaxgj7dwejMbFyq7IOHgpNMtVuDveK7w3ZGwG9owKzhALVwKpTF2yrZmEwl9SWdetf3fxNzJQaVuxw==}
    engines: {node: ^18.18.0 || ^20.9.0 || >=21.1.0}
    peerDependencies:
      eslint: ^8.57.0 || ^9.0.0
      typescript: '>=4.8.4 <5.8.0'

  '@typescript-eslint/utils@8.22.0':
    resolution: {integrity: sha512-T8oc1MbF8L+Bk2msAvCUzjxVB2Z2f+vXYfcucE2wOmYs7ZUwco5Ep0fYZw8quNwOiw9K8GYVL+Kgc2pETNTLOg==}
    engines: {node: ^18.18.0 || ^20.9.0 || >=21.1.0}
    peerDependencies:
      eslint: ^8.57.0 || ^9.0.0
      typescript: '>=4.8.4 <5.8.0'

  '@typescript-eslint/visitor-keys@8.21.0':
    resolution: {integrity: sha512-BkLMNpdV6prozk8LlyK/SOoWLmUFi+ZD+pcqti9ILCbVvHGk1ui1g4jJOc2WDLaeExz2qWwojxlPce5PljcT3w==}
    engines: {node: ^18.18.0 || ^20.9.0 || >=21.1.0}

  '@typescript-eslint/visitor-keys@8.22.0':
    resolution: {integrity: sha512-AWpYAXnUgvLNabGTy3uBylkgZoosva/miNd1I8Bz3SjotmQPbVqhO4Cczo8AsZ44XVErEBPr/CRSgaj8sG7g0w==}
    engines: {node: ^18.18.0 || ^20.9.0 || >=21.1.0}

  accepts@1.3.8:
    resolution: {integrity: sha512-PYAthTa2m2VKxuvSD3DPC/Gy+U+sOA1LAuT8mkmRuvw+NACSaeXEQ+NHcVF7rONl6qcaxV3Uuemwawk+7+SJLw==}
    engines: {node: '>= 0.6'}

  acorn-jsx@5.3.2:
    resolution: {integrity: sha512-rq9s+JNhf0IChjtDXxllJ7g41oZk5SlXtp0LHwyA5cejwn7vKmKp4pPri6YEePv2PU65sAsegbXtIinmDFDXgQ==}
    peerDependencies:
      acorn: ^6.0.0 || ^7.0.0 || ^8.0.0

  acorn@8.12.1:
    resolution: {integrity: sha512-tcpGyI9zbizT9JbV6oYE477V6mTlXvvi0T0G3SNIYE2apm/G5huBa1+K89VGeovbg+jycCrfhl3ADxErOuO6Jg==}
    engines: {node: '>=0.4.0'}
    hasBin: true

  acorn@8.14.0:
    resolution: {integrity: sha512-cl669nCJTZBsL97OF4kUQm5g5hC2uihk0NxY3WENAC0TYdILVkAyHymAntgxGkl7K+t0cXIrH5siy5S4XkFycA==}
    engines: {node: '>=0.4.0'}
    hasBin: true

  ajv@6.12.6:
    resolution: {integrity: sha512-j3fVLgvTo527anyYyJOGTYJbG+vnnQYvE0m5mmkc1TK+nxAppkCLMIL0aZ4dblVCNoGShhm+kzE4ZUykBoMg4g==}

  ajv@8.17.1:
    resolution: {integrity: sha512-B/gBuNg5SiMTrPkC+A2+cW0RszwxYmn6VYxB/inlBStS5nx6xHIt/ehKRhIMhqusl7a8LjQoZnjCs5vhwxOQ1g==}

  amazon-cognito-identity-js@6.3.12:
    resolution: {integrity: sha512-s7NKDZgx336cp+oDeUtB2ZzT8jWJp/v2LWuYl+LQtMEODe22RF1IJ4nRiDATp+rp1pTffCZcm44Quw4jx2bqNg==}

  ansi-regex@5.0.1:
    resolution: {integrity: sha512-quJQXlTSUGL2LH9SUXo8VwsY4soanhgo6LNSm84E1LBcE8s3O0wpdiRzyR9z/ZZJMlMWv37qOOb9pdJlMUEKFQ==}
    engines: {node: '>=8'}

  ansi-regex@6.1.0:
    resolution: {integrity: sha512-7HSX4QQb4CspciLpVFwyRe79O3xsIZDDLER21kERQ71oaPodF8jL725AgJMFAYbooIqolJoRLuM81SpeUkpkvA==}
    engines: {node: '>=12'}

  ansi-styles@4.3.0:
    resolution: {integrity: sha512-zbB9rCJAT1rbjiVDb2hqKFHNYLxgtk8NURxZ3IZwD3F6NtxbXZQCnnSi1Lkx+IDohdPlFp222wVALIheZJQSEg==}
    engines: {node: '>=8'}

  ansi-styles@6.2.1:
    resolution: {integrity: sha512-bN798gFfQX+viw3R7yrGWRqnrN2oRkEkUjjl4JNn4E8GxxbjtG3FbrEIIY3l8/hrwUwIeCZvi4QuOTP4MErVug==}
    engines: {node: '>=12'}

  any-promise@1.3.0:
    resolution: {integrity: sha512-7UvmKalWRt1wgjL1RrGxoSJW/0QZFIegpeGvZG9kjp8vrRu55XTHbwnqq2GpXm9uLbcuhxm3IqX9OB4MZR1b2A==}

  anymatch@3.1.3:
    resolution: {integrity: sha512-KMReFUr0B4t+D+OBkjR3KYqvocp2XaSzO55UcB6mgQMd3KbcE+mWTyvVV7D/zsdEbNnV6acZUutkiHQXvTr1Rw==}
    engines: {node: '>= 8'}

  arg@5.0.2:
    resolution: {integrity: sha512-PYjyFOLKQ9y57JvQ6QLo8dAgNqswh8M1RMJYdQduT6xbWSgK36P/Z/v+p888pM69jMMfS8Xd8F6I1kQ/I9HUGg==}

  argparse@2.0.1:
    resolution: {integrity: sha512-8+9WqebbFzpX9OR+Wa6O29asIogeRMzcGtAINdpMHHyAg10f05aSFVBbcEqGf/PXw1EjAZ+q2/bEBg3DvurK3Q==}

  aria-hidden@1.2.4:
    resolution: {integrity: sha512-y+CcFFwelSXpLZk/7fMB2mUbGtX9lKycf1MWJ7CaTIERyitVlyQx6C+sxcROU2BAJ24OiZyK+8wj2i8AlBoS3A==}
    engines: {node: '>=10'}

  aria-query@5.3.2:
    resolution: {integrity: sha512-COROpnaoap1E2F000S62r6A60uHZnmlvomhfyT2DlTcrY1OrBKn2UhH7qn5wTC9zMvD0AY7csdPSNwKP+7WiQw==}
    engines: {node: '>= 0.4'}

  array-buffer-byte-length@1.0.2:
    resolution: {integrity: sha512-LHE+8BuR7RYGDKvnrmcuSq3tDcKv9OFEXQt/HpbZhY7V6h0zlUXutnAD82GiFx9rdieCMjkvtcsPqBwgUl1Iiw==}
    engines: {node: '>= 0.4'}

  array-includes@3.1.8:
    resolution: {integrity: sha512-itaWrbYbqpGXkGhZPGUulwnhVf5Hpy1xiCFsGqyIGglbBxmG5vSjxQen3/WGOjPpNEv1RtBLKxbmVXm8HpJStQ==}
    engines: {node: '>= 0.4'}

  array.prototype.findlast@1.2.5:
    resolution: {integrity: sha512-CVvd6FHg1Z3POpBLxO6E6zr+rSKEQ9L6rZHAaY7lLfhKsWYUBBOuMs0e9o24oopj6H+geRCX0YJ+TJLBK2eHyQ==}
    engines: {node: '>= 0.4'}

  array.prototype.findlastindex@1.2.5:
    resolution: {integrity: sha512-zfETvRFA8o7EiNn++N5f/kaCw221hrpGsDmcpndVupkPzEc1Wuf3VgC0qby1BbHs7f5DVYjgtEU2LLh5bqeGfQ==}
    engines: {node: '>= 0.4'}

  array.prototype.flat@1.3.3:
    resolution: {integrity: sha512-rwG/ja1neyLqCuGZ5YYrznA62D4mZXg0i1cIskIUKSiqF3Cje9/wXAls9B9s1Wa2fomMsIv8czB8jZcPmxCXFg==}
    engines: {node: '>= 0.4'}

  array.prototype.flatmap@1.3.3:
    resolution: {integrity: sha512-Y7Wt51eKJSyi80hFrJCePGGNo5ktJCslFuboqJsbf57CCPcm5zztluPlc4/aD8sWsKvlwatezpV4U1efk8kpjg==}
    engines: {node: '>= 0.4'}

  array.prototype.tosorted@1.1.4:
    resolution: {integrity: sha512-p6Fx8B7b7ZhL/gmUsAy0D15WhvDccw3mnGNbZpi3pmeJdxtWsj2jEaI4Y6oo3XiHfzuSgPwKc04MYt6KgvC/wA==}
    engines: {node: '>= 0.4'}

  arraybuffer.prototype.slice@1.0.4:
    resolution: {integrity: sha512-BNoCY6SXXPQ7gF2opIP4GBE+Xw7U+pHMYKuzjgCN3GwiaIR09UUeKfheyIry77QtrCBlC0KK0q5/TER/tYh3PQ==}
    engines: {node: '>= 0.4'}

  ast-types-flow@0.0.8:
    resolution: {integrity: sha512-OH/2E5Fg20h2aPrbe+QL8JZQFko0YZaF+j4mnQ7BGhfavO7OpSLa8a0y9sBwomHdSbkhTS8TQNayBfnW5DwbvQ==}

  asynckit@0.4.0:
    resolution: {integrity: sha512-Oei9OH4tRh0YqU3GxhX79dM/mwVgvbZJaSNaRk+bshkj0S5cfHcgYakreBjrHwatXKbz+IoIdYLxrKim2MjW0Q==}

  atomic-sleep@1.0.0:
    resolution: {integrity: sha512-kNOjDqAh7px0XWNI+4QbzoiR/nTkHAWNud2uvnJquD1/x5a7EQZMJT0AczqK0Qn67oY/TTQ1LbUKajZpp3I9tQ==}
    engines: {node: '>=8.0.0'}

  autoprefixer@10.4.20:
    resolution: {integrity: sha512-XY25y5xSv/wEoqzDyXXME4AFfkZI0P23z6Fs3YgymDnKJkCGOnkL0iTxCa85UTqaSgfcqyf3UA6+c7wUvx/16g==}
    engines: {node: ^10 || ^12 || >=14}
    hasBin: true
    peerDependencies:
      postcss: ^8.1.0

  available-typed-arrays@1.0.7:
    resolution: {integrity: sha512-wvUjBtSGN7+7SjNpq/9M2Tg350UZD3q62IFZLbRAR1bSMlCo1ZaeW+BJ+D090e4hIIZLBcTDWe4Mh4jvUDajzQ==}
    engines: {node: '>= 0.4'}

  axe-core@4.10.2:
    resolution: {integrity: sha512-RE3mdQ7P3FRSe7eqCWoeQ/Z9QXrtniSjp1wUjt5nRC3WIpz5rSCve6o3fsZ2aCpJtrZjSZgjwXAoTO5k4tEI0w==}
    engines: {node: '>=4'}

  axios@1.7.9:
    resolution: {integrity: sha512-LhLcE7Hbiryz8oMDdDptSrWowmB4Bl6RCt6sIJKpRB4XtVf0iEgewX3au/pJqm+Py1kCASkb/FFKjxQaLtxJvw==}

  axobject-query@4.1.0:
    resolution: {integrity: sha512-qIj0G9wZbMGNLjLmg1PT6v2mE9AH2zlnADJD/2tC6E00hgmhUOfEB6greHPAfLRSufHqROIUTkw6E+M3lH0PTQ==}
    engines: {node: '>= 0.4'}

  babel-plugin-macros@3.1.0:
    resolution: {integrity: sha512-Cg7TFGpIr01vOQNODXOOaGz2NpCU5gl8x1qJFbb6hbZxR7XrcE2vtbAsTAbJ7/xwJtUuJEw8K8Zr/AE0LHlesg==}
    engines: {node: '>=10', npm: '>=6'}

  babel-plugin-react-compiler@19.0.0-beta-55955c9-20241229:
    resolution: {integrity: sha512-APpa9fRiG5UN5kxnB/vznaSBKbXwAWZs6QshN3MLntzWa4cUhOxzUSd7Ohmr5sLQaM0ZHjjOg07pw1ZoR7+Oog==}

  balanced-match@1.0.2:
    resolution: {integrity: sha512-3oSeUO0TMV67hN1AmbXsK4yaqU7tjiHlbxRDZOpH0KW9+CeX4bRAaX0Anxt0tx2MrpRpWwQaPwIlISEJhYU5Pw==}

  base64-js@1.5.1:
    resolution: {integrity: sha512-AKpaYlHn8t4SVbOHCy+b5+KKgvR4vrsD8vbvrbiQJps7fKDTkjkDry6ji0rUJjC0kzbNePLwzxq8iypo41qeWA==}

  base64id@2.0.0:
    resolution: {integrity: sha512-lGe34o6EHj9y3Kts9R4ZYs/Gr+6N7MCaMlIFA3F1R2O5/m7K06AxfSeO5530PEERE6/WyEg3lsuyw4GHlPZHog==}
    engines: {node: ^4.5.0 || >= 5.9}

  binary-extensions@2.3.0:
    resolution: {integrity: sha512-Ceh+7ox5qe7LJuLHoY0feh3pHuUDHAcRUeyL2VYghZwfpkNIy/+8Ocg0a3UuSoYzavmylwuLWQOf3hl0jjMMIw==}
    engines: {node: '>=8'}

  bl@4.1.0:
    resolution: {integrity: sha512-1W07cM9gS6DcLperZfFSj+bWLtaPGSOHWhPiGzXmvVJbRLdG82sH/Kn8EtW1VqWVA54AKf2h5k5BbnIbwF3h6w==}

  body-scroll-lock@4.0.0-beta.0:
    resolution: {integrity: sha512-a7tP5+0Mw3YlUJcGAKUqIBkYYGlYxk2fnCasq/FUph1hadxlTRjF+gAcZksxANnaMnALjxEddmSi/H3OR8ugcQ==}

  bowser@2.11.0:
    resolution: {integrity: sha512-AlcaJBi/pqqJBIQ8U9Mcpc9i8Aqxn88Skv5d+xBX006BY5u8N3mGLHa5Lgppa7L/HfwgwLgZ6NYs+Ag6uUmJRA==}

  brace-expansion@1.1.11:
    resolution: {integrity: sha512-iCuPHDFgrHX7H2vEI/5xpz07zSHB00TpugqhmYtVmMO6518mCuRMoOYFldEBl0g187ufozdaHgWKcYFb61qGiA==}

  brace-expansion@2.0.1:
    resolution: {integrity: sha512-XnAIvQ8eM+kC6aULx6wuQiwVsnzsi9d3WxzV3FpWTGA19F621kwdbsAcFKXgKUHZWsy+mY6iL1sHTxWEFCytDA==}

  braces@3.0.3:
    resolution: {integrity: sha512-yQbXgO/OSZVD2IsiLlro+7Hf6Q18EJrKSEsdoMzKePKXct3gvD8oLcOQdIzGupr5Fj+EDe8gO/lxc1BzfMpxvA==}
    engines: {node: '>=8'}

  browserslist@4.24.4:
    resolution: {integrity: sha512-KDi1Ny1gSePi1vm0q4oxSF8b4DR44GF4BbmS2YdhPLOEqd8pDviZOGH/GsmRwoWJ2+5Lr085X7naowMwKHDG1A==}
    engines: {node: ^6 || ^7 || ^8 || ^9 || ^10 || ^11 || ^12 || >=13.7}
    hasBin: true

  bson-objectid@2.0.4:
    resolution: {integrity: sha512-vgnKAUzcDoa+AeyYwXCoHyF2q6u/8H46dxu5JN+4/TZeq/Dlinn0K6GvxsCLb3LHUJl0m/TLiEK31kUwtgocMQ==}

  bson@6.10.1:
    resolution: {integrity: sha512-P92xmHDQjSKPLHqFxefqMxASNq/aWJMEZugpCjf+AF/pgcUpMMQCg7t7+ewko0/u8AapvF3luf/FoehddEK+sA==}
    engines: {node: '>=16.20.1'}

  buffer-equal-constant-time@1.0.1:
    resolution: {integrity: sha512-zRpUiDwd/xk6ADqPMATG8vc9VPrkck7T07OIx0gnjmJAnHnTVXNQG3vfvWNuiZIkwu9KrKdA1iJKfsfTVxE6NA==}

  buffer@4.9.2:
    resolution: {integrity: sha512-xq+q3SRMOxGivLhBNaUdC64hDTQwejJ+H0T/NB1XMtTVEwNTrfFF3gAxiyW0Bu/xWEGhjVKgUcMhCrUy2+uCWg==}

  buffer@5.6.0:
    resolution: {integrity: sha512-/gDYp/UtU0eA1ys8bOs9J6a+E/KWIY+DZ+Q2WESNUA0jFRsJOc0SNUO6xJ5SGA1xueg3NL65W6s+NY5l9cunuw==}

  busboy@1.6.0:
    resolution: {integrity: sha512-8SFQbg/0hQ9xy3UNTB0YEnsNBbWfhf7RtnzpL7TkBiTBRfrQ9Fxcnz7VJsleJpyp6rVLvXiuORqjlHi5q+PYuA==}
    engines: {node: '>=10.16.0'}

  call-bind-apply-helpers@1.0.1:
    resolution: {integrity: sha512-BhYE+WDaywFg2TBWYNXAE+8B1ATnThNBqXHP5nQu0jWJdVvY2hvkpyB3qOmtmDePiS5/BDQ8wASEWGMWRG148g==}
    engines: {node: '>= 0.4'}

  call-bind@1.0.8:
    resolution: {integrity: sha512-oKlSFMcMwpUg2ednkhQ454wfWiU/ul3CkJe/PEHcTKuiX6RpbehUiFMXu13HalGZxfUwCQzZG747YXBn1im9ww==}
    engines: {node: '>= 0.4'}

  call-bound@1.0.3:
    resolution: {integrity: sha512-YTd+6wGlNlPxSuri7Y6X8tY2dmm12UMH66RpKMhiX6rsk5wXXnYgbUcOt8kiS31/AjfoTOvCsE+w8nZQLQnzHA==}
    engines: {node: '>= 0.4'}

  callsites@3.1.0:
    resolution: {integrity: sha512-P8BjAsXvZS+VIDUI11hHCQEv74YT67YUi5JJFNWIqL235sBmjX4+qx9Muvls5ivyNENctx46xQLQ3aTuE7ssaQ==}
    engines: {node: '>=6'}

  camelcase-css@2.0.1:
    resolution: {integrity: sha512-QOSvevhslijgYwRx6Rv7zKdMF8lbRmx+uQGx2+vDc+KI/eBnsy9kit5aj23AgGu3pa4t9AgwbnXWqS+iOY+2aA==}
    engines: {node: '>= 6'}

  caniuse-lite@1.0.30001692:
    resolution: {integrity: sha512-A95VKan0kdtrsnMubMKxEKUKImOPSuCpYgxSQBo036P5YYgVIcOYJEgt/txJWqObiRQeISNCfef9nvlQ0vbV7A==}

  ccount@2.0.1:
    resolution: {integrity: sha512-eyrF0jiFpY+3drT6383f1qhkbGsLSifNAjA61IUjZjmLCWjItY6LB9ft9YhoDgwfmclB2zhu51Lc7+95b8NRAg==}

  chalk@4.1.2:
    resolution: {integrity: sha512-oKnbhFyRIXpUuez8iBMmyEa4nbj4IOQyuhc/wy9kY7/WVPcwIO9VA668Pu8RkO7+0G76SLROeyw9CpQ061i4mA==}
    engines: {node: '>=10'}

  character-entities-html4@2.1.0:
    resolution: {integrity: sha512-1v7fgQRj6hnSwFpq1Eu0ynr/CDEw0rXo2B61qXrLNdHZmPKgb7fqS1a2JwF0rISo9q77jDI8VMEHoApn8qDoZA==}

  character-entities-legacy@3.0.0:
    resolution: {integrity: sha512-RpPp0asT/6ufRm//AJVwpViZbGM/MkjQFxJccQRHmISF/22NBtsHqAWmL+/pmkPWoIUJdWyeVleTl1wydHATVQ==}

  character-entities@2.0.2:
    resolution: {integrity: sha512-shx7oQ0Awen/BRIdkjkvz54PnEEI/EjwXDSIZp86/KKdbafHh1Df/RYGBhn4hbe2+uKC9FnT5UCEdyPz3ai9hQ==}

  character-reference-invalid@2.0.1:
    resolution: {integrity: sha512-iBZ4F4wRbyORVsu0jPV7gXkOsGYjGHPmAyv+HiHG8gi5PtC9KI2j1+v8/tlibRvjoWX027ypmG/n0HtO5t7unw==}

  charenc@0.0.2:
    resolution: {integrity: sha512-yrLQ/yVUFXkzg7EDQsPieE/53+0RlaWTs+wBrvW36cyilJ2SaDWfl4Yj7MtLTXleV9uEKefbAGUPv2/iWSooRA==}

  chokidar@3.6.0:
    resolution: {integrity: sha512-7VT13fmjotKpGipCW9JEQAusEPE+Ei8nl6/g4FBAmIm0GOOLMua9NDDo/DWp0ZAxCr3cPq5ZpBqmPAQgDda2Pw==}
    engines: {node: '>= 8.10.0'}

  chokidar@4.0.3:
    resolution: {integrity: sha512-Qgzu8kfBvo+cA4962jnP1KkS6Dop5NS6g7R5LFYJr4b8Ub94PPQXUksCw9PvXoeXPRRddRNC5C1JQUR2SMGtnA==}
    engines: {node: '>= 14.16.0'}

  ci-info@4.1.0:
    resolution: {integrity: sha512-HutrvTNsF48wnxkzERIXOe5/mlcfFcbfCmwcg6CJnizbSue78AbDt+1cgl26zwn61WFxhcPykPfZrbqjGmBb4A==}
    engines: {node: '>=8'}

  class-variance-authority@0.7.1:
    resolution: {integrity: sha512-Ka+9Trutv7G8M6WT6SeiRWz792K5qEqIGEGzXKhAE6xOWAY6pPH8U+9IY3oCMv6kqTmLsv7Xh/2w2RigkePMsg==}

  classnames@2.5.1:
    resolution: {integrity: sha512-saHYOzhIQs6wy2sVxTM6bUDsQO4F50V9RQ22qBpEdCW+I+/Wmke2HOl6lS6dTpdxVhb88/I6+Hs+438c3lfUow==}

  cli-cursor@3.1.0:
    resolution: {integrity: sha512-I/zHAwsKf9FqGoXM4WWRACob9+SNukZTd94DWF57E4toouRulbCxcUh6RKUEOQlYTHJnzkPMySvPNaaSLNfLZw==}
    engines: {node: '>=8'}

  cli-spinners@2.9.2:
    resolution: {integrity: sha512-ywqV+5MmyL4E7ybXgKys4DugZbX0FC6LnwrhjuykIjnK9k8OQacQ7axGKnjDXWNhns0xot3bZI5h55H8yo9cJg==}
    engines: {node: '>=6'}

  client-only@0.0.1:
    resolution: {integrity: sha512-IV3Ou0jSMzZrd3pZ48nLkT9DA7Ag1pnPzaiQhpW7c3RbcqqzvzzVu+L8gfqMp/8IM2MQtSiqaCxrrcfu8I8rMA==}

  cliui@7.0.4:
    resolution: {integrity: sha512-OcRE68cOsVMXp1Yvonl/fzkQOyjLSu/8bhPDfQt0e0/Eb283TKP20Fs2MqoPsr9SwA595rRCA+QMzYc9nBP+JQ==}

  clone@1.0.4:
    resolution: {integrity: sha512-JQHZ2QMW6l3aH/j6xCqQThY/9OH4D/9ls34cgkUBiEeocRTU04tHfKPBsUK1PqZCUQM7GiA0IIXJSuXHI64Kbg==}
    engines: {node: '>=0.8'}

  clsx@2.1.1:
    resolution: {integrity: sha512-eYm0QWBtUrBWZWG0d386OGAw16Z995PiOVo2B7bjWSbHedGl5e0ZWaq65kOGgUSNesEIDkB9ISbTg/JK9dhCZA==}
    engines: {node: '>=6'}

  color-convert@2.0.1:
    resolution: {integrity: sha512-RRECPsj7iu/xb5oKYcsFHSppFNnsj/52OVTRKb4zP5onXwVF3zVmmToNcOfGC+CRDpfK/U584fMg38ZHCaElKQ==}
    engines: {node: '>=7.0.0'}

  color-name@1.1.4:
    resolution: {integrity: sha512-dOy+3AuW3a2wNbZHIuMZpTcgjGuLU/uBL/ubcZF9OXbDo8ff4O8yVp5Bf0efS8uEoYo5q4Fx7dY9OgQGXgAsQA==}

  color-string@1.9.1:
    resolution: {integrity: sha512-shrVawQFojnZv6xM40anx4CkoDP+fZsw/ZerEMsW/pyzsRbElpsL/DBVW7q3ExxwusdNXI3lXpuhEZkzs8p5Eg==}

  color@4.2.3:
    resolution: {integrity: sha512-1rXeuUUiGGrykh+CeBdu5Ie7OJwinCgQY0bc7GCRxy5xVHy+moaqkpL/jqQq0MtQOeYcrqEz4abc5f0KtU7W4A==}
    engines: {node: '>=12.5.0'}

  colorette@2.0.20:
    resolution: {integrity: sha512-IfEDxwoWIjkeXL1eXcDiow4UbKjhLdq6/EuSVR9GMN7KVH3r9gQ83e73hsz1Nd1T3ijd5xv1wcWRYO+D6kCI2w==}

  combined-stream@1.0.8:
    resolution: {integrity: sha512-FQN4MRfuJeHf7cBbBMJFXhKSDq+2kAArBlmRBvcvFE5BB1HZKXtSFASDhdlz9zOYwxh8lDdnvmMOe/+5cdoEdg==}
    engines: {node: '>= 0.8'}

  commander@11.1.0:
    resolution: {integrity: sha512-yPVavfyCcRhmorC7rWlkHn15b4wDVgVmBA7kV4QVBsF7kv/9TKJAbAXVTxvTnwP8HHKjRCJDClKbciiYS7p0DQ==}
    engines: {node: '>=16'}

  commander@2.20.3:
    resolution: {integrity: sha512-GpVkmM8vF2vQUkj2LvZmD35JxeJOLCwJ9cUkugyk2nuhbv3+mJvpLYYt+0+USMxE+oj+ey/lJEnhZw75x/OMcQ==}

  commander@4.1.1:
    resolution: {integrity: sha512-NOKm8xhkzAjzFx8B2v5OAHT+u5pRQc2UCa2Vq9jYL/31o2wi9mxBA7LIFs3sV5VSC49z6pEhfbMULvShKj26WA==}
    engines: {node: '>= 6'}

  concat-map@0.0.1:
    resolution: {integrity: sha512-/Srv4dswyQNBfohGpz9o6Yb3Gz3SrUDqBH5rTuhGR7ahtlbYKnVxw2bCFMRljaA7EXHaXZ8wsHdodFvbkhKmqg==}

  console-table-printer@2.12.1:
    resolution: {integrity: sha512-wKGOQRRvdnd89pCeH96e2Fn4wkbenSP6LMHfjfyNLMbGuHEFbMqQNuxXqd0oXG9caIOQ1FTvc5Uijp9/4jujnQ==}

  convert-source-map@1.9.0:
    resolution: {integrity: sha512-ASFBup0Mz1uyiIjANan1jzLQami9z1PoYSZCiiYW2FczPbenXc45FZdBZLzOT+r6+iciuEModtmCti+hjaAk0A==}

  convert-source-map@2.0.0:
    resolution: {integrity: sha512-Kvp459HrV2FEJ1CAsi1Ku+MY3kasH19TFykTz2xWmMeq6bk2NU3XXvfJ+Q61m0xktWwt+1HSYf3JZsTms3aRJg==}

  cookie@0.7.2:
    resolution: {integrity: sha512-yki5XnKuf750l50uGTllt6kKILY4nQ1eNIQatoXEByZ5dWgnKqbnqmTrBE5B4N7lrMJKQ2ytWMiTO2o0v6Ew/w==}
    engines: {node: '>= 0.6'}

  copyfiles@2.4.1:
    resolution: {integrity: sha512-fereAvAvxDrQDOXybk3Qu3dPbOoKoysFMWtkY3mv5BsL8//OSZVL5DCLYqgRfY5cWirgRzlC+WSrxp6Bo3eNZg==}
    hasBin: true

  core-util-is@1.0.3:
    resolution: {integrity: sha512-ZQBvi1DcpJ4GDqanjucZ2Hj3wEO5pZDS89BWbkcrvdxksJorwUDDZamX9ldFkp9aw2lmBDLgkObEA4DWNJ9FYQ==}

  cors@2.8.5:
    resolution: {integrity: sha512-KIHbLJqu73RGr/hnbrO9uBeixNGuvSQjul/jdFvS/KFSIH1hWVd1ng7zOHx+YrEfInLG7q4n6GHQ9cDtxv/P6g==}
    engines: {node: '>= 0.10'}

  cosmiconfig@7.1.0:
    resolution: {integrity: sha512-AdmX6xUzdNASswsFtmwSt7Vj8po9IuqXm0UXz7QKPuEUmPB4XyjGfaAr2PSuELMwkRMVH1EpIkX5bTZGRB3eCA==}
    engines: {node: '>=10'}

  croner@9.0.0:
    resolution: {integrity: sha512-onMB0OkDjkXunhdW9htFjEhqrD54+M94i6ackoUkjHKbRnXdyEyKRelp4nJ1kAz32+s27jP1FsebpJCVl0BsvA==}
    engines: {node: '>=18.0'}

  cross-env@7.0.3:
    resolution: {integrity: sha512-+/HKd6EgcQCJGh2PSjZuUitQBQynKor4wrFbRg4DtAgS1aWO+gU52xpH7M9ScGgXSYmAVS9bIJ8EzuaGw0oNAw==}
    engines: {node: '>=10.14', npm: '>=6', yarn: '>=1'}
    hasBin: true

  cross-spawn@7.0.6:
    resolution: {integrity: sha512-uV2QOWP2nWzsy2aMp8aRibhi9dlzF5Hgh5SHaB9OiTGEyDTiJJyx0uy51QXdyWbtAHNua4XJzUKca3OzKUd3vA==}
    engines: {node: '>= 8'}

  crypt@0.0.2:
    resolution: {integrity: sha512-mCxBlsHFYh9C+HVpiEacem8FEBnMXgU9gy4zmNC+SXAZNB/1idgp/aulFJ4FgCi7GPEVbfyng092GqL2k2rmow==}

  cssesc@3.0.0:
    resolution: {integrity: sha512-/Tb/JcjK111nNScGob5MNtsntNM1aCNUDipB/TkwZFhyDrrE47SOx/18wF2bbjgc3ZzCSKW1T5nt5EbFoAz/Vg==}
    engines: {node: '>=4'}
    hasBin: true

  cssfilter@0.0.10:
    resolution: {integrity: sha512-FAaLDaplstoRsDR8XGYH51znUN0UY7nMc6Z9/fvE8EXGwvJE9hu7W2vHwx1+bd6gCYnln9nLbzxFTrcO9YQDZw==}

  csstype@3.1.3:
    resolution: {integrity: sha512-M1uQkMl8rQK/szD0LNhtqxIPLpimGm8sOBwU7lLnCpSbTyY3yeU1Vc7l4KT5zT4s/yOxHH5O7tIuuLOCnLADRw==}

  damerau-levenshtein@1.0.8:
    resolution: {integrity: sha512-sdQSFB7+llfUcQHUQO3+B8ERRj0Oa4w9POWMI/puGtuf7gFywGmkaLCElnudfTiKZV+NvHqL0ifzdrI8Ro7ESA==}

  data-view-buffer@1.0.2:
    resolution: {integrity: sha512-EmKO5V3OLXh1rtK2wgXRansaK1/mtVdTUEiEI0W8RkvgT05kfxaH29PliLnpLP73yYO6142Q72QNa8Wx/A5CqQ==}
    engines: {node: '>= 0.4'}

  data-view-byte-length@1.0.2:
    resolution: {integrity: sha512-tuhGbE6CfTM9+5ANGf+oQb72Ky/0+s3xKUpHvShfiz2RxMFgFPjsXuRLBVMtvMs15awe45SRb83D6wH4ew6wlQ==}
    engines: {node: '>= 0.4'}

  data-view-byte-offset@1.0.1:
    resolution: {integrity: sha512-BS8PfmtDGnrgYdOonGZQdLZslWIeCGFP9tpan0hi1Co2Zr2NKADsvGYA8XxuG/4UWgJ6Cjtv+YJnB6MM69QGlQ==}
    engines: {node: '>= 0.4'}

  dataloader@2.2.3:
    resolution: {integrity: sha512-y2krtASINtPFS1rSDjacrFgn1dcUuoREVabwlOGOe4SdxenREqwjwjElAdwvbGM7kgZz9a3KVicWR7vcz8rnzA==}

  date-fns@3.6.0:
    resolution: {integrity: sha512-fRHTG8g/Gif+kSh50gaGEdToemgfj74aRX3swtiouboip5JDLAyDE9F11nHMIcvOaXeOC6D7SpNhi7uFyB7Uww==}

  date-fns@4.1.0:
    resolution: {integrity: sha512-Ukq0owbQXxa/U3EGtsdVBkR1w7KOQ5gIBqdH2hkvknzZPYvBxb/aa6E8L7tmjFtkwZBu3UXBbjIgPo/Ez4xaNg==}

  dateformat@4.6.3:
    resolution: {integrity: sha512-2P0p0pFGzHS5EMnhdxQi7aJN+iMheud0UhG4dlE1DLAlvL8JHjJJTX/CSm4JXwV0Ka5nGk3zC5mcb5bUQUxxMA==}

  debounce@2.0.0:
    resolution: {integrity: sha512-xRetU6gL1VJbs85Mc4FoEGSjQxzpdxRyFhe3lmWFyy2EzydIcD4xzUvRJMD+NPDfMwKNhxa3PvsIOU32luIWeA==}
    engines: {node: '>=18'}

  debug@3.2.7:
    resolution: {integrity: sha512-CFjzYYAi4ThfiQvizrFQevTTXHtnCqWfe7x1AhgEscTz6ZbLbfoLRLPugTQyBth6f8ZERVUSyWHFD/7Wu4t1XQ==}
    peerDependencies:
      supports-color: '*'
    peerDependenciesMeta:
      supports-color:
        optional: true

  debug@4.3.7:
    resolution: {integrity: sha512-Er2nc/H7RrMXZBFCEim6TCmMk02Z8vLC2Rbi1KEBggpo0fS6l0S1nnapwmIi3yW/+GOJap1Krg4w0Hg80oCqgQ==}
    engines: {node: '>=6.0'}
    peerDependencies:
      supports-color: '*'
    peerDependenciesMeta:
      supports-color:
        optional: true

  debug@4.4.0:
    resolution: {integrity: sha512-6WTZ/IxCY/T6BALoZHaE4ctp9xm+Z5kY/pzYaCHRFeyVhojxlrm+46y68HA6hr0TcwEssoxNiDEUJQjfPZ/RYA==}
    engines: {node: '>=6.0'}
    peerDependencies:
      supports-color: '*'
    peerDependenciesMeta:
      supports-color:
        optional: true

  decimal.js@10.4.3:
    resolution: {integrity: sha512-VBBaLc1MgL5XpzgIP7ny5Z6Nx3UrRkIViUkPUdtl9aya5amy3De1gsUUSB1g3+3sExYNjCAsAznmukyxCb1GRA==}

  decode-named-character-reference@1.0.2:
    resolution: {integrity: sha512-O8x12RzrUF8xyVcY0KJowWsmaJxQbmy0/EtnNtHRpsOcT7dFk5W598coHqBVpmWo1oQQfsCqfCmkZN5DJrZVdg==}

  deep-is@0.1.4:
    resolution: {integrity: sha512-oIPzksmTg4/MriiaYGO+okXDT7ztn/w3Eptv/+gSIdMdKsJo0u4CfYNFJPy+4SKMuCqGw2wxnA+URMg3t8a/bQ==}

  deepmerge@4.3.1:
    resolution: {integrity: sha512-3sUqbMEc77XqpdNO7FRyRog+eW3ph+GYCbj+rK+uYyRMuwsVy0rMiVtPn+QJlKFvWP/1PYpapqYn0Me2knFn+A==}
    engines: {node: '>=0.10.0'}

  defaults@1.0.4:
    resolution: {integrity: sha512-eFuaLoy/Rxalv2kr+lqMlUnrDWV+3j4pljOIJgLIhI058IQfWJ7vXhyEIHu+HtC738klGALYxOKDO0bQP3tg8A==}

  define-data-property@1.1.4:
    resolution: {integrity: sha512-rBMvIzlpA8v6E+SJZoo++HAYqsLrkg7MSfIinMPFhmkorw7X+dOXVJQs+QT69zGkzMyfDnIMN2Wid1+NbL3T+A==}
    engines: {node: '>= 0.4'}

  define-properties@1.2.1:
    resolution: {integrity: sha512-8QmQKqEASLd5nx0U1B1okLElbUuuttJ/AnYmRXbbbGDWh6uS208EjD4Xqq/I9wK7u0v6O08XhTWnt5XtEbR6Dg==}
    engines: {node: '>= 0.4'}

  delayed-stream@1.0.0:
    resolution: {integrity: sha512-ZySD7Nf91aLB0RxL4KGrKHBXl7Eds1DAmEdcoVawXnLD7SDhpNgtuII2aAkg7a7QS41jxPSZ17p4VdGnMHk3MQ==}
    engines: {node: '>=0.4.0'}

  dequal@2.0.3:
    resolution: {integrity: sha512-0je+qPKHEMohvfRTCEo3CrPG6cAzAYgmzKyxRiYSSDkS6eGJdyVJm7WaYA5ECaAD9wLB2T4EEeymA5aFVcYXCA==}
    engines: {node: '>=6'}

  detect-file@1.0.0:
    resolution: {integrity: sha512-DtCOLG98P007x7wiiOmfI0fi3eIKyWiLTGJ2MDnVi/E04lWGbf+JzrRHMm0rgIIZJGtHpKpbVgLWHrv8xXpc3Q==}
    engines: {node: '>=0.10.0'}

  detect-libc@2.0.3:
    resolution: {integrity: sha512-bwy0MGW55bG41VqxxypOsdSdGqLwXPI/focwgTYCFMbdUiBAxLg9CFzG08sz2aqzknwiX7Hkl0bQENjg8iLByw==}
    engines: {node: '>=8'}

  detect-node-es@1.1.0:
    resolution: {integrity: sha512-ypdmJU/TbBby2Dxibuv7ZLW3Bs1QEmM7nHjEANfohJLvE0XVujisn1qPJcZxg+qDucsr+bP6fLD1rPS3AhJ7EQ==}

  devlop@1.1.0:
    resolution: {integrity: sha512-RWmIqhcFf1lRYBvNmr7qTNuyCt/7/ns2jbpp1+PalgE/rDQcBT0fioSMUpJ93irlUhC5hrg4cYqe6U+0ImW0rA==}

  didyoumean@1.2.2:
    resolution: {integrity: sha512-gxtyfqMg7GKyhQmb056K7M3xszy/myH8w+B4RT+QXBQsvAOdc3XymqDDPHx1BgPgsdAA5SIifona89YtRATDzw==}

  diff@5.2.0:
    resolution: {integrity: sha512-uIFDxqpRZGZ6ThOk84hEfqWoHx2devRFvpTZcTHur85vImfaxUbTW9Ryh4CpCuDnToOP1CEtXKIgytHBPVff5A==}
    engines: {node: '>=0.3.1'}

  dlv@1.1.3:
    resolution: {integrity: sha512-+HlytyjlPKnIG8XuRG8WvmBP8xs8P71y+SKKS6ZXWoEgLuePxtDoUEiH7WkdePWrQ5JBpE6aoVqfZfJUQkjXwA==}

  doctrine@2.1.0:
    resolution: {integrity: sha512-35mSku4ZXK0vfCuHEDAwt55dg2jNajHZ1odvF+8SSr82EsZY4QmXfuWso8oEd8zRhVObSN18aM0CjSdoBX7zIw==}
    engines: {node: '>=0.10.0'}

  dom-helpers@5.2.1:
    resolution: {integrity: sha512-nRCa7CK3VTrM2NmGkIy4cbK7IZlgBE/PYMn55rrXefr5xXDP0LdtfPnblFDoVdcAfslJ7or6iqAUnx0CCGIWQA==}

  dom-serializer@2.0.0:
    resolution: {integrity: sha512-wIkAryiqt/nV5EQKqQpo3SToSOV9J0DnbJqwK7Wv/Trc92zIAYZ4FlMu+JPFW1DfGFt81ZTCGgDEabffXeLyJg==}

  domelementtype@2.3.0:
    resolution: {integrity: sha512-OLETBj6w0OsagBwdXnPdN0cnMfF9opN69co+7ZrbfPGrdpPVNBUj02spi6B1N7wChLQiPn4CSH/zJvXw56gmHw==}

  domhandler@5.0.3:
    resolution: {integrity: sha512-cgwlv/1iFQiFnU96XXgROh8xTeetsnJiDsTc7TYCLFd9+/WNkIqPTxiM/8pSd8VIrhXGTf1Ny1q1hquVqDJB5w==}
    engines: {node: '>= 4'}

  domutils@3.2.2:
    resolution: {integrity: sha512-6kZKyUajlDuqlHKVX1w7gyslj9MPIXzIFiz/rGu35uC1wMi+kMhQwGhl4lt9unC9Vb9INnY9Z3/ZA3+FhASLaw==}

  dunder-proto@1.0.1:
    resolution: {integrity: sha512-KIN/nDJBQRcXw0MLVhZE9iQHmG68qAVIBg9CqmUYjmQIhgij9U5MFvrqkUL5FbtyyzZuOeOt0zdeRe4UY7ct+A==}
    engines: {node: '>= 0.4'}

  eastasianwidth@0.2.0:
    resolution: {integrity: sha512-I88TYZWc9XiYHRQ4/3c5rjjfgkjhLyW2luGIheGERbNQ6OY7yTybanSpDXZa8y7VUP9YmDcYa+eyq4ca7iLqWA==}

  ecdsa-sig-formatter@1.0.11:
    resolution: {integrity: sha512-nagl3RYrbNv6kQkeJIpt6NJZy8twLB/2vtz6yN9Z4vRKHN4/QZJIEbqohALSgwKdnksuY3k5Addp5lg8sVoVcQ==}

  electron-to-chromium@1.5.83:
    resolution: {integrity: sha512-LcUDPqSt+V0QmI47XLzZrz5OqILSMGsPFkDYus22rIbgorSvBYEFqq854ltTmUdHkY92FSdAAvsh4jWEULMdfQ==}

  embla-carousel-auto-scroll@8.5.2:
    resolution: {integrity: sha512-B0QF4vcHRLu7DJwDpgTq5q8qsX4185hOuXfpWPtOlZW+a+QG7ZIN3zTSUTI3Xt0MTWkAB5ZJ0gsFj2zUMKL3ig==}
    peerDependencies:
      embla-carousel: 8.5.2

  embla-carousel-autoplay@8.5.2:
    resolution: {integrity: sha512-27emJ0px3q/c0kCHCjwRrEbYcyYUPfGO3g5IBWF1i7714TTzE6L9P81V6PHLoSMAKJ1aHoT2e7YFOsuFKCbyag==}
    peerDependencies:
      embla-carousel: 8.5.2

  embla-carousel-react@8.5.2:
    resolution: {integrity: sha512-Tmx+uY3MqseIGdwp0ScyUuxpBgx5jX1f7od4Cm5mDwg/dptEiTKf9xp6tw0lZN2VA9JbnVMl/aikmbc53c6QFA==}
    peerDependencies:
      react: ^16.8.0 || ^17.0.1 || ^18.0.0 || ^19.0.0 || ^19.0.0-rc

  embla-carousel-reactive-utils@8.5.2:
    resolution: {integrity: sha512-QC8/hYSK/pEmqEdU1IO5O+XNc/Ptmmq7uCB44vKplgLKhB/l0+yvYx0+Cv0sF6Ena8Srld5vUErZkT+yTahtDg==}
    peerDependencies:
      embla-carousel: 8.5.2

  embla-carousel@8.5.2:
    resolution: {integrity: sha512-xQ9oVLrun/eCG/7ru3R+I5bJ7shsD8fFwLEY7yPe27/+fDHCNj0OT5EoG5ZbFyOxOcG6yTwW8oTz/dWyFnyGpg==}

  emoji-regex@8.0.0:
    resolution: {integrity: sha512-MSjYzcWNOA0ewAHpz0MxpYFvwg6yjy1NG3xteoqz644VCo/RPgnr1/GGt+ic3iJTzQ8Eu3TdM14SawnVUmGE6A==}

  emoji-regex@9.2.2:
    resolution: {integrity: sha512-L18DaJsXSUk2+42pv8mLs5jJT2hqFkFE4j21wOmgbUqsZ2hL72NsUU785g9RXgo3s0ZNgVl42TiHp3ZtOv/Vyg==}

  end-of-stream@1.4.4:
    resolution: {integrity: sha512-+uw1inIHVPQoaVuHzRyXd21icM+cnt4CzD5rW+NC1wjOUSTOs+Te7FOv7AhN7vS9x/oIyhLP5PR1H+phQAHu5Q==}

  engine.io-parser@5.2.3:
    resolution: {integrity: sha512-HqD3yTBfnBxIrbnM1DoD6Pcq8NECnh8d4As1Qgh0z5Gg3jRRIqijury0CL3ghu/edArpUYiYqQiDUQBIs4np3Q==}
    engines: {node: '>=10.0.0'}

  engine.io@6.6.4:
    resolution: {integrity: sha512-ZCkIjSYNDyGn0R6ewHDtXgns/Zre/NT6Agvq1/WobF7JXgFff4SeDroKiCO3fNJreU9YG429Sc81o4w5ok/W5g==}
    engines: {node: '>=10.2.0'}

  enhanced-resolve@5.18.0:
    resolution: {integrity: sha512-0/r0MySGYG8YqlayBZ6MuCfECmHFdJ5qyPh8s8wa5Hnm6SaFLSK1VYCbj+NKp090Nm1caZhD+QTnmxO7esYGyQ==}
    engines: {node: '>=10.13.0'}

  entities@4.5.0:
    resolution: {integrity: sha512-V0hjH4dGPh9Ao5p0MoRY6BVqtwCjhz6vI5LT8AJ55H+4g9/4vbHx1I54fS0XuclLhDHArPQCiMjDxjaL8fPxhw==}
    engines: {node: '>=0.12'}

  error-ex@1.3.2:
    resolution: {integrity: sha512-7dFHNmqeFSEt2ZBsCriorKnn3Z2pj+fd9kmI6QoWw4//DL+icEBfc0U7qJCisqrTsKTjw4fNFy2pW9OqStD84g==}

  es-abstract@1.23.9:
    resolution: {integrity: sha512-py07lI0wjxAC/DcfK1S6G7iANonniZwTISvdPzk9hzeH0IZIshbuuFxLIU96OyF89Yb9hiqWn8M/bY83KY5vzA==}
    engines: {node: '>= 0.4'}

  es-define-property@1.0.1:
    resolution: {integrity: sha512-e3nRfgfUZ4rNGL232gUgX06QNyyez04KdjFrF+LTRoOXmrOgFKDg4BCdsjW8EnT69eqdYGmRpJwiPVYNrCaW3g==}
    engines: {node: '>= 0.4'}

  es-errors@1.3.0:
    resolution: {integrity: sha512-Zf5H2Kxt2xjTvbJvP2ZWLEICxA6j+hAmMzIlypy4xcBg1vKVnx89Wy0GbS+kf5cwCVFFzdCFh2XSCFNULS6csw==}
    engines: {node: '>= 0.4'}

  es-iterator-helpers@1.2.1:
    resolution: {integrity: sha512-uDn+FE1yrDzyC0pCo961B2IHbdM8y/ACZsKD4dG6WqrjV53BADjwa7D+1aom2rsNVfLyDgU/eigvlJGJ08OQ4w==}
    engines: {node: '>= 0.4'}

  es-object-atoms@1.1.1:
    resolution: {integrity: sha512-FGgH2h8zKNim9ljj7dankFPcICIK9Cp5bm+c2gQSYePhpaG5+esrLODihIorn+Pe6FGJzWhXQotPv73jTaldXA==}
    engines: {node: '>= 0.4'}

  es-set-tostringtag@2.1.0:
    resolution: {integrity: sha512-j6vWzfrGVfyXxge+O0x5sh6cvxAog0a/4Rdd2K36zCMV5eJ+/+tOAngRO8cODMNWbVRdVlmGZQL2YS3yR8bIUA==}
    engines: {node: '>= 0.4'}

  es-shim-unscopables@1.0.2:
    resolution: {integrity: sha512-J3yBRXCzDu4ULnQwxyToo/OjdMx6akgVC7K6few0a7F/0wLtmKKN7I73AH5T2836UuXRqN7Qg+IIUw/+YJksRw==}

  es-to-primitive@1.3.0:
    resolution: {integrity: sha512-w+5mJ3GuFL+NjVtJlvydShqE1eN3h3PbI7/5LAsYJP/2qtuMXjfL2LpHSRqo4b4eSF5K/DH1JXKUAHSB2UW50g==}
    engines: {node: '>= 0.4'}

  esbuild@0.19.11:
    resolution: {integrity: sha512-HJ96Hev2hX/6i5cDVwcqiJBBtuo9+FeIJOtZ9W1kA5M6AMJRHUZlpYZ1/SbEwtO0ioNAW8rUooVpC/WehY2SfA==}
    engines: {node: '>=12'}
    hasBin: true

  esbuild@0.23.1:
    resolution: {integrity: sha512-VVNz/9Sa0bs5SELtn3f7qhJCDPCF5oMEl5cO9/SSinpE9hbPVvxbd572HH5AKiP7WD8INO53GgfDDhRjkylHEg==}
    engines: {node: '>=18'}
    hasBin: true

  escalade@3.2.0:
    resolution: {integrity: sha512-WUj2qlxaQtO4g6Pq5c29GTcWGDyd8itL8zTlipgECz3JesAiiOKotd8JU6otB3PACgG6xkJUyVhboMS+bje/jA==}
    engines: {node: '>=6'}

  escape-html@1.0.3:
    resolution: {integrity: sha512-NiSupZ4OeuGwr68lGIeym/ksIZMJodUGOSCZ/FSnTxcrekbvqrgdUxlJOMpijaKZVjAJrWrGs/6Jy8OMuyj9ow==}

  escape-string-regexp@4.0.0:
    resolution: {integrity: sha512-TtpcNJ3XAzx3Gq8sWRzJaVajRs0uVxA2YAkdb1jm2YkPz4G6egUFAyA3n5vtEIZefPk5Wa4UXbKuS5fKkJWdgA==}
    engines: {node: '>=10'}

  eslint-config-next@15.1.3:
    resolution: {integrity: sha512-wGYlNuWnh4ujuKtZvH+7B2Z2vy9nONZE6ztd+DKF7hAsIabkrxmD4TzYHzASHENo42lmz2tnT2B+zN2sOHvpJg==}
    peerDependencies:
      eslint: ^7.23.0 || ^8.0.0 || ^9.0.0
      typescript: '>=3.3.1'
    peerDependenciesMeta:
      typescript:
        optional: true

  eslint-config-prettier@10.0.1:
    resolution: {integrity: sha512-lZBts941cyJyeaooiKxAtzoPHTN+GbQTJFAIdQbRhA4/8whaAraEh47Whw/ZFfrjNSnlAxqfm9i0XVAEkULjCw==}
    hasBin: true
    peerDependencies:
      eslint: '>=7.0.0'

  eslint-import-resolver-node@0.3.9:
    resolution: {integrity: sha512-WFj2isz22JahUv+B788TlO3N6zL3nNJGU8CcZbPZvVEkBPaJdCV4vy5wyghty5ROFbCRnm132v8BScu5/1BQ8g==}

  eslint-import-resolver-typescript@3.7.0:
    resolution: {integrity: sha512-Vrwyi8HHxY97K5ebydMtffsWAn1SCR9eol49eCd5fJS4O1WV7PaAjbcjmbfJJSMz/t4Mal212Uz/fQZrOB8mow==}
    engines: {node: ^14.18.0 || >=16.0.0}
    peerDependencies:
      eslint: '*'
      eslint-plugin-import: '*'
      eslint-plugin-import-x: '*'
    peerDependenciesMeta:
      eslint-plugin-import:
        optional: true
      eslint-plugin-import-x:
        optional: true

  eslint-module-utils@2.12.0:
    resolution: {integrity: sha512-wALZ0HFoytlyh/1+4wuZ9FJCD/leWHQzzrxJ8+rebyReSLk7LApMyd3WJaLVoN+D5+WIdJyDK1c6JnE65V4Zyg==}
    engines: {node: '>=4'}
    peerDependencies:
      '@typescript-eslint/parser': '*'
      eslint: '*'
      eslint-import-resolver-node: '*'
      eslint-import-resolver-typescript: '*'
      eslint-import-resolver-webpack: '*'
    peerDependenciesMeta:
      '@typescript-eslint/parser':
        optional: true
      eslint:
        optional: true
      eslint-import-resolver-node:
        optional: true
      eslint-import-resolver-typescript:
        optional: true
      eslint-import-resolver-webpack:
        optional: true

  eslint-plugin-import@2.31.0:
    resolution: {integrity: sha512-ixmkI62Rbc2/w8Vfxyh1jQRTdRTF52VxwRVHl/ykPAmqG+Nb7/kNn+byLP0LxPgI7zWA16Jt82SybJInmMia3A==}
    engines: {node: '>=4'}
    peerDependencies:
      '@typescript-eslint/parser': '*'
      eslint: ^2 || ^3 || ^4 || ^5 || ^6 || ^7.2.0 || ^8 || ^9
    peerDependenciesMeta:
      '@typescript-eslint/parser':
        optional: true

  eslint-plugin-jsx-a11y@6.10.2:
    resolution: {integrity: sha512-scB3nz4WmG75pV8+3eRUQOHZlNSUhFNq37xnpgRkCCELU3XMvXAxLk1eqWWyE22Ki4Q01Fnsw9BA3cJHDPgn2Q==}
    engines: {node: '>=4.0'}
    peerDependencies:
      eslint: ^3 || ^4 || ^5 || ^6 || ^7 || ^8 || ^9

  eslint-plugin-react-hooks@5.1.0:
    resolution: {integrity: sha512-mpJRtPgHN2tNAvZ35AMfqeB3Xqeo273QxrHJsbBEPWODRM4r0yB6jfoROqKEYrOn27UtRPpcpHc2UqyBSuUNTw==}
    engines: {node: '>=10'}
    peerDependencies:
      eslint: ^3.0.0 || ^4.0.0 || ^5.0.0 || ^6.0.0 || ^7.0.0 || ^8.0.0-0 || ^9.0.0

  eslint-plugin-react@7.37.4:
    resolution: {integrity: sha512-BGP0jRmfYyvOyvMoRX/uoUeW+GqNj9y16bPQzqAHf3AYII/tDs+jMN0dBVkl88/OZwNGwrVFxE7riHsXVfy/LQ==}
    engines: {node: '>=4'}
    peerDependencies:
      eslint: ^3 || ^4 || ^5 || ^6 || ^7 || ^8 || ^9.7

  eslint-scope@8.2.0:
    resolution: {integrity: sha512-PHlWUfG6lvPc3yvP5A4PNyBL1W8fkDUccmI21JUu/+GKZBoH/W5u6usENXUrWFRsyoW5ACUjFGgAFQp5gUlb/A==}
    engines: {node: ^18.18.0 || ^20.9.0 || >=21.1.0}

  eslint-visitor-keys@3.4.3:
    resolution: {integrity: sha512-wpc+LXeiyiisxPlEkUzU6svyS1frIO3Mgxj1fdy7Pm8Ygzguax2N3Fa/D/ag1WqbOprdI+uY6wMUl8/a2G+iag==}
    engines: {node: ^12.22.0 || ^14.17.0 || >=16.0.0}

  eslint-visitor-keys@4.2.0:
    resolution: {integrity: sha512-UyLnSehNt62FFhSwjZlHmeokpRK59rcz29j+F1/aDgbkbRTk7wIc9XzdoasMUbRNKDM0qQt/+BJ4BrpFeABemw==}
    engines: {node: ^18.18.0 || ^20.9.0 || >=21.1.0}

  eslint@9.18.0:
    resolution: {integrity: sha512-+waTfRWQlSbpt3KWE+CjrPPYnbq9kfZIYUqapc0uBXyjTp8aYXZDsUH16m39Ryq3NjAVP4tjuF7KaukeqoCoaA==}
    engines: {node: ^18.18.0 || ^20.9.0 || >=21.1.0}
    hasBin: true
    peerDependencies:
      jiti: '*'
    peerDependenciesMeta:
      jiti:
        optional: true

  espree@10.3.0:
    resolution: {integrity: sha512-0QYC8b24HWY8zjRnDTL6RiHfDbAWn63qb4LMj1Z4b076A4une81+z03Kg7l7mn/48PUTqoLptSXez8oknU8Clg==}
    engines: {node: ^18.18.0 || ^20.9.0 || >=21.1.0}

  esquery@1.6.0:
    resolution: {integrity: sha512-ca9pw9fomFcKPvFLXhBKUK90ZvGibiGOvRJNbjljY7s7uq/5YO4BOzcYtJqExdx99rF6aAcnRxHmcUHcz6sQsg==}
    engines: {node: '>=0.10'}

  esrecurse@4.3.0:
    resolution: {integrity: sha512-KmfKL3b6G+RXvP8N1vr3Tq1kL/oCFgn2NYXEtqP8/L3pKapUA4G8cFVaoF3SU323CD4XypR/ffioHmkti6/Tag==}
    engines: {node: '>=4.0'}

  estraverse@5.3.0:
    resolution: {integrity: sha512-MMdARuVEQziNTeJD8DgMqmhwR11BRQ/cBP+pLtYdSTnf3MIO8fFeiINEbX36ZdNlfU/7A9f3gUw49B3oQsvwBA==}
    engines: {node: '>=4.0'}

  estree-util-is-identifier-name@3.0.0:
    resolution: {integrity: sha512-hFtqIDZTIUZ9BXLb8y4pYGyk6+wekIivNVTcmvk8NoOh+VeRn5y6cEHzbURrWbfp1fIqdVipilzj+lfaadNZmg==}

  estree-util-visit@2.0.0:
    resolution: {integrity: sha512-m5KgiH85xAhhW8Wta0vShLcUvOsh3LLPI2YVwcbio1l7E09NTLL1EyMZFM1OyWowoH0skScNbhOPl4kcBgzTww==}

  esutils@2.0.3:
    resolution: {integrity: sha512-kVscqXk4OCp68SZ0dkgEKVi6/8ij300KBWTJq32P/dYeWTSwK41WyTxalN1eRmA5Z9UU/LX9D7FWSmV9SAYx6g==}
    engines: {node: '>=0.10.0'}

  events@3.3.0:
    resolution: {integrity: sha512-mQw+2fkQbALzQ7V0MY0IqdnXNOeTtP4r0lN9z7AAawCXgqea7bDii20AYrIBrFd/Hx0M2Ocz6S111CaFkUcb0Q==}
    engines: {node: '>=0.8.x'}

  expand-tilde@2.0.2:
    resolution: {integrity: sha512-A5EmesHW6rfnZ9ysHQjPdJRni0SRar0tjtG5MNtm9n5TUvsYU8oozprtRD4AqHxcZWWlVuAmQo2nWKfN9oyjTw==}
    engines: {node: '>=0.10.0'}

  fast-base64-decode@1.0.0:
    resolution: {integrity: sha512-qwaScUgUGBYeDNRnbc/KyllVU88Jk1pRHPStuF/lO7B0/RTRLj7U0lkdTAutlBblY08rwZDff6tNU9cjv6j//Q==}

  fast-copy@3.0.2:
    resolution: {integrity: sha512-dl0O9Vhju8IrcLndv2eU4ldt1ftXMqqfgN4H1cpmGV7P6jeB9FwpN9a2c8DPGE1Ys88rNUJVYDHq73CGAGOPfQ==}

  fast-deep-equal@2.0.1:
    resolution: {integrity: sha512-bCK/2Z4zLidyB4ReuIsvALH6w31YfAQDmXMqMx6FyfHqvBxtjC0eRumeSu4Bs3XtXwpyIywtSTrVT99BxY1f9w==}

  fast-deep-equal@3.1.3:
    resolution: {integrity: sha512-f3qQ9oQy9j2AhBe/H9VC91wLmKBCCU/gDOnKNAYG5hswO7BLKj09Hc5HYNz9cGI++xlpDCIgDaitVs03ATR84Q==}

  fast-glob@3.3.1:
    resolution: {integrity: sha512-kNFPyjhh5cKjrUltxs+wFx+ZkbRaxxmZ+X0ZU31SOsxCEtP9VPgtq2teZw1DebupL5GmDaNQ6yKMMVcM41iqDg==}
    engines: {node: '>=8.6.0'}

  fast-glob@3.3.3:
    resolution: {integrity: sha512-7MptL8U0cqcFdzIzwOTHoilX9x5BrNqye7Z/LuC7kCMRio1EMSyqRK3BEAUD7sXRq4iT4AzTVuZdhgQ2TCvYLg==}
    engines: {node: '>=8.6.0'}

  fast-json-stable-stringify@2.1.0:
    resolution: {integrity: sha512-lhd/wF+Lk98HZoTCtlVraHtfh5XYijIjalXck7saUtuanSDyLMxnHhSXEDJqHxD7msR8D0uCmqlkwjCV8xvwHw==}

  fast-levenshtein@2.0.6:
    resolution: {integrity: sha512-DCXu6Ifhqcks7TZKY3Hxp3y6qphY5SJZmrWMDrKcERSOXWQdMhU9Ig/PYrzyw/ul9jOIyh0N4M0tbC5hodg8dw==}

  fast-redact@3.5.0:
    resolution: {integrity: sha512-dwsoQlS7h9hMeYUq1W++23NDcBLV4KqONnITDV9DjfS3q1SgDGVrBdvvTLUotWtPSD7asWDV9/CmsZPy8Hf70A==}
    engines: {node: '>=6'}

  fast-safe-stringify@2.1.1:
    resolution: {integrity: sha512-W+KJc2dmILlPplD/H4K9l9LcAHAfPtP6BY84uVLXQ6Evcz9Lcg33Y2z1IVblT6xdY54PXYVHEv+0Wpq8Io6zkA==}

  fast-uri@3.0.5:
    resolution: {integrity: sha512-5JnBCWpFlMo0a3ciDy/JckMzzv1U9coZrIhedq+HXxxUfDTAiS0LA8OKVao4G9BxmCVck/jtA5r3KAtRWEyD8Q==}

  fast-xml-parser@4.4.1:
    resolution: {integrity: sha512-xkjOecfnKGkSsOwtZ5Pz7Us/T6mrbPQrq0nh+aCO5V9nk5NLWmasAHumTKjiPJPWANe+kAZ84Jc8ooJkzZ88Sw==}
    hasBin: true

  fastq@1.18.0:
    resolution: {integrity: sha512-QKHXPW0hD8g4UET03SdOdunzSouc9N4AuHdsX8XNcTsuz+yYFILVNIX4l9yHABMhiEI9Db0JTTIpu0wB+Y1QQw==}

  fdir@6.4.2:
    resolution: {integrity: sha512-KnhMXsKSPZlAhp7+IjUkRZKPb4fUyccpDrdFXbi4QL1qkmFh9kVY09Yox+n4MaOb3lHZ1Tv829C3oaaXoMYPDQ==}
    peerDependencies:
      picomatch: ^3 || ^4
    peerDependenciesMeta:
      picomatch:
        optional: true

  file-entry-cache@8.0.0:
    resolution: {integrity: sha512-XXTUwCvisa5oacNGRP9SfNtYBNAMi+RPwBFmblZEF7N7swHYQS6/Zfk7SRwx4D5j3CH211YNRco1DEMNVfZCnQ==}
    engines: {node: '>=16.0.0'}

  file-type@19.3.0:
    resolution: {integrity: sha512-mROwiKLZf/Kwa/2Rol+OOZQn1eyTkPB3ZTwC0ExY6OLFCbgxHYZvBm7xI77NvfZFMKBsmuXfmLJnD4eEftEhrA==}
    engines: {node: '>=18'}

  fill-range@7.1.1:
    resolution: {integrity: sha512-YsGpe3WHLK8ZYi4tWDg2Jy3ebRz2rXowDxnld4bkQB00cc/1Zw9AWnC0i9ztDJitivtQvaI9KaLyKrc+hBW0yg==}
    engines: {node: '>=8'}

  find-node-modules@2.1.3:
    resolution: {integrity: sha512-UC2I2+nx1ZuOBclWVNdcnbDR5dlrOdVb7xNjmT/lHE+LsgztWks3dG7boJ37yTS/venXw84B/mAW9uHVoC5QRg==}

  find-root@1.1.0:
    resolution: {integrity: sha512-NKfW6bec6GfKc0SGx1e07QZY9PE99u0Bft/0rzSD5k3sO/vwkVUpDUKVm5Gpp5Ue3YfShPFTX2070tDs5kB9Ng==}

  find-up@5.0.0:
    resolution: {integrity: sha512-78/PXT1wlLLDgTzDs7sjq9hzz0vXD+zn+7wypEe4fXQxCmdmqfGsEPQxmiCSQI3ajFV91bVSsvNtrJRiW6nGng==}
    engines: {node: '>=10'}

  findup-sync@4.0.0:
    resolution: {integrity: sha512-6jvvn/12IC4quLBL1KNokxC7wWTvYncaVUYSoxWw7YykPLuRrnv4qdHcSOywOI5RpkOVGeQRtWM8/q+G6W6qfQ==}
    engines: {node: '>= 8'}

  flat-cache@4.0.1:
    resolution: {integrity: sha512-f7ccFPK3SXFHpx15UIGyRJ/FJQctuKZ0zVuN3frBo4HnK3cay9VEW0R6yPYFHC0AgqhukPzKjq22t5DmAyqGyw==}
    engines: {node: '>=16'}

  flatted@3.3.2:
    resolution: {integrity: sha512-AiwGJM8YcNOaobumgtng+6NHuOqC3A7MixFeDafM3X9cIUM+xUXoS5Vfgf+OihAYe20fxqNM9yPBXJzRtZ/4eA==}

  focus-trap@7.5.4:
    resolution: {integrity: sha512-N7kHdlgsO/v+iD/dMoJKtsSqs5Dz/dXZVebRgJw23LDk+jMi/974zyiOYDziY2JPp8xivq9BmUGwIJMiuSBi7w==}

  follow-redirects@1.15.9:
    resolution: {integrity: sha512-gew4GsXizNgdoRyqmyfMHyAmXsZDk6mHkSxZFCzW9gwlbtOW44CDtYavM+y+72qD/Vq2l550kMF52DT8fOLJqQ==}
    engines: {node: '>=4.0'}
    peerDependencies:
      debug: '*'
    peerDependenciesMeta:
      debug:
        optional: true

  for-each@0.3.3:
    resolution: {integrity: sha512-jqYfLp7mo9vIyQf8ykW2v7A+2N4QjeCeI5+Dz9XraiO1ign81wjiH7Fb9vSOWvQfNtmSa4H2RoQTrrXivdUZmw==}

  foreground-child@3.3.0:
    resolution: {integrity: sha512-Ld2g8rrAyMYFXBhEqMz8ZAHBi4J4uS1i/CxGMDnjyFWddMXLVcDp051DZfu+t7+ab7Wv6SMqpWmyFIj5UbfFvg==}
    engines: {node: '>=14'}

  form-data@4.0.1:
    resolution: {integrity: sha512-tzN8e4TX8+kkxGPK8D5u0FNmjPUjw3lwC9lSLxxoB/+GtsJG91CO8bSWy73APlgAZzZbXEYZJuxjkHH2w+Ezhw==}
    engines: {node: '>= 6'}

  fraction.js@4.3.7:
    resolution: {integrity: sha512-ZsDfxO51wGAXREY55a7la9LScWpwv9RxIrYABrlvOFBlH/ShPnrtsXeuUIfXKKOVicNxQ+o8JTbJvjS4M89yew==}

  fs.realpath@1.0.0:
    resolution: {integrity: sha512-OO0pH2lK6a0hZnAdau5ItzHPI6pUlvI7jMVnxUQRtw4owF2wk8lOSabtGDCTP4Ggrg2MbGnWO9X8K1t4+fGMDw==}

  fsevents@2.3.3:
    resolution: {integrity: sha512-5xoDfX+fL7faATnagmWPpbFtwh/R77WmMMqqHGS65C3vvB0YHrgF+B1YmZ3441tMj5n63k0212XNoJwzlhffQw==}
    engines: {node: ^8.16.0 || ^10.6.0 || >=11.0.0}
    os: [darwin]

  function-bind@1.1.2:
    resolution: {integrity: sha512-7XHNxH7qX9xG5mIwxkhumTox/MIRNcOgDrxWsMt2pAr23WHp6MrRlN7FBSFpCpr+oVO0F744iUgR82nJMfG2SA==}

  function.prototype.name@1.1.8:
    resolution: {integrity: sha512-e5iwyodOHhbMr/yNrc7fDYG4qlbIvI5gajyzPnb5TCwyhjApznQh1BMFou9b30SevY43gCJKXycoCBjMbsuW0Q==}
    engines: {node: '>= 0.4'}

  functions-have-names@1.2.3:
    resolution: {integrity: sha512-xckBUXyTIqT97tq2x2AMb+g163b5JFysYk0x4qxNFwbfQkmNZoiRHb6sPzI9/QV33WeuvVYBUIiD4NzNIyqaRQ==}

  geist@1.3.1:
    resolution: {integrity: sha512-Q4gC1pBVPN+D579pBaz0TRRnGA4p9UK6elDY/xizXdFk/g4EKR5g0I+4p/Kj6gM0SajDBZ/0FvDV9ey9ud7BWw==}
    peerDependencies:
      next: '>=13.2.0'

  gensync@1.0.0-beta.2:
    resolution: {integrity: sha512-3hN7NaskYvMDLQY55gnW3NQ+mesEAepTqlg+VEbj7zzqEMBVNhzcGYYeqFo/TlYz6eQiFcp1HcsCZO+nGgS8zg==}
    engines: {node: '>=6.9.0'}

  get-caller-file@2.0.5:
    resolution: {integrity: sha512-DyFP3BM/3YHTQOCUL/w0OZHR0lpKeGrxotcHWcqNEdnltqFwXVfhEBQ94eIo34AfQpo0rGki4cyIiftY06h2Fg==}
    engines: {node: 6.* || 8.* || >= 10.*}

  get-intrinsic@1.2.7:
    resolution: {integrity: sha512-VW6Pxhsrk0KAOqs3WEd0klDiF/+V7gQOpAvY1jVU/LHmaD/kQO4523aiJuikX/QAKYiW6x8Jh+RJej1almdtCA==}
    engines: {node: '>= 0.4'}

  get-nonce@1.0.1:
    resolution: {integrity: sha512-FJhYRoDaiatfEkUK8HKlicmu/3SGFD51q3itKDGoSTysQJBnfOcxU5GxnhE1E6soB76MbT0MBtnKJuXyAx+96Q==}
    engines: {node: '>=6'}

  get-proto@1.0.1:
    resolution: {integrity: sha512-sTSfBjoXBp89JvIKIefqw7U2CCebsc74kiY6awiGogKtoSGbgjYE/G/+l9sF3MWFPNc9IcoOC4ODfKHfxFmp0g==}
    engines: {node: '>= 0.4'}

  get-symbol-description@1.1.0:
    resolution: {integrity: sha512-w9UMqWwJxHNOvoNzSJ2oPF5wvYcvP7jUvYzhp67yEhTi17ZDBBC1z9pTdGuzjD+EFIqLSYRweZjqfiPzQ06Ebg==}
    engines: {node: '>= 0.4'}

  get-tsconfig@4.8.1:
    resolution: {integrity: sha512-k9PN+cFBmaLWtVz29SkUoqU5O0slLuHJXt/2P+tMVFT+phsSGXGkp9t3rQIqdz0e+06EHNGs3oM6ZX1s2zHxRg==}

  glob-parent@5.1.2:
    resolution: {integrity: sha512-AOIgSQCepiJYwP3ARnGx+5VnTu2HBYdzbGP45eLw1vr3zB3vZLeyed1sC9hnbcOc9/SrMyM5RPQrkGz4aS9Zow==}
    engines: {node: '>= 6'}

  glob-parent@6.0.2:
    resolution: {integrity: sha512-XxwI8EOhVQgWp6iDL+3b0r86f4d6AX6zSU55HfB4ydCEuXLXc5FcYeOu+nnGftS4TEju/11rt4KJPTMgbfmv4A==}
    engines: {node: '>=10.13.0'}

  glob@10.3.4:
    resolution: {integrity: sha512-6LFElP3A+i/Q8XQKEvZjkEWEOTgAIALR9AO2rwT8bgPhDd1anmqDJDZ6lLddI4ehxxxR1S5RIqKe1uapMQfYaQ==}
    engines: {node: '>=16 || 14 >=14.17'}
    hasBin: true

  glob@10.4.5:
    resolution: {integrity: sha512-7Bv8RF0k6xjo7d4A/PxYLbUCfb6c+Vpd2/mB2yRDlew7Jb5hEXiCD9ibfO7wpk8i4sevK6DFny9h7EYbM3/sHg==}
    hasBin: true

  glob@7.2.3:
    resolution: {integrity: sha512-nFR0zLpU2YCaRxwoCJvL6UvCH2JFyFVIvwTLsIf21AuHlMskA1hhTdk+LlYJtOlYt9v6dvszD2BGRqBL+iQK9Q==}
    deprecated: Glob versions prior to v9 are no longer supported

  global-modules@1.0.0:
    resolution: {integrity: sha512-sKzpEkf11GpOFuw0Zzjzmt4B4UZwjOcG757PPvrfhxcLFbq0wpsgpOqxpxtxFiCG4DtG93M6XRVbF2oGdev7bg==}
    engines: {node: '>=0.10.0'}

  global-prefix@1.0.2:
    resolution: {integrity: sha512-5lsx1NUDHtSjfg0eHlmYvZKv8/nVqX4ckFbM+FrGcQ+04KWcWFo9P5MxPZYSzUvyzmdTbI7Eix8Q4IbELDqzKg==}
    engines: {node: '>=0.10.0'}

  globals@11.12.0:
    resolution: {integrity: sha512-WOBp/EEGUiIsJSp7wcv/y6MO+lV9UoncWqxuFfm8eBwzWNgyfBd6Gz+IeKQ9jCmyhoH99g15M3T+QaVHFjizVA==}
    engines: {node: '>=4'}

  globals@14.0.0:
    resolution: {integrity: sha512-oahGvuMGQlPw/ivIYBjVSrWAfWLBeku5tpPE2fOPLi+WHffIWbuh2tCjhyQhTBPMf5E9jDEH4FOmTYgYwbKwtQ==}
    engines: {node: '>=18'}

  globalthis@1.0.4:
    resolution: {integrity: sha512-DpLKbNU4WylpxJykQujfCcwYWiV/Jhm50Goo0wrVILAv5jOr9d+H+UR3PhSCD2rCCEIg0uc+G+muBTwD54JhDQ==}
    engines: {node: '>= 0.4'}

  gopd@1.2.0:
    resolution: {integrity: sha512-ZUKRh6/kUFoAiTAtTYPZJ3hw9wNxx+BIBOijnlG9PnrJsCcSjs1wyyD6vJpaYtgnzDrKYRSqf3OO6Rfa93xsRg==}
    engines: {node: '>= 0.4'}

  graceful-fs@4.2.11:
    resolution: {integrity: sha512-RbJ5/jmFcNNCcDV5o9eTnBLJ/HszWV0P73bc+Ff4nS/rJj+YaS6IGyiOL0VoBYX+l1Wrl3k63h/KrH+nhJ0XvQ==}

  graphemer@1.4.0:
    resolution: {integrity: sha512-EtKwoO6kxCL9WO5xipiHTZlSzBm7WLT627TqC/uVRd0HKmq8NXyebnNYxDoBi7wt8eTWrUrKXCOVaFq9x1kgag==}

  graphql-http@1.22.3:
    resolution: {integrity: sha512-sgUz/2DZt+QvY6WrpAsAXUvhnIkp2eX9jN78V8DAtFcpZi/nfDrzDt2byYjyoJzRcWuqhE0K63g1QMewt73U6A==}
    engines: {node: '>=12'}
    peerDependencies:
      graphql: '>=0.11 <=16'

  graphql-playground-html@1.6.30:
    resolution: {integrity: sha512-tpCujhsJMva4aqE8ULnF7/l3xw4sNRZcSHu+R00VV+W0mfp+Q20Plvcrp+5UXD+2yS6oyCXncA+zoQJQqhGCEw==}

  graphql-scalars@1.22.2:
    resolution: {integrity: sha512-my9FB4GtghqXqi/lWSVAOPiTzTnnEzdOXCsAC2bb5V7EFNQjVjwy3cSSbUvgYOtDuDibd+ZsCDhz+4eykYOlhQ==}
    engines: {node: '>=10'}
    peerDependencies:
      graphql: ^0.8.0 || ^0.9.0 || ^0.10.0 || ^0.11.0 || ^0.12.0 || ^0.13.0 || ^14.0.0 || ^15.0.0 || ^16.0.0

  graphql@16.10.0:
    resolution: {integrity: sha512-AjqGKbDGUFRKIRCP9tCKiIGHyriz2oHEbPIbEtcSLSs4YjReZOIPQQWek4+6hjw62H9QShXHyaGivGiYVLeYFQ==}
    engines: {node: ^12.22.0 || ^14.16.0 || ^16.0.0 || >=17.0.0}

  has-bigints@1.1.0:
    resolution: {integrity: sha512-R3pbpkcIqv2Pm3dUwgjclDRVmWpTJW2DcMzcIhEXEx1oh/CEMObMm3KLmRJOdvhM7o4uQBnwr8pzRK2sJWIqfg==}
    engines: {node: '>= 0.4'}

  has-flag@4.0.0:
    resolution: {integrity: sha512-EykJT/Q1KjTWctppgIAgfSO0tKVuZUjhgMr17kqTumMl6Afv3EISleU7qZUzoXDFTAHTDC4NOoG/ZxU3EvlMPQ==}
    engines: {node: '>=8'}

  has-property-descriptors@1.0.2:
    resolution: {integrity: sha512-55JNKuIW+vq4Ke1BjOTjM2YctQIvCT7GFzHwmfZPGo5wnrgkid0YQtnAleFSqumZm4az3n2BS+erby5ipJdgrg==}

  has-proto@1.2.0:
    resolution: {integrity: sha512-KIL7eQPfHQRC8+XluaIw7BHUwwqL19bQn4hzNgdr+1wXoU0KKj6rufu47lhY7KbJR2C6T6+PfyN0Ea7wkSS+qQ==}
    engines: {node: '>= 0.4'}

  has-symbols@1.1.0:
    resolution: {integrity: sha512-1cDNdwJ2Jaohmb3sg4OmKaMBwuC48sYni5HUw2DvsC8LjGTLK9h+eb1X6RyuOHe4hT0ULCW68iomhjUoKUqlPQ==}
    engines: {node: '>= 0.4'}

  has-tostringtag@1.0.2:
    resolution: {integrity: sha512-NqADB8VjPFLM2V0VvHUewwwsw0ZWBaIdgo+ieHtK3hasLz4qeCRjYcqfB6AQrBggRKppKF8L52/VqdVsO47Dlw==}
    engines: {node: '>= 0.4'}

  hasown@2.0.2:
    resolution: {integrity: sha512-0hJU9SCPvmMzIBdZFqNPXWa6dqh7WdH0cII9y+CyS8rG3nL48Bclra9HmKhVVUHyPWNH5Y7xDwAB7bfgSjkUMQ==}
    engines: {node: '>= 0.4'}

  help-me@5.0.0:
    resolution: {integrity: sha512-7xgomUX6ADmcYzFik0HzAxh/73YlKR9bmFzf51CZwR+b6YtzU2m0u49hQCqV6SvlqIqsaxovfwdvbnsw3b/zpg==}

  hoist-non-react-statics@3.3.2:
    resolution: {integrity: sha512-/gGivxi8JPKWNm/W0jSmzcMPpfpPLc3dY/6GxhX2hQ9iGj3aDfklV4ET7NjKpSinLpJ5vafa9iiGIEZg10SfBw==}

  homedir-polyfill@1.0.3:
    resolution: {integrity: sha512-eSmmWE5bZTK2Nou4g0AI3zZ9rswp7GRKoKXS1BLUkvPviOqs4YTN1djQIqrXy9k5gEtdLPy86JjRwsNM9tnDcA==}
    engines: {node: '>=0.10.0'}

  html-to-text@9.0.5:
    resolution: {integrity: sha512-qY60FjREgVZL03vJU6IfMV4GDjGBIoOyvuFdpBDIX9yTlDw0TjxVBQp+P8NvpdIXNJvfWBTNul7fsAQJq2FNpg==}
    engines: {node: '>=14'}

  htmlparser2@8.0.2:
    resolution: {integrity: sha512-GYdjWKDkbRLkZ5geuHs5NY1puJ+PXwP7+fHPRz06Eirsb9ugf6d8kkXav6ADhcODhFFPMIXyxkxSuMf3D6NCFA==}

  http-status@2.1.0:
    resolution: {integrity: sha512-O5kPr7AW7wYd/BBiOezTwnVAnmSNFY+J7hlZD2X5IOxVBetjcHAiTXhzj0gMrnojQlwy+UT1/Y3H3vJ3UlmvLA==}
    engines: {node: '>= 0.4.0'}

  ieee754@1.2.1:
    resolution: {integrity: sha512-dcyqhDvX1C46lXZcVqCpK+FtMRQVdIMN6/Df5js2zouUsqG7I6sFxitIC+7KYK29KdXOLHdu9zL4sFnoVQnqaA==}

  ignore@5.3.2:
    resolution: {integrity: sha512-hsBTNUqQTDwkWtcdYI2i06Y/nUBEsNEDJKjWdigLvegy8kDuJAS8uRlpkkcQpyEXL0Z/pjDy5HBmMjRCJ2gq+g==}
    engines: {node: '>= 4'}

  image-size@1.2.0:
    resolution: {integrity: sha512-4S8fwbO6w3GeCVN6OPtA9I5IGKkcDMPcKndtUlpJuCwu7JLjtj7JZpwqLuyY2nrmQT3AWsCJLSKPsc2mPBSl3w==}
    engines: {node: '>=16.x'}
    hasBin: true

  immutable@4.3.7:
    resolution: {integrity: sha512-1hqclzwYwjRDFLjcFxOM5AYkkG0rpFPpr1RLPMEuGczoS7YA8gLhy8SWXYRAA/XwfEHpfo3cw5JGioS32fnMRw==}

  import-fresh@3.3.0:
    resolution: {integrity: sha512-veYYhQa+D1QBKznvhUHxb8faxlrwUnxseDAbAp457E0wLNio2bOSKnjYDhMj+YiAq61xrMGhQk9iXVk5FzgQMw==}
    engines: {node: '>=6'}

  imurmurhash@0.1.4:
    resolution: {integrity: sha512-JmXMZ6wuvDmLiHEml9ykzqO6lwFbof0GG4IkcGaENdCRDDmMVnny7s5HsIgHCbaq0w2MyPhDqkhTUgS2LU2PHA==}
    engines: {node: '>=0.8.19'}

  inflight@1.0.6:
    resolution: {integrity: sha512-k92I/b08q4wvFscXCLvqfsHCrjrF7yiXsQuIVvVE7N82W3+aqpzuUdBbfhWcy/FZR3/4IgflMgKLOsvPDrGCJA==}
    deprecated: This module is not supported, and leaks memory. Do not use it. Check out lru-cache if you want a good and tested way to coalesce async requests by a key value, which is much more comprehensive and powerful.

  inherits@2.0.4:
    resolution: {integrity: sha512-k/vGaX4/Yla3WzyMCvTQOXYeIHvqOKtnqBduzTHpzpQZzAskKMhZ2K+EnBiSM9zGSoIFeMpXKxa4dYeZIQqewQ==}

  ini@1.3.8:
    resolution: {integrity: sha512-JV/yugV2uzW5iMRSiZAyDtQd+nxtUnjeLt0acNdw98kKLrvuRVyB80tsREOE7yvGVgalhZ6RNXCmEHkUKBKxew==}

  internal-slot@1.1.0:
    resolution: {integrity: sha512-4gd7VpWNQNB4UKKCFFVcp1AVv+FMOgs9NKzjHKusc8jTMhd5eL1NqQqOpE0KzMds804/yHlglp3uxgluOqAPLw==}
    engines: {node: '>= 0.4'}

  intl-messageformat@10.7.11:
    resolution: {integrity: sha512-IB2N1tmI24k2EFH3PWjU7ivJsnWyLwOWOva0jnXFa29WzB6fb0JZ5EMQGu+XN5lDtjHYFo0/UooP67zBwUg7rQ==}

  is-alphabetical@2.0.1:
    resolution: {integrity: sha512-FWyyY60MeTNyeSRpkM2Iry0G9hpr7/9kD40mD/cGQEuilcZYS4okz8SN2Q6rLCJ8gbCt6fN+rC+6tMGS99LaxQ==}

  is-alphanumerical@2.0.1:
    resolution: {integrity: sha512-hmbYhX/9MUMF5uh7tOXyK/n0ZvWpad5caBA17GsC6vyuCqaWliRG5K1qS9inmUhEMaOBIW7/whAnSwveW/LtZw==}

  is-array-buffer@3.0.5:
    resolution: {integrity: sha512-DDfANUiiG2wC1qawP66qlTugJeL5HyzMpfr8lLK+jMQirGzNod0B12cFB/9q838Ru27sBwfw78/rdoU7RERz6A==}
    engines: {node: '>= 0.4'}

  is-arrayish@0.2.1:
    resolution: {integrity: sha512-zz06S8t0ozoDXMG+ube26zeCTNXcKIPJZJi8hBrF4idCLms4CG9QtK7qBl1boi5ODzFpjswb5JPmHCbMpjaYzg==}

  is-arrayish@0.3.2:
    resolution: {integrity: sha512-eVRqCvVlZbuw3GrM63ovNSNAeA1K16kaR/LRY/92w0zxQ5/1YzwblUX652i4Xs9RwAGjW9d9y6X88t8OaAJfWQ==}

  is-async-function@2.1.0:
    resolution: {integrity: sha512-GExz9MtyhlZyXYLxzlJRj5WUCE661zhDa1Yna52CN57AJsymh+DvXXjyveSioqSRdxvUrdKdvqB1b5cVKsNpWQ==}
    engines: {node: '>= 0.4'}

  is-bigint@1.1.0:
    resolution: {integrity: sha512-n4ZT37wG78iz03xPRKJrHTdZbe3IicyucEtdRsV5yglwc3GyUfbAfpSeD0FJ41NbUNSt5wbhqfp1fS+BgnvDFQ==}
    engines: {node: '>= 0.4'}

  is-binary-path@2.1.0:
    resolution: {integrity: sha512-ZMERYes6pDydyuGidse7OsHxtbI7WVeUEozgR/g7rd0xUimYNlvZRE/K2MgZTjWy725IfelLeVcEM97mmtRGXw==}
    engines: {node: '>=8'}

  is-boolean-object@1.2.1:
    resolution: {integrity: sha512-l9qO6eFlUETHtuihLcYOaLKByJ1f+N4kthcU9YjHy3N+B3hWv0y/2Nd0mu/7lTFnRQHTrSdXF50HQ3bl5fEnng==}
    engines: {node: '>= 0.4'}

  is-buffer@1.1.6:
    resolution: {integrity: sha512-NcdALwpXkTm5Zvvbk7owOUSvVvBKDgKP5/ewfXEznmQFfs4ZRmanOeKBTjRVjka3QFoN6XJ+9F3USqfHqTaU5w==}

  is-bun-module@1.3.0:
    resolution: {integrity: sha512-DgXeu5UWI0IsMQundYb5UAOzm6G2eVnarJ0byP6Tm55iZNKceD59LNPA2L4VvsScTtHcw0yEkVwSf7PC+QoLSA==}

  is-callable@1.2.7:
    resolution: {integrity: sha512-1BC0BVFhS/p0qtw6enp8e+8OD0UrK0oFLztSjNzhcKA3WDuJxxAPXzPuPtKkjEY9UUoEWlX/8fgKeu2S8i9JTA==}
    engines: {node: '>= 0.4'}

  is-core-module@2.16.1:
    resolution: {integrity: sha512-UfoeMA6fIJ8wTYFEUjelnaGI67v6+N7qXJEvQuIGa99l4xsCruSYOVSQ0uPANn4dAzm8lkYPaKLrrijLq7x23w==}
    engines: {node: '>= 0.4'}

  is-data-view@1.0.2:
    resolution: {integrity: sha512-RKtWF8pGmS87i2D6gqQu/l7EYRlVdfzemCJN/P3UOs//x1QE7mfhvzHIApBTRf7axvT6DMGwSwBXYCT0nfB9xw==}
    engines: {node: '>= 0.4'}

  is-date-object@1.1.0:
    resolution: {integrity: sha512-PwwhEakHVKTdRNVOw+/Gyh0+MzlCl4R6qKvkhuvLtPMggI1WAHt9sOwZxQLSGpUaDnrdyDsomoRgNnCfKNSXXg==}
    engines: {node: '>= 0.4'}

  is-decimal@2.0.1:
    resolution: {integrity: sha512-AAB9hiomQs5DXWcRB1rqsxGUstbRroFOPPVAomNk/3XHR5JyEZChOyTWe2oayKnsSsr/kcGqF+z6yuH6HHpN0A==}

  is-extglob@2.1.1:
    resolution: {integrity: sha512-SbKbANkN603Vi4jEZv49LeVJMn4yGwsbzZworEoyEiutsN3nJYdbO36zfhGJ6QEDpOZIFkDtnq5JRxmvl3jsoQ==}
    engines: {node: '>=0.10.0'}

  is-finalizationregistry@1.1.1:
    resolution: {integrity: sha512-1pC6N8qWJbWoPtEjgcL2xyhQOP491EQjeUo3qTKcmV8YSDDJrOepfG8pcC7h/QgnQHYSv0mJ3Z/ZWxmatVrysg==}
    engines: {node: '>= 0.4'}

  is-fullwidth-code-point@3.0.0:
    resolution: {integrity: sha512-zymm5+u+sCsSWyD9qNaejV3DFvhCKclKdizYaJUuHA83RLjb7nSuGnddCHGv0hk+KY7BMAlsWeK4Ueg6EV6XQg==}
    engines: {node: '>=8'}

  is-generator-function@1.1.0:
    resolution: {integrity: sha512-nPUB5km40q9e8UfN/Zc24eLlzdSf9OfKByBw9CIdw4H1giPMeA0OIJvbchsCu4npfI2QcMVBsGEBHKZ7wLTWmQ==}
    engines: {node: '>= 0.4'}

  is-glob@4.0.3:
    resolution: {integrity: sha512-xelSayHH36ZgE7ZWhli7pW34hNbNl8Ojv5KVmkJD4hBdD3th8Tfk9vYasLM+mXWOZhFkgZfxhLSnrwRr4elSSg==}
    engines: {node: '>=0.10.0'}

  is-hexadecimal@2.0.1:
    resolution: {integrity: sha512-DgZQp241c8oO6cA1SbTEWiXeoxV42vlcJxgH+B3hi1AiqqKruZR3ZGF8In3fj4+/y/7rHvlOZLZtgJ/4ttYGZg==}

  is-interactive@1.0.0:
    resolution: {integrity: sha512-2HvIEKRoqS62guEC+qBjpvRubdX910WCMuJTZ+I9yvqKU2/12eSL549HMwtabb4oupdj2sMP50k+XJfB/8JE6w==}
    engines: {node: '>=8'}

  is-map@2.0.3:
    resolution: {integrity: sha512-1Qed0/Hr2m+YqxnM09CjA2d/i6YZNfF6R2oRAOj36eUdS6qIV/huPJNSEpKbupewFs+ZsJlxsjjPbc0/afW6Lw==}
    engines: {node: '>= 0.4'}

  is-number-object@1.1.1:
    resolution: {integrity: sha512-lZhclumE1G6VYD8VHe35wFaIif+CTy5SJIi5+3y4psDgWu4wPDoBhF8NxUOinEc7pHgiTsT6MaBb92rKhhD+Xw==}
    engines: {node: '>= 0.4'}

  is-number@7.0.0:
    resolution: {integrity: sha512-41Cifkg6e8TylSpdtTpeLVMqvSBEVzTttHvERD741+pnZ8ANv0004MRL43QKPDlK9cGvNp6NZWZUBlbGXYxxng==}
    engines: {node: '>=0.12.0'}

  is-regex@1.2.1:
    resolution: {integrity: sha512-MjYsKHO5O7mCsmRGxWcLWheFqN9DJ/2TmngvjKXihe6efViPqc274+Fx/4fYj/r03+ESvBdTXK0V6tA3rgez1g==}
    engines: {node: '>= 0.4'}

  is-set@2.0.3:
    resolution: {integrity: sha512-iPAjerrse27/ygGLxw+EBR9agv9Y6uLeYVJMu+QNCoouJ1/1ri0mGrcWpfCqFZuzzx3WjtwxG098X+n4OuRkPg==}
    engines: {node: '>= 0.4'}

  is-shared-array-buffer@1.0.4:
    resolution: {integrity: sha512-ISWac8drv4ZGfwKl5slpHG9OwPNty4jOWPRIhBpxOoD+hqITiwuipOQ2bNthAzwA3B4fIjO4Nln74N0S9byq8A==}
    engines: {node: '>= 0.4'}

  is-string@1.1.1:
    resolution: {integrity: sha512-BtEeSsoaQjlSPBemMQIrY1MY0uM6vnS1g5fmufYOtnxLGUZM2178PKbhsk7Ffv58IX+ZtcvoGwccYsh0PglkAA==}
    engines: {node: '>= 0.4'}

  is-symbol@1.1.1:
    resolution: {integrity: sha512-9gGx6GTtCQM73BgmHQXfDmLtfjjTUDSyoxTCbp5WtoixAhfgsDirWIcVQ/IHpvI5Vgd5i/J5F7B9cN/WlVbC/w==}
    engines: {node: '>= 0.4'}

  is-typed-array@1.1.15:
    resolution: {integrity: sha512-p3EcsicXjit7SaskXHs1hA91QxgTw46Fv6EFKKGS5DRFLD8yKnohjF3hxoju94b/OcMZoQukzpPpBE9uLVKzgQ==}
    engines: {node: '>= 0.4'}

  is-unicode-supported@0.1.0:
    resolution: {integrity: sha512-knxG2q4UC3u8stRGyAVJCOdxFmv5DZiRcdlIaAQXAbSfJya+OhopNotLQrstBhququ4ZpuKbDc/8S6mgXgPFPw==}
    engines: {node: '>=10'}

  is-weakmap@2.0.2:
    resolution: {integrity: sha512-K5pXYOm9wqY1RgjpL3YTkF39tni1XajUIkawTLUo9EZEVUFga5gSQJF8nNS7ZwJQ02y+1YCNYcMh+HIf1ZqE+w==}
    engines: {node: '>= 0.4'}

  is-weakref@1.1.0:
    resolution: {integrity: sha512-SXM8Nwyys6nT5WP6pltOwKytLV7FqQ4UiibxVmW+EIosHcmCqkkjViTb5SNssDlkCiEYRP1/pdWUKVvZBmsR2Q==}
    engines: {node: '>= 0.4'}

  is-weakset@2.0.4:
    resolution: {integrity: sha512-mfcwb6IzQyOKTs84CQMrOwW4gQcaTOAWJ0zzJCl2WSPDrWk/OzDaImWFH3djXhb24g4eudZfLRozAvPGw4d9hQ==}
    engines: {node: '>= 0.4'}

  is-windows@1.0.2:
    resolution: {integrity: sha512-eXK1UInq2bPmjyX6e3VHIzMLobc4J94i4AWn+Hpq3OU5KkrRC96OAcR3PRJ/pGu6m8TRnBHP9dkXQVsT/COVIA==}
    engines: {node: '>=0.10.0'}

  isarray@0.0.1:
    resolution: {integrity: sha512-D2S+3GLxWH+uhrNEcoh/fnmYeP8E8/zHl644d/jdA0g2uyXvy3sb0qxotE+ne0LtccHknQzWwZEzhak7oJ0COQ==}

  isarray@1.0.0:
    resolution: {integrity: sha512-VLghIWNM6ELQzo7zwmcg0NmTVyWKYjvIeM83yjp0wRDTmUnrM678fQbcKBo6n2CJEF0szoG//ytg+TKla89ALQ==}

  isarray@2.0.5:
    resolution: {integrity: sha512-xHjhDr3cNBK0BzdUJSPXZntQUx/mwMS5Rw4A7lPJ90XGAO6ISP/ePDNuo0vhqOZU+UD5JoodwCAAoZQd3FeAKw==}

  isexe@2.0.0:
    resolution: {integrity: sha512-RHxMLp9lnKHGHRng9QFhRCMbYAcVpn69smSGcq3f36xjgVVWThj4qqLbTLlq7Ssj8B+fIQ1EuCEGI2lKsyQeIw==}

  isomorphic-unfetch@3.1.0:
    resolution: {integrity: sha512-geDJjpoZ8N0kWexiwkX8F9NkTsXhetLPVbZFQ+JTW239QNOwvB0gniuR1Wc6f0AMTn7/mFGyXvHTifrCp/GH8Q==}

  isomorphic.js@0.2.5:
    resolution: {integrity: sha512-PIeMbHqMt4DnUP3MA/Flc0HElYjMXArsw1qwJZcm9sqR8mq3l8NYizFMty0pWwE/tzIGH3EKK5+jes5mAr85yw==}

  iterator.prototype@1.1.5:
    resolution: {integrity: sha512-H0dkQoCa3b2VEeKQBOxFph+JAbcrQdE7KC0UkqwpLmv2EC4P41QXP+rqo9wYodACiG5/WM5s9oDApTU8utwj9g==}
    engines: {node: '>= 0.4'}

  jackspeak@2.3.6:
    resolution: {integrity: sha512-N3yCS/NegsOBokc8GAdM8UcmfsKiSS8cipheD/nivzr700H+nsMOxJjQnvwOcRYVuFkdH0wGUvW2WbXGmrZGbQ==}
    engines: {node: '>=14'}

  jackspeak@3.4.3:
    resolution: {integrity: sha512-OGlZQpz2yfahA/Rd1Y8Cd9SIEsqvXkLVoSw/cgwhnhFMDbsQFeZYoJJ7bIZBS9BcamUW96asq/npPWugM+RQBw==}

  jiti@1.21.7:
    resolution: {integrity: sha512-/imKNG4EbWNrVjoNC/1H5/9GFy+tqjGBHCaSsN+P2RnPqjsLmv6UD3Ej+Kj8nBWaRAwyk7kK5ZUc+OEatnTR3A==}
    hasBin: true

  jose@5.9.6:
    resolution: {integrity: sha512-AMlnetc9+CV9asI19zHmrgS/WYsWUwCn2R7RzlbJWD7F9eWYUTGyBmU9o6PxngtLGOiDGPRu+Uc4fhKzbpteZQ==}

  joycon@3.1.1:
    resolution: {integrity: sha512-34wB/Y7MW7bzjKRjUKTa46I2Z7eV62Rkhva+KkopW7Qvv/OSWBqvkSY7vusOPrNuZcUG3tApvdVgNB8POj3SPw==}
    engines: {node: '>=10'}

  js-cookie@2.2.1:
    resolution: {integrity: sha512-HvdH2LzI/EAZcUwA8+0nKNtWHqS+ZmijLA30RwZA0bo7ToCckjK5MkGhjED9KoRcXO6BaGI3I9UIzSA1FKFPOQ==}

  js-tokens@4.0.0:
    resolution: {integrity: sha512-RdJUflcE3cUzKiMqQgsCu06FPu9UdIJO0beYbPhHN4k6apgJtifcoCtT9bcxOpYBtpD2kCM6Sbzg4CausW/PKQ==}

  js-yaml@4.1.0:
    resolution: {integrity: sha512-wpxZs9NoxZaJESJGIZTyDEaYpl0FKSA+FB9aJiyemKhMwkxQg63h4T1KJgUGHpTqPDNRcmmYLugrRjJlBtWvRA==}
    hasBin: true

  jsesc@3.1.0:
    resolution: {integrity: sha512-/sM3dO2FOzXjKQhJuo0Q173wf2KOo8t4I8vHy6lF9poUp7bKT0/NHE8fPX23PwfhnykfqnC2xRxOnVw5XuGIaA==}
    engines: {node: '>=6'}
    hasBin: true

  json-buffer@3.0.1:
    resolution: {integrity: sha512-4bV5BfR2mqfQTJm+V5tPPdf+ZpuhiIvTuAB5g8kcrXOZpTT/QwwVRWBywX1ozr6lEuPdbHxwaJlm9G6mI2sfSQ==}

  json-parse-even-better-errors@2.3.1:
    resolution: {integrity: sha512-xyFwyhro/JEof6Ghe2iz2NcXoj2sloNsWr/XsERDK/oiPCfaNhl5ONfp+jQdAZRQQ0IJWNzH9zIZF7li91kh2w==}

  json-schema-to-typescript@15.0.3:
    resolution: {integrity: sha512-iOKdzTUWEVM4nlxpFudFsWyUiu/Jakkga4OZPEt7CGoSEsAsUgdOZqR6pcgx2STBek9Gm4hcarJpXSzIvZ/hKA==}
    engines: {node: '>=16.0.0'}
    hasBin: true

  json-schema-traverse@0.4.1:
    resolution: {integrity: sha512-xbbCH5dCYU5T8LcEhhuh7HJ88HXuW3qsI3Y0zOZFKfZEHcpWiHU/Jxzk629Brsab/mMiHQti9wMP+845RPe3Vg==}

  json-schema-traverse@1.0.0:
    resolution: {integrity: sha512-NM8/P9n3XjXhIZn1lLhkFaACTOURQXjWhV4BA/RnOv8xvgqtqpAX9IO4mRQxSx1Rlo4tqzeqb0sOlruaOy3dug==}

  json-stable-stringify-without-jsonify@1.0.1:
    resolution: {integrity: sha512-Bdboy+l7tA3OGW6FjyFHWkP5LuByj1Tk33Ljyq0axyzdk9//JSi2u3fP1QSmd1KNwq6VOKYGlAu87CisVir6Pw==}

  json5@1.0.2:
    resolution: {integrity: sha512-g1MWMLBiz8FKi1e4w0UyVL3w+iJceWAFBAaBnnGKOpNa5f8TLktkbre1+s6oICydWAm+HRUGTmI+//xv2hvXYA==}
    hasBin: true

  json5@2.2.3:
    resolution: {integrity: sha512-XmOWe7eyHYH14cLdVPoyg+GOH3rYX++KpzrylJwSW98t3Nk+U8XOl8FWKOgwtzdb8lXGf6zYwDUzeHMWfxasyg==}
    engines: {node: '>=6'}
    hasBin: true

  jsonwebtoken@9.0.2:
    resolution: {integrity: sha512-PRp66vJ865SSqOlgqS8hujT5U4AOgMfhrwYIuIhfKaoSCZcirrmASQr8CX7cUg+RMih+hgznrjp99o+W4pJLHQ==}
    engines: {node: '>=12', npm: '>=6'}

  jsox@1.2.121:
    resolution: {integrity: sha512-9Ag50tKhpTwS6r5wh3MJSAvpSof0UBr39Pto8OnzFT32Z/pAbxAsKHzyvsyMEHVslELvHyO/4/jaQELHk8wDcw==}
    hasBin: true

  jsx-ast-utils@3.3.5:
    resolution: {integrity: sha512-ZZow9HBI5O6EPgSJLUb8n2NKgmVWTwCvHGwFuJlMjvLFqlGG6pjirPhtdsseaLZjSibD8eegzmYpUZwoIlj2cQ==}
    engines: {node: '>=4.0'}

  jwa@1.4.1:
    resolution: {integrity: sha512-qiLX/xhEEFKUAJ6FiBMbes3w9ATzyk5W7Hvzpa/SLYdxNtng+gcurvrI7TbACjIXlsJyr05/S1oUhZrc63evQA==}

  jws@3.2.2:
    resolution: {integrity: sha512-YHlZCB6lMTllWDtSPHz/ZXTsi8S00usEV6v1tjq8tOUZzw7DpSDWVXjXDre6ed1w/pd495ODpHZYSdkRTsa0HA==}

  kareem@2.6.3:
    resolution: {integrity: sha512-C3iHfuGUXK2u8/ipq9LfjFfXFxAZMQJJq7vLS45r3D9Y2xQ/m4S8zaR4zMLFWh9AsNPXmcFfUDhTEO8UIC/V6Q==}
    engines: {node: '>=12.0.0'}

  keyv@4.5.4:
    resolution: {integrity: sha512-oxVHkHR/EJf2CNXnWxRLW6mg7JyCCUcG0DtEGmL2ctUo1PNTin1PUil+r/+4r5MpVgC/fn1kjsx7mjSujKqIpw==}

  kleur@3.0.3:
    resolution: {integrity: sha512-eTIzlVOSUR+JxdDFepEYcBMtZ9Qqdef+rnzWdRZuMbOywu5tO2w2N7rqjoANZ5k9vywhL6Br1VRjUIgTQx4E8w==}
    engines: {node: '>=6'}

  language-subtag-registry@0.3.23:
    resolution: {integrity: sha512-0K65Lea881pHotoGEa5gDlMxt3pctLi2RplBb7Ezh4rRdLEOtgi7n4EwK9lamnUCkKBqaeKRVebTq6BAxSkpXQ==}

  language-tags@1.0.9:
    resolution: {integrity: sha512-MbjN408fEndfiQXbFQ1vnd+1NoLDsnQW41410oQBXiyXDMYH5z505juWa4KUE1LqxRC7DgOgZDbKLxHIwm27hA==}
    engines: {node: '>=0.10'}

  leac@0.6.0:
    resolution: {integrity: sha512-y+SqErxb8h7nE/fiEX07jsbuhrpO9lL8eca7/Y1nuWV2moNlXhyd59iDGcRf6moVyDMbmTNzL40SUyrFU/yDpg==}

  levn@0.4.1:
    resolution: {integrity: sha512-+bT2uH4E5LGE7h/n3evcS/sQlJXCpIp6ym8OWJ5eV6+67Dsql/LaaT7qJBAt2rzfoa/5QBGBhxDix1dMt2kQKQ==}
    engines: {node: '>= 0.8.0'}

  lexical@0.21.0:
    resolution: {integrity: sha512-Dxc5SCG4kB+wF+Rh55ism3SuecOKeOtCtGHFGKd6pj2QKVojtjkxGTQPMt7//2z5rMSue4R+hmRM0pCEZflupA==}

  lib0@0.2.99:
    resolution: {integrity: sha512-vwztYuUf1uf/1zQxfzRfO5yzfNKhTtgOByCruuiQQxWQXnPb8Itaube5ylofcV0oM0aKal9Mv+S1s1Ky0UYP1w==}
    engines: {node: '>=16'}
    hasBin: true

  lilconfig@3.1.3:
    resolution: {integrity: sha512-/vlFKAoH5Cgt3Ie+JLhRbwOsCQePABiU3tJ1egGvyQ+33R/vcwM2Zl2QR/LzjsBeItPt3oSVXapn+m4nQDvpzw==}
    engines: {node: '>=14'}

  lines-and-columns@1.2.4:
    resolution: {integrity: sha512-7ylylesZQ/PV29jhEDl3Ufjo6ZX7gCqJr5F7PKrqc93v7fzSymt1BpwEU8nAUXs8qzzvqhbjhK5QZg6Mt/HkBg==}

  locate-path@6.0.0:
    resolution: {integrity: sha512-iPZK6eYjbxRu3uB4/WZ3EsEIMJFMqAoopl3R+zuq0UjcAm/MO6KCweDgPfP3elTztoKP3KtnVHxTn2NHBSDVUw==}
    engines: {node: '>=10'}

  lodash.castarray@4.4.0:
    resolution: {integrity: sha512-aVx8ztPv7/2ULbArGJ2Y42bG1mEQ5mGjpdvrbJcJFU3TbYybe+QlLS4pst9zV52ymy2in1KpFPiZnAOATxD4+Q==}

  lodash.debounce@4.0.8:
    resolution: {integrity: sha512-FT1yDzDYEoYWhnSGnpE/4Kj1fLZkDFyqRb7fNt6FdYOSxlUWAtp42Eh6Wb0rGIv/m9Bgo7x4GhQbm5Ys4SG5ow==}

  lodash.includes@4.3.0:
    resolution: {integrity: sha512-W3Bx6mdkRTGtlJISOvVD/lbqjTlPPUDTMnlXZFnVwi9NKJ6tiAk6LVdlhZMm17VZisqhKcgzpO5Wz91PCt5b0w==}

  lodash.isboolean@3.0.3:
    resolution: {integrity: sha512-Bz5mupy2SVbPHURB98VAcw+aHh4vRV5IPNhILUCsOzRmsTmSQ17jIuqopAentWoehktxGd9e/hbIXq980/1QJg==}

  lodash.isinteger@4.0.4:
    resolution: {integrity: sha512-DBwtEWN2caHQ9/imiNeEA5ys1JoRtRfY3d7V9wkqtbycnAmTvRRmbHKDV4a0EYc678/dia0jrte4tjYwVBaZUA==}

  lodash.isnumber@3.0.3:
    resolution: {integrity: sha512-QYqzpfwO3/CWf3XP+Z+tkQsfaLL/EnUlXWVkIk5FUPc4sBdTehEqZONuyRt2P67PXAk+NXmTBcc97zw9t1FQrw==}

  lodash.isplainobject@4.0.6:
    resolution: {integrity: sha512-oSXzaWypCMHkPC3NvBEaPHf0KsA5mvPrOPgQWDsbg8n7orZ290M0BmC/jgRZ4vcJ6DTAhjrsSYgdsW/F+MFOBA==}

  lodash.isstring@4.0.1:
    resolution: {integrity: sha512-0wJxfxH1wgO3GrbuP+dTTk7op+6L41QCXbGINEmD+ny/G/eCqGzxyCsh7159S+mgDDcoarnBw6PC1PS5+wUGgw==}

  lodash.merge@4.6.2:
    resolution: {integrity: sha512-0KpjqXRVvrYyCsX1swR/XTK0va6VQkQM6MNo7PqW77ByjAhoARA8EfrP1N4+KlKj8YS0ZUCtRT/YUuhyYDujIQ==}

  lodash.once@4.1.1:
    resolution: {integrity: sha512-Sb487aTOCr9drQVL8pIxOzVhafOjZN9UU54hiN8PU3uAiSV7lx1yYNpbNmex2PK6dSJoNTSJUUswT651yww3Mg==}

  lodash@4.17.21:
    resolution: {integrity: sha512-v2kDEe57lecTulaDIuNTPy3Ry4gLGJ6Z1O3vE1krgXZNrsQ+LFTGHVxVjcXPs17LhbZVGedAJv8XZ1tvj5FvSg==}

  log-symbols@4.1.0:
    resolution: {integrity: sha512-8XPvpAA8uyhfteu8pIvQxpJZ7SYYdpUivZpGy6sFsBuKRY/7rQGavedeB8aK+Zkyq6upMFVL/9AW6vOYzfRyLg==}
    engines: {node: '>=10'}

  longest-streak@3.1.0:
    resolution: {integrity: sha512-9Ri+o0JYgehTaVBBDoMqIl8GXtbWg711O3srftcHhZ0dqnETqLaoIK0x17fUw9rFSlK/0NlsKe0Ahhyl5pXE2g==}

  loose-envify@1.4.0:
    resolution: {integrity: sha512-lyuxPGr/Wfhrlem2CL/UcnUc1zcqKAImBDzukY7Y5F/yQiNdko6+fRLevlw1HgMySw7f611UIY408EtxRSoK3Q==}
    hasBin: true

  lru-cache@10.4.3:
    resolution: {integrity: sha512-JNAzZcXrCt42VGLuYz0zfAzDfAvJWW6AfYlDBQyDV5DClI2m5sAmK+OIO7s59XfsRsWHp02jAJrRadPRGTt6SQ==}

  lru-cache@5.1.1:
    resolution: {integrity: sha512-KpNARQA3Iwv+jTA0utUVVbrh+Jlrr1Fv0e56GGzAFOXN7dk/FviaDW8LHmK52DlcH4WP2n6gI8vN1aesBFgo9w==}

  lucide-react@0.469.0:
    resolution: {integrity: sha512-28vvUnnKQ/dBwiCQtwJw7QauYnE7yd2Cyp4tTTJpvglX4EMpbflcdBgrgToX2j71B3YvugK/NH3BGUk+E/p/Fw==}
    peerDependencies:
      react: ^16.5.1 || ^17.0.0 || ^18.0.0 || ^19.0.0

  marked@7.0.4:
    resolution: {integrity: sha512-t8eP0dXRJMtMvBojtkcsA7n48BkauktUKzfkPSCq85ZMTJ0v76Rke4DYz01omYpPTUh4p/f7HePgRo3ebG8+QQ==}
    engines: {node: '>= 16'}
    hasBin: true

  math-intrinsics@1.1.0:
    resolution: {integrity: sha512-/IXtbwEk5HTPyEwyKX6hGkYXxM9nbj64B+ilVJnC/R6B0pH5G4V3b0pVbL7DBj4tkhBAppbQUlf6F6Xl9LHu1g==}
    engines: {node: '>= 0.4'}

  md-to-react-email@5.0.5:
    resolution: {integrity: sha512-OvAXqwq57uOk+WZqFFNCMZz8yDp8BD3WazW1wAKHUrPbbdr89K9DWS6JXY09vd9xNdPNeurI8DU/X4flcfaD8A==}
    peerDependencies:
      react: ^18.0 || ^19.0

  md5@2.3.0:
    resolution: {integrity: sha512-T1GITYmFaKuO91vxyoQMFETst+O71VUPEU3ze5GNzDm0OWdP8v1ziTaAEPUr/3kLsY3Sftgz242A1SetQiDL7g==}

  mdast-util-from-markdown@2.0.2:
    resolution: {integrity: sha512-uZhTV/8NBuw0WHkPTrCqDOl0zVe1BIng5ZtHoDk49ME1qqcjYmmLmOf0gELgcRMxN4w2iuIeVso5/6QymSrgmA==}

  mdast-util-mdx-jsx@3.1.3:
    resolution: {integrity: sha512-bfOjvNt+1AcbPLTFMFWY149nJz0OjmewJs3LQQ5pIyVGxP4CdOqNVJL6kTaM5c68p8q82Xv3nCyFfUnuEcH3UQ==}

  mdast-util-phrasing@4.1.0:
    resolution: {integrity: sha512-TqICwyvJJpBwvGAMZjj4J2n0X8QWp21b9l0o7eXyVJ25YNWYbJDVIyD1bZXE6WtV6RmKJVYmQAKWa0zWOABz2w==}

  mdast-util-to-markdown@2.1.2:
    resolution: {integrity: sha512-xj68wMTvGXVOKonmog6LwyJKrYXZPvlwabaryTjLh9LuvovB/KAH+kvi8Gjj+7rJjsFi23nkUxRQv1KqSroMqA==}

  mdast-util-to-string@4.0.0:
    resolution: {integrity: sha512-0H44vDimn51F0YwvxSJSm0eCDOJTRlmN0R1yBh4HLj9wiV1Dn0QoXGbvFAWj2hSItVTlCmBF1hqKlIyUBVFLPg==}

  memoize-one@6.0.0:
    resolution: {integrity: sha512-rkpe71W0N0c0Xz6QD0eJETuWAJGnJ9afsl1srmwPrI+yBCkge5EycXXbYRyvL29zZVUWQCY7InPRCv3GDXuZNw==}

  memory-pager@1.5.0:
    resolution: {integrity: sha512-ZS4Bp4r/Zoeq6+NLJpP+0Zzm0pR8whtGPf1XExKLJBAczGMnSi3It14OiNCStjQjM6NU1okjQGSxgEZN8eBYKg==}

  merge2@1.4.1:
    resolution: {integrity: sha512-8q7VEgMJW4J8tcfVPy8g09NcQwZdbwFEqhe/WZkoIzjn/3TGDwtOCYtXGxA3O8tPzpczCCDgv+P2P5y00ZJOOg==}
    engines: {node: '>= 8'}

  merge@2.1.1:
    resolution: {integrity: sha512-jz+Cfrg9GWOZbQAnDQ4hlVnQky+341Yk5ru8bZSe6sIDTCIg8n9i/u7hSQGSVOF3C7lH6mGtqjkiT9G4wFLL0w==}

  micromark-core-commonmark@2.0.2:
    resolution: {integrity: sha512-FKjQKbxd1cibWMM1P9N+H8TwlgGgSkWZMmfuVucLCHaYqeSvJ0hFeHsIa65pA2nYbes0f8LDHPMrd9X7Ujxg9w==}

  micromark-extension-mdx-jsx@3.0.1:
    resolution: {integrity: sha512-vNuFb9czP8QCtAQcEJn0UJQJZA8Dk6DXKBqx+bg/w0WGuSxDxNr7hErW89tHUY31dUW4NqEOWwmEUNhjTFmHkg==}

  micromark-factory-destination@2.0.1:
    resolution: {integrity: sha512-Xe6rDdJlkmbFRExpTOmRj9N3MaWmbAgdpSrBQvCFqhezUn4AHqJHbaEnfbVYYiexVSs//tqOdY/DxhjdCiJnIA==}

  micromark-factory-label@2.0.1:
    resolution: {integrity: sha512-VFMekyQExqIW7xIChcXn4ok29YE3rnuyveW3wZQWWqF4Nv9Wk5rgJ99KzPvHjkmPXF93FXIbBp6YdW3t71/7Vg==}

  micromark-factory-mdx-expression@2.0.2:
    resolution: {integrity: sha512-5E5I2pFzJyg2CtemqAbcyCktpHXuJbABnsb32wX2U8IQKhhVFBqkcZR5LRm1WVoFqa4kTueZK4abep7wdo9nrw==}

  micromark-factory-space@2.0.1:
    resolution: {integrity: sha512-zRkxjtBxxLd2Sc0d+fbnEunsTj46SWXgXciZmHq0kDYGnck/ZSGj9/wULTV95uoeYiK5hRXP2mJ98Uo4cq/LQg==}

  micromark-factory-title@2.0.1:
    resolution: {integrity: sha512-5bZ+3CjhAd9eChYTHsjy6TGxpOFSKgKKJPJxr293jTbfry2KDoWkhBb6TcPVB4NmzaPhMs1Frm9AZH7OD4Cjzw==}

  micromark-factory-whitespace@2.0.1:
    resolution: {integrity: sha512-Ob0nuZ3PKt/n0hORHyvoD9uZhr+Za8sFoP+OnMcnWK5lngSzALgQYKMr9RJVOWLqQYuyn6ulqGWSXdwf6F80lQ==}

  micromark-util-character@2.1.1:
    resolution: {integrity: sha512-wv8tdUTJ3thSFFFJKtpYKOYiGP2+v96Hvk4Tu8KpCAsTMs6yi+nVmGh1syvSCsaxz45J6Jbw+9DD6g97+NV67Q==}

  micromark-util-chunked@2.0.1:
    resolution: {integrity: sha512-QUNFEOPELfmvv+4xiNg2sRYeS/P84pTW0TCgP5zc9FpXetHY0ab7SxKyAQCNCc1eK0459uoLI1y5oO5Vc1dbhA==}

  micromark-util-classify-character@2.0.1:
    resolution: {integrity: sha512-K0kHzM6afW/MbeWYWLjoHQv1sgg2Q9EccHEDzSkxiP/EaagNzCm7T/WMKZ3rjMbvIpvBiZgwR3dKMygtA4mG1Q==}

  micromark-util-combine-extensions@2.0.1:
    resolution: {integrity: sha512-OnAnH8Ujmy59JcyZw8JSbK9cGpdVY44NKgSM7E9Eh7DiLS2E9RNQf0dONaGDzEG9yjEl5hcqeIsj4hfRkLH/Bg==}

  micromark-util-decode-numeric-character-reference@2.0.2:
    resolution: {integrity: sha512-ccUbYk6CwVdkmCQMyr64dXz42EfHGkPQlBj5p7YVGzq8I7CtjXZJrubAYezf7Rp+bjPseiROqe7G6foFd+lEuw==}

  micromark-util-decode-string@2.0.1:
    resolution: {integrity: sha512-nDV/77Fj6eH1ynwscYTOsbK7rR//Uj0bZXBwJZRfaLEJ1iGBR6kIfNmlNqaqJf649EP0F3NWNdeJi03elllNUQ==}

  micromark-util-encode@2.0.1:
    resolution: {integrity: sha512-c3cVx2y4KqUnwopcO9b/SCdo2O67LwJJ/UyqGfbigahfegL9myoEFoDYZgkT7f36T0bLrM9hZTAaAyH+PCAXjw==}

  micromark-util-events-to-acorn@2.0.2:
    resolution: {integrity: sha512-Fk+xmBrOv9QZnEDguL9OI9/NQQp6Hz4FuQ4YmCb/5V7+9eAh1s6AYSvL20kHkD67YIg7EpE54TiSlcsf3vyZgA==}

  micromark-util-html-tag-name@2.0.1:
    resolution: {integrity: sha512-2cNEiYDhCWKI+Gs9T0Tiysk136SnR13hhO8yW6BGNyhOC4qYFnwF1nKfD3HFAIXA5c45RrIG1ub11GiXeYd1xA==}

  micromark-util-normalize-identifier@2.0.1:
    resolution: {integrity: sha512-sxPqmo70LyARJs0w2UclACPUUEqltCkJ6PhKdMIDuJ3gSf/Q+/GIe3WKl0Ijb/GyH9lOpUkRAO2wp0GVkLvS9Q==}

  micromark-util-resolve-all@2.0.1:
    resolution: {integrity: sha512-VdQyxFWFT2/FGJgwQnJYbe1jjQoNTS4RjglmSjTUlpUMa95Htx9NHeYW4rGDJzbjvCsl9eLjMQwGeElsqmzcHg==}

  micromark-util-sanitize-uri@2.0.1:
    resolution: {integrity: sha512-9N9IomZ/YuGGZZmQec1MbgxtlgougxTodVwDzzEouPKo3qFWvymFHWcnDi2vzV1ff6kas9ucW+o3yzJK9YB1AQ==}

  micromark-util-subtokenize@2.0.3:
    resolution: {integrity: sha512-VXJJuNxYWSoYL6AJ6OQECCFGhIU2GGHMw8tahogePBrjkG8aCCas3ibkp7RnVOSTClg2is05/R7maAhF1XyQMg==}

  micromark-util-symbol@2.0.1:
    resolution: {integrity: sha512-vs5t8Apaud9N28kgCrRUdEed4UJ+wWNvicHLPxCa9ENlYuAY31M0ETy5y1vA33YoNPDFTghEbnh6efaE8h4x0Q==}

  micromark-util-types@2.0.1:
    resolution: {integrity: sha512-534m2WhVTddrcKVepwmVEVnUAmtrx9bfIjNoQHRqfnvdaHQiFytEhJoTgpWJvDEXCO5gLTQh3wYC1PgOJA4NSQ==}

  micromark@4.0.1:
    resolution: {integrity: sha512-eBPdkcoCNvYcxQOAKAlceo5SNdzZWfF+FcSupREAzdAh9rRmE239CEQAiTwIgblwnoM8zzj35sZ5ZwvSEOF6Kw==}

  micromatch@4.0.8:
    resolution: {integrity: sha512-PXwfBhYu0hBCPw8Dn0E+WDYb7af3dSLVWKi3HGv84IdF4TyFoC0ysxFd0Goxw7nSv4T/PzEJQxsYsEiFCKo2BA==}
    engines: {node: '>=8.6'}

  mime-db@1.52.0:
    resolution: {integrity: sha512-sPU4uV7dYlvtWJxwwxHD0PuihVNiE7TyAbQ5SWxDCB9mUYvOgroQOwYQQOKPJ8CIbE+1ETVlOoK1UC2nU3gYvg==}
    engines: {node: '>= 0.6'}

  mime-types@2.1.35:
    resolution: {integrity: sha512-ZDY+bPm5zTTF+YpCrAU9nK0UgICYPT0QtT1NZWFv4s++TNkcgVaT0g6+4R2uI4MjQjzysHB1zxuWL50hzaeXiw==}
    engines: {node: '>= 0.6'}

  mimic-fn@2.1.0:
    resolution: {integrity: sha512-OqbOk5oEQeAZ8WXWydlu9HJjz9WVdEIvamMCcXmuqUYjTknH/sqsWvhQ3vgwKFRR1HpjvNBKQ37nbJgYzGqGcg==}
    engines: {node: '>=6'}

  minimatch@3.1.2:
    resolution: {integrity: sha512-J7p63hRiAjw1NDEww1W7i37+ByIrOWO5XQQAzZ3VOcL0PNybwpfmV/N05zFAzwQ9USyEcX6t3UO+K5aqBQOIHw==}

  minimatch@9.0.5:
    resolution: {integrity: sha512-G6T0ZX48xgozx7587koeX9Ys2NYy6Gmv//P89sEte9V9whIapMNF4idKxnW2QtCcLiTWlb/wfCabAtAFWhhBow==}
    engines: {node: '>=16 || 14 >=14.17'}

  minimist@1.2.8:
    resolution: {integrity: sha512-2yyAR8qBkN3YuheJanUpWC5U3bb5osDywNB8RzDVlDwDHbocAJveqqj1u8+SVD7jkWT4yvsHCpWqqWqAxb0zCA==}

  minipass@7.1.2:
    resolution: {integrity: sha512-qOOzS1cBTWYF4BH8fVePDBOO9iptMnGUEZwNc/cMWnTV2nVLZ7VoNWEPHkYczZA0pdoA7dl6e7FL659nX9S2aw==}
    engines: {node: '>=16 || 14 >=14.17'}

  mkdirp@1.0.4:
    resolution: {integrity: sha512-vVqVZQyf3WLx2Shd0qJ9xuvqgAyKPLAiqITEtqW0oIUjzo3PePDd6fW9iFz30ef7Ysp/oiWqbhszeGWW2T6Gzw==}
    engines: {node: '>=10'}
    hasBin: true

  monaco-editor@0.52.2:
    resolution: {integrity: sha512-GEQWEZmfkOGLdd3XK8ryrfWz3AIP8YymVXiPHEdewrUq7mh0qrKrfHLNCXcbB6sTnMLnOZ3ztSiKcciFUkIJwQ==}

  mongodb-connection-string-url@3.0.2:
    resolution: {integrity: sha512-rMO7CGo/9BFwyZABcKAWL8UJwH/Kc2x0g72uhDWzG48URRax5TCIcJ7Rc3RZqffZzO/Gwff/jyKwCU9TN8gehA==}

  mongodb@6.12.0:
    resolution: {integrity: sha512-RM7AHlvYfS7jv7+BXund/kR64DryVI+cHbVAy9P61fnb1RcWZqOW1/Wj2YhqMCx+MuYhqTRGv7AwHBzmsCKBfA==}
    engines: {node: '>=16.20.1'}
    peerDependencies:
      '@aws-sdk/credential-providers': ^3.188.0
      '@mongodb-js/zstd': ^1.1.0 || ^2.0.0
      gcp-metadata: ^5.2.0
      kerberos: ^2.0.1
      mongodb-client-encryption: '>=6.0.0 <7'
      snappy: ^7.2.2
      socks: ^2.7.1
    peerDependenciesMeta:
      '@aws-sdk/credential-providers':
        optional: true
      '@mongodb-js/zstd':
        optional: true
      gcp-metadata:
        optional: true
      kerberos:
        optional: true
      mongodb-client-encryption:
        optional: true
      snappy:
        optional: true
      socks:
        optional: true

  mongoose-aggregate-paginate-v2@1.1.2:
    resolution: {integrity: sha512-Ai478tHedZy3U2ITBEp2H4rQEviRan3TK4p/umlFqIzgPF1R0hNKvzzQGIb1l2h+Z32QLU3NqaoWKu4vOOUElQ==}
    engines: {node: '>=4.0.0'}

  mongoose-paginate-v2@1.8.5:
    resolution: {integrity: sha512-kFxhot+yw9KmpAGSSrF/o+f00aC2uawgNUbhyaM0USS9L7dln1NA77/pLg4lgOaRgXMtfgCENamjqZwIM1Zrig==}
    engines: {node: '>=4.0.0'}

  mongoose@8.9.5:
    resolution: {integrity: sha512-SPhOrgBm0nKV3b+IIHGqpUTOmgVL5Z3OO9AwkFEmvOZznXTvplbomstCnPOGAyungtRXE5pJTgKpKcZTdjeESg==}
    engines: {node: '>=16.20.1'}

  mpath@0.9.0:
    resolution: {integrity: sha512-ikJRQTk8hw5DEoFVxHG1Gn9T/xcjtdnOKIU1JTmGjZZlg9LST2mBLmcX3/ICIbgJydT2GOc15RnNy5mHmzfSew==}
    engines: {node: '>=4.0.0'}

  mquery@5.0.0:
    resolution: {integrity: sha512-iQMncpmEK8R8ncT8HJGsGc9Dsp8xcgYMVSbs5jgnm1lFHTZqMJTUWTDx1LBO8+mK3tPNZWFLBghQEIOULSTHZg==}
    engines: {node: '>=14.0.0'}

  ms@2.1.3:
    resolution: {integrity: sha512-6FlzubTLZG3J2a/NVCAleEhjzq5oxgHyaCU9yYXvcLsvoVaHJq/s5xXI6/XXP6tz7R9xAOtHnSO/tXtF3WRTlA==}

  mz@2.7.0:
    resolution: {integrity: sha512-z81GNO7nnYMEhrGh9LeymoE4+Yr0Wn5McHIZMK5cfQCl+NDX08sCZgUc9/6MHni9IWuFLm1Z3HTCXu2z9fN62Q==}

  nanoid@3.3.8:
    resolution: {integrity: sha512-WNLf5Sd8oZxOm+TzppcYk8gVOgP+l58xNy58D0nbUnOxOWRWvlcCV4kUF7ltmI6PsrLl/BgKEyS4mqsGChFN0w==}
    engines: {node: ^10 || ^12 || ^13.7 || ^14 || >=15.0.1}
    hasBin: true

  natural-compare@1.4.0:
    resolution: {integrity: sha512-OWND8ei3VtNC9h7V60qff3SVobHr996CTwgxubgyQYEpg290h9J0buyECNNJexkFm5sOajh5G116RYA1c8ZMSw==}

  negotiator@0.6.3:
    resolution: {integrity: sha512-+EUsqGPLsM+j/zdChZjsnX51g4XrHFOIXwfnCVPGlQk/k5giakcKsuxCObBRu6DSm9opw/O6slWbJdghQM4bBg==}
    engines: {node: '>= 0.6'}

  negotiator@1.0.0:
    resolution: {integrity: sha512-8Ofs/AUQh8MaEcrlq5xOX0CQ9ypTF5dl78mjlMNfOK08fzpgTHQRQPBxcPlEtIw0yRpws+Zo/3r+5WRby7u3Gg==}
    engines: {node: '>= 0.6'}

  next-intl@3.26.3:
    resolution: {integrity: sha512-6Y97ODrDsEE1J8cXKMHwg1laLdtkN66QMIqG8BzH4zennJRUNTtM8UMtBDyhfmF6uiZ+xsbWLXmHUgmUymUsfQ==}
    peerDependencies:
      next: ^10.0.0 || ^11.0.0 || ^12.0.0 || ^13.0.0 || ^14.0.0 || ^15.0.0
      react: ^16.8.0 || ^17.0.0 || ^18.0.0 || >=19.0.0-rc <19.0.0 || ^19.0.0

  next-sitemap@4.2.3:
    resolution: {integrity: sha512-vjdCxeDuWDzldhCnyFCQipw5bfpl4HmZA7uoo3GAaYGjGgfL4Cxb1CiztPuWGmS+auYs7/8OekRS8C2cjdAsjQ==}
    engines: {node: '>=14.18'}
    hasBin: true
    peerDependencies:
      next: '*'

  next@15.1.2:
    resolution: {integrity: sha512-nLJDV7peNy+0oHlmY2JZjzMfJ8Aj0/dd3jCwSZS8ZiO5nkQfcZRqDrRN3U5rJtqVTQneIOGZzb6LCNrk7trMCQ==}
    engines: {node: ^18.18.0 || ^19.8.0 || >= 20.0.0}
    hasBin: true
    peerDependencies:
      '@opentelemetry/api': ^1.1.0
      '@playwright/test': ^1.41.2
      babel-plugin-react-compiler: '*'
      react: ^18.2.0 || 19.0.0-rc-de68d2f4-20241204 || ^19.0.0
      react-dom: ^18.2.0 || 19.0.0-rc-de68d2f4-20241204 || ^19.0.0
      sass: ^1.3.0
    peerDependenciesMeta:
      '@opentelemetry/api':
        optional: true
      '@playwright/test':
        optional: true
      babel-plugin-react-compiler:
        optional: true
      sass:
        optional: true

  next@15.1.4:
    resolution: {integrity: sha512-mTaq9dwaSuwwOrcu3ebjDYObekkxRnXpuVL21zotM8qE2W0HBOdVIdg2Li9QjMEZrj73LN96LcWcz62V19FjAg==}
    engines: {node: ^18.18.0 || ^19.8.0 || >= 20.0.0}
    hasBin: true
    peerDependencies:
      '@opentelemetry/api': ^1.1.0
      '@playwright/test': ^1.41.2
      babel-plugin-react-compiler: '*'
      react: ^18.2.0 || 19.0.0-rc-de68d2f4-20241204 || ^19.0.0
      react-dom: ^18.2.0 || 19.0.0-rc-de68d2f4-20241204 || ^19.0.0
      sass: ^1.3.0
    peerDependenciesMeta:
      '@opentelemetry/api':
        optional: true
      '@playwright/test':
        optional: true
      babel-plugin-react-compiler:
        optional: true
      sass:
        optional: true

  node-fetch@2.7.0:
    resolution: {integrity: sha512-c4FRfUm/dbcWZ7U+1Wq0AwCyFL+3nt2bEw05wfxSz+DWpWsitgmSgYmy2dQdWyKC1694ELPqMs/YzUSNozLt8A==}
    engines: {node: 4.x || >=6.0.0}
    peerDependencies:
      encoding: ^0.1.0
    peerDependenciesMeta:
      encoding:
        optional: true

  node-releases@2.0.19:
    resolution: {integrity: sha512-xxOWJsBKtzAq7DY0J+DTzuz58K8e7sJbdgwkbMWQe8UYB6ekmsQ45q0M/tJDsGaZmbC+l7n57UV8Hl5tHxO9uw==}

  nodemailer@6.10.0:
    resolution: {integrity: sha512-SQ3wZCExjeSatLE/HBaXS5vqUOQk6GtBdIIKxiFdmm01mOQZX/POJkO3SUX1wDiYcwUOJwT23scFSC9fY2H8IA==}
    engines: {node: '>=6.0.0'}

  nodemailer@6.9.16:
    resolution: {integrity: sha512-psAuZdTIRN08HKVd/E8ObdV6NO7NTBY3KsC30F7M4H1OnmLCUNaS56FpYxyb26zWLSyYF9Ozch9KYHhHegsiOQ==}
    engines: {node: '>=6.0.0'}

  noms@0.0.0:
    resolution: {integrity: sha512-lNDU9VJaOPxUmXcLb+HQFeUgQQPtMI24Gt6hgfuMHRJgMRHMF/qZ4HJD3GDru4sSw9IQl2jPjAYnQrdIeLbwow==}

  normalize-path@3.0.0:
    resolution: {integrity: sha512-6eZs5Ls3WtCisHWp9S2GUy8dqkpGi4BVSz3GaqiE6ezub0512ESztXUwUB6C6IKbQkY2Pnb/mD4WYojCRwcwLA==}
    engines: {node: '>=0.10.0'}

  normalize-range@0.1.2:
    resolution: {integrity: sha512-bdok/XvKII3nUpklnV6P2hxtMNrCboOjAcyBuQnWEhO665FwrSNRxU+AqpsyvO6LgGYPspN+lu5CLtw4jPRKNA==}
    engines: {node: '>=0.10.0'}

  object-assign@4.1.1:
    resolution: {integrity: sha512-rJgTQnkUnH1sFw8yT6VSU3zD3sWmu6sZhIseY8VX+GRu3P6F7Fu+JNDoXfklElbLJSnc3FUQHVe4cU5hj+BcUg==}
    engines: {node: '>=0.10.0'}

  object-hash@3.0.0:
    resolution: {integrity: sha512-RSn9F68PjH9HqtltsSnqYC1XXoWe9Bju5+213R98cNGttag9q9yAOTzdbsqvIa7aNm5WffBZFpWYr2aWrklWAw==}
    engines: {node: '>= 6'}

  object-inspect@1.13.3:
    resolution: {integrity: sha512-kDCGIbxkDSXE3euJZZXzc6to7fCrKHNI/hSRQnRuQ+BWjFNzZwiFF8fj/6o2t2G9/jTj8PSIYTfCLelLZEeRpA==}
    engines: {node: '>= 0.4'}

  object-keys@1.1.1:
    resolution: {integrity: sha512-NuAESUOUMrlIXOfHKzD6bpPu3tYt3xvjNdRIQ+FeT0lNb4K8WR70CaDxhuNguS2XG+GjkyMwOzsN5ZktImfhLA==}
    engines: {node: '>= 0.4'}

  object-to-formdata@4.5.1:
    resolution: {integrity: sha512-QiM9D0NiU5jV6J6tjE1g7b4Z2tcUnKs1OPUi4iMb2zH+7jwlcUrASghgkFk9GtzqNNq8rTQJtT8AzjBAvLoNMw==}

  object.assign@4.1.7:
    resolution: {integrity: sha512-nK28WOo+QIjBkDduTINE4JkF/UJJKyf2EJxvJKfblDpyg0Q+pkOHNTL0Qwy6NP6FhE/EnzV73BxxqcJaXY9anw==}
    engines: {node: '>= 0.4'}

  object.entries@1.1.8:
    resolution: {integrity: sha512-cmopxi8VwRIAw/fkijJohSfpef5PdN0pMQJN6VC/ZKvn0LIknWD8KtgY6KlQdEc4tIjcQ3HxSMmnvtzIscdaYQ==}
    engines: {node: '>= 0.4'}

  object.fromentries@2.0.8:
    resolution: {integrity: sha512-k6E21FzySsSK5a21KRADBd/NGneRegFO5pLHfdQLpRDETUNJueLXs3WCzyQ3tFRDYgbq3KHGXfTbi2bs8WQ6rQ==}
    engines: {node: '>= 0.4'}

  object.groupby@1.0.3:
    resolution: {integrity: sha512-+Lhy3TQTuzXI5hevh8sBGqbmurHbbIjAi0Z4S63nthVLmLxfbj4T54a4CfZrXIrt9iP4mVAPYMo/v99taj3wjQ==}
    engines: {node: '>= 0.4'}

  object.values@1.2.1:
    resolution: {integrity: sha512-gXah6aZrcUxjWg2zR2MwouP2eHlCBzdV4pygudehaKXSGW4v2AsRQUK+lwwXhii6KFZcunEnmSUoYp5CXibxtA==}
    engines: {node: '>= 0.4'}

  on-exit-leak-free@2.1.2:
    resolution: {integrity: sha512-0eJJY6hXLGf1udHwfNftBqH+g73EU4B504nZeKpz1sYRKafAghwxEJunB2O7rDZkL4PGfsMVnTXZ2EjibbqcsA==}
    engines: {node: '>=14.0.0'}

  once@1.4.0:
    resolution: {integrity: sha512-lNaJgI+2Q5URQBkccEKHTQOPaXdUxnZZElQTZY0MFUAuaEqe1E+Nyvgdz/aIyNi6Z9MzO5dv1H8n58/GELp3+w==}

  onetime@5.1.2:
    resolution: {integrity: sha512-kbpaSSGJTWdAY5KPVeMOKXSrPtr8C8C7wodJbcsd51jRnmD+GZu8Y0VoU6Dm5Z4vWr0Ig/1NKuWRKf7j5aaYSg==}
    engines: {node: '>=6'}

  optionator@0.9.4:
    resolution: {integrity: sha512-6IpQ7mKUxRcZNLIObR0hz7lxsapSSIYNZJwXPGeF0mTVqGKFIXj1DQcMoT22S3ROcLyY/rz0PWaWZ9ayWmad9g==}
    engines: {node: '>= 0.8.0'}

  ora@5.4.1:
    resolution: {integrity: sha512-5b6Y85tPxZZ7QytO+BQzysW31HJku27cRIlkbAXaNx+BdcVi+LlRFmVXzeF6a7JCwJpyw5c4b+YSVImQIrBpuQ==}
    engines: {node: '>=10'}

  own-keys@1.0.1:
    resolution: {integrity: sha512-qFOyK5PjiWZd+QQIh+1jhdb9LpxTF0qs7Pm8o5QHYZ0M3vKqSqzsZaEB6oWlxZ+q2sJBMI/Ktgd2N5ZwQoRHfg==}
    engines: {node: '>= 0.4'}

  p-limit@3.1.0:
    resolution: {integrity: sha512-TYOanM3wGwNGsZN2cVTYPArw454xnXj5qmWF1bEoAc4+cU/ol7GVh7odevjp1FNHduHc3KZMcFduxU5Xc6uJRQ==}
    engines: {node: '>=10'}

  p-locate@5.0.0:
    resolution: {integrity: sha512-LaNjtRWUBY++zB5nE/NwcaoMylSPk+S+ZHNB1TzdbMJMny6dynpAGt7X/tl/QYq3TIeE6nxHppbo2LGymrG5Pw==}
    engines: {node: '>=10'}

  package-json-from-dist@1.0.1:
    resolution: {integrity: sha512-UEZIS3/by4OC8vL3P2dTXRETpebLI2NiI5vIrjaD/5UtrkFX/tNbwjTSRAGC/+7CAo2pIcBaRgWmcBBHcsaCIw==}

  parent-module@1.0.1:
    resolution: {integrity: sha512-GQ2EWRpQV8/o+Aw8YqtfZZPfNRWZYkbidE9k5rpl/hC3vtHHBfGm2Ifi6qWV+coDGkrUKZAxE3Lot5kcsRlh+g==}
    engines: {node: '>=6'}

  parse-entities@4.0.2:
    resolution: {integrity: sha512-GG2AQYWoLgL877gQIKeRPGO1xF9+eG1ujIb5soS5gPvLQ1y2o8FL90w2QWNdf9I361Mpp7726c+lj3U0qK1uGw==}

  parse-json@5.2.0:
    resolution: {integrity: sha512-ayCKvm/phCGxOkYRSCM82iDwct8/EonSEgCSxWxD7ve6jHggsFl4fZVQBPRNgQoKiuV/odhFrGzQXZwbifC8Rg==}
    engines: {node: '>=8'}

  parse-passwd@1.0.0:
    resolution: {integrity: sha512-1Y1A//QUXEZK7YKz+rD9WydcE1+EuPr6ZBgKecAB8tmoW6UFv0NREVJe1p+jRxtThkcbbKkfwIbWJe/IeE6m2Q==}
    engines: {node: '>=0.10.0'}

  parseley@0.12.1:
    resolution: {integrity: sha512-e6qHKe3a9HWr0oMRVDTRhKce+bRO8VGQR3NyVwcjwrbhMmFCX9KszEV35+rn4AdilFAq9VPxP/Fe1wC9Qjd2lw==}

  path-exists@4.0.0:
    resolution: {integrity: sha512-ak9Qy5Q7jYb2Wwcey5Fpvg2KoAc/ZIhLSLOSBmRmygPsGwkVVt0fZa0qrtMz+m6tJTAHfZQ8FnmB4MG4LWy7/w==}
    engines: {node: '>=8'}

  path-is-absolute@1.0.1:
    resolution: {integrity: sha512-AVbw3UJ2e9bq64vSaS9Am0fje1Pa8pbGqTTsmXfaIiMpnr5DlDhfJOuLj9Sf95ZPVDAUerDfEk88MPmPe7UCQg==}
    engines: {node: '>=0.10.0'}

  path-key@3.1.1:
    resolution: {integrity: sha512-ojmeN0qd+y0jszEtoY48r0Peq5dwMEkIlCOu6Q5f41lfkswXuKtYrhgoTpLnyIcHm24Uhqx+5Tqm2InSwLhE6Q==}
    engines: {node: '>=8'}

  path-parse@1.0.7:
    resolution: {integrity: sha512-LDJzPVEEEPR+y48z93A0Ed0yXb8pAByGWo/k5YYdYgpY2/2EsOsksJrq7lOHxryrVOn1ejG6oAp8ahvOIQD8sw==}

  path-scurry@1.11.1:
    resolution: {integrity: sha512-Xa4Nw17FS9ApQFJ9umLiJS4orGjm7ZzwUrwamcGQuHSzDyth9boKDaycYdDcZDuqYATXw4HFXgaqWTctW/v1HA==}
    engines: {node: '>=16 || 14 >=14.18'}

  path-to-regexp@6.3.0:
    resolution: {integrity: sha512-Yhpw4T9C6hPpgPeA28us07OJeqZ5EzQTkbfwuhsUg0c237RomFoETJgmp2sa3F/41gfLE6G5cqcYwznmeEeOlQ==}

  path-type@4.0.0:
    resolution: {integrity: sha512-gDKb8aZMDeD/tZWs9P6+q0J9Mwkdl6xMV8TjnGP3qJVJ06bdMgkbBlLU8IdfOsIsFz2BW1rNVT3XuNEl8zPAvw==}
    engines: {node: '>=8'}

  payload-admin-bar@1.0.6:
    resolution: {integrity: sha512-hpQdOiPq4LpWTkbuAnvxDf5wQ2ysMp9kQt+X2U+FfvBwD1U6qoxJfmUymG1OjLlaZzCZ93FlOdTl4u4Z0/m/SA==}
    peerDependencies:
      react: ^16.8.0 || ^17.0.0 || ^18.0.0
      react-dom: ^16.8.0 || ^17.0.0 || ^18.0.0

  payload@3.19.0:
    resolution: {integrity: sha512-SaHVIpeo+4P57V2jA7pRpSjdde/QaF8wTZVWz5UBSC5UzcgrXItqe1wIiB562qSTCkY/LOc60CH4ybnfQ3dqAA==}
    engines: {node: ^18.20.2 || >=20.9.0}
    hasBin: true
    peerDependencies:
      graphql: ^16.8.1

  peberminta@0.9.0:
    resolution: {integrity: sha512-XIxfHpEuSJbITd1H3EeQwpcZbTLHc+VVr8ANI9t5sit565tsI4/xK3KWTUFE2e6QiangUkh3B0jihzmGnNrRsQ==}

  peek-readable@5.3.1:
    resolution: {integrity: sha512-GVlENSDW6KHaXcd9zkZltB7tCLosKB/4Hg0fqBJkAoBgYG2Tn1xtMgXtSUuMU9AK/gCm/tTdT8mgAeF4YNeeqw==}
    engines: {node: '>=14.16'}

  picocolors@1.1.1:
    resolution: {integrity: sha512-xceH2snhtb5M9liqDsmEw56le376mTZkEX/jEb/RxNFyegNul7eNslCXP9FDj/Lcu0X8KEyMceP2ntpaHrDEVA==}

  picomatch@2.3.1:
    resolution: {integrity: sha512-JU3teHTNjmE2VCGFzuY8EXzCDVwEqB2a8fsIvwaStHhAWJEeVd1o1QD80CU6+ZdEXXSLbSsuLwJjkCBWqRQUVA==}
    engines: {node: '>=8.6'}

  picomatch@4.0.2:
    resolution: {integrity: sha512-M7BAV6Rlcy5u+m6oPhAPFgJTzAioX/6B0DxyvDlo9l8+T3nLKbrczg2WLUyzd45L8RqfUMyGPzekbMvX2Ldkwg==}
    engines: {node: '>=12'}

  pify@2.3.0:
    resolution: {integrity: sha512-udgsAY+fTnvv7kI7aaxbqwWNb0AHiB0qBO89PZKPkoTmGOgdbrHDKD+0B2X4uTfJ/FT1R09r9gTsjUjNJotuog==}
    engines: {node: '>=0.10.0'}

  pino-abstract-transport@2.0.0:
    resolution: {integrity: sha512-F63x5tizV6WCh4R6RHyi2Ml+M70DNRXt/+HANowMflpgGFMAym/VKm6G7ZOQRjqN7XbGxK1Lg9t6ZrtzOaivMw==}

  pino-pretty@13.0.0:
    resolution: {integrity: sha512-cQBBIVG3YajgoUjo1FdKVRX6t9XPxwB9lcNJVD5GCnNM4Y6T12YYx8c6zEejxQsU0wrg9TwmDulcE9LR7qcJqA==}
    hasBin: true

  pino-std-serializers@7.0.0:
    resolution: {integrity: sha512-e906FRY0+tV27iq4juKzSYPbUj2do2X2JX4EzSca1631EB2QJQUqGbDuERal7LCtOpxl6x3+nvo9NPZcmjkiFA==}

  pino@9.5.0:
    resolution: {integrity: sha512-xSEmD4pLnV54t0NOUN16yCl7RIB1c5UUOse5HSyEXtBp+FgFQyPeDutc+Q2ZO7/22vImV7VfEjH/1zV2QuqvYw==}
    hasBin: true

  pirates@4.0.6:
    resolution: {integrity: sha512-saLsH7WeYYPiD25LDuLRRY/i+6HaPYr6G1OUlN39otzkSTxKnubR9RTxS3/Kk50s1g2JTgFwWQDQyplC5/SHZg==}
    engines: {node: '>= 6'}

  pluralize@8.0.0:
    resolution: {integrity: sha512-Nc3IT5yHzflTfbjgqWcCPpo7DaKy4FnpB0l/zCAW0Tc7jxAiuqSxHasntB3D7887LSrA93kDJ9IXovxJYxyLCA==}
    engines: {node: '>=4'}

  possible-typed-array-names@1.0.0:
    resolution: {integrity: sha512-d7Uw+eZoloe0EHDIYoe+bQ5WXnGMOpmiZFTuMWCwpjzzkL2nTjcKiAk4hh8TjnGye2TwWOk3UXucZ+3rbmBa8Q==}
    engines: {node: '>= 0.4'}

  postcss-import@15.1.0:
    resolution: {integrity: sha512-hpr+J05B2FVYUAXHeK1YyI267J/dDDhMU6B6civm8hSY1jYJnBXxzKDKDswzJmtLHryrjhnDjqqp/49t8FALew==}
    engines: {node: '>=14.0.0'}
    peerDependencies:
      postcss: ^8.0.0

  postcss-js@4.0.1:
    resolution: {integrity: sha512-dDLF8pEO191hJMtlHFPRa8xsizHaM82MLfNkUHdUtVEV3tgTp5oj+8qbEqYM57SLfc74KSbw//4SeJma2LRVIw==}
    engines: {node: ^12 || ^14 || >= 16}
    peerDependencies:
      postcss: ^8.4.21

  postcss-load-config@4.0.2:
    resolution: {integrity: sha512-bSVhyJGL00wMVoPUzAVAnbEoWyqRxkjv64tUl427SKnPrENtq6hJwUojroMz2VB+Q1edmi4IfrAPpami5VVgMQ==}
    engines: {node: '>= 14'}
    peerDependencies:
      postcss: '>=8.0.9'
      ts-node: '>=9.0.0'
    peerDependenciesMeta:
      postcss:
        optional: true
      ts-node:
        optional: true

  postcss-nested@6.2.0:
    resolution: {integrity: sha512-HQbt28KulC5AJzG+cZtj9kvKB93CFCdLvog1WFLf1D+xmMvPGlBstkpTEZfK5+AN9hfJocyBFCNiqyS48bpgzQ==}
    engines: {node: '>=12.0'}
    peerDependencies:
      postcss: ^8.2.14

  postcss-selector-parser@6.0.10:
    resolution: {integrity: sha512-IQ7TZdoaqbT+LCpShg46jnZVlhWD2w6iQYAcYXfHARZ7X1t/UGhhceQDs5X0cGqKvYlHNOuv7Oa1xmb0oQuA3w==}
    engines: {node: '>=4'}

  postcss-selector-parser@6.1.2:
    resolution: {integrity: sha512-Q8qQfPiZ+THO/3ZrOrO0cJJKfpYCagtMUkXbnEfmgUjwXg6z/WBeOyS9APBBPCTSiDV+s4SwQGu8yFsiMRIudg==}
    engines: {node: '>=4'}

  postcss-value-parser@4.2.0:
    resolution: {integrity: sha512-1NNCs6uurfkVbeXG4S8JFT9t19m45ICnif8zWLd5oPSZ50QnwMfK+H3jv408d4jw/7Bttv5axS5IiHoLaVNHeQ==}

  postcss@8.4.31:
    resolution: {integrity: sha512-PS08Iboia9mts/2ygV3eLpY5ghnUcfLV/EXTOW1E2qYxJKGGBUtNjN76FYHnMs36RmARn41bC0AZmn+rR0OVpQ==}
    engines: {node: ^10 || ^12 || >=14}

  postcss@8.5.1:
    resolution: {integrity: sha512-6oz2beyjc5VMn/KV1pPw8fliQkhBXrVn1Z3TVyqZxU8kZpzEKhBdmCFqI6ZbmGtamQvQGuU1sgPTk8ZrXDD7jQ==}
    engines: {node: ^10 || ^12 || >=14}

  prelude-ls@1.2.1:
    resolution: {integrity: sha512-vkcDPrRZo1QZLbn5RLGPpg/WmIQ65qoWWhcGKf/b5eplkkarX0m9z8ppCat4mlOqUsWpyNuYgO3VRyrYHSzX5g==}
    engines: {node: '>= 0.8.0'}

  prettier-plugin-tailwindcss@0.6.10:
    resolution: {integrity: sha512-ndj2WLDaMzACnr1gAYZiZZLs5ZdOeBYgOsbBmHj3nvW/6q8h8PymsXiEnKvj/9qgCCAoHyvLOisoQdIcsDvIgw==}
    engines: {node: '>=14.21.3'}
    peerDependencies:
      '@ianvs/prettier-plugin-sort-imports': '*'
      '@prettier/plugin-pug': '*'
      '@shopify/prettier-plugin-liquid': '*'
      '@trivago/prettier-plugin-sort-imports': '*'
      '@zackad/prettier-plugin-twig': '*'
      prettier: ^3.0
      prettier-plugin-astro: '*'
      prettier-plugin-css-order: '*'
      prettier-plugin-import-sort: '*'
      prettier-plugin-jsdoc: '*'
      prettier-plugin-marko: '*'
      prettier-plugin-multiline-arrays: '*'
      prettier-plugin-organize-attributes: '*'
      prettier-plugin-organize-imports: '*'
      prettier-plugin-sort-imports: '*'
      prettier-plugin-style-order: '*'
      prettier-plugin-svelte: '*'
    peerDependenciesMeta:
      '@ianvs/prettier-plugin-sort-imports':
        optional: true
      '@prettier/plugin-pug':
        optional: true
      '@shopify/prettier-plugin-liquid':
        optional: true
      '@trivago/prettier-plugin-sort-imports':
        optional: true
      '@zackad/prettier-plugin-twig':
        optional: true
      prettier-plugin-astro:
        optional: true
      prettier-plugin-css-order:
        optional: true
      prettier-plugin-import-sort:
        optional: true
      prettier-plugin-jsdoc:
        optional: true
      prettier-plugin-marko:
        optional: true
      prettier-plugin-multiline-arrays:
        optional: true
      prettier-plugin-organize-attributes:
        optional: true
      prettier-plugin-organize-imports:
        optional: true
      prettier-plugin-sort-imports:
        optional: true
      prettier-plugin-style-order:
        optional: true
      prettier-plugin-svelte:
        optional: true

  prettier@3.4.2:
    resolution: {integrity: sha512-e9MewbtFo+Fevyuxn/4rrcDAaq0IYxPGLvObpQjiZBMAzB9IGmzlnG9RZy3FFas+eBMu2vA0CszMeduow5dIuQ==}
    engines: {node: '>=14'}
    hasBin: true

  prism-react-renderer@2.4.1:
    resolution: {integrity: sha512-ey8Ls/+Di31eqzUxC46h8MksNuGx/n0AAC8uKpwFau4RPDYLuE3EXTp8N8G2vX2N7UC/+IXeNUnlWBGGcAG+Ig==}
    peerDependencies:
      react: '>=16.0.0'

  prismjs@1.29.0:
    resolution: {integrity: sha512-Kx/1w86q/epKcmte75LNrEoT+lX8pBpavuAbvJWRXar7Hz8jrtF+e3vY751p0R8H9HdArwaCTNDDzHg/ScJK1Q==}
    engines: {node: '>=6'}

  process-nextick-args@2.0.1:
    resolution: {integrity: sha512-3ouUOpQhtgrbOa17J7+uxOTpITYWaGP7/AhoR3+A+/1e9skrzelGi/dXzEYyvbxubEF6Wn2ypscTKiKJFFn1ag==}

  process-warning@4.0.1:
    resolution: {integrity: sha512-3c2LzQ3rY9d0hc1emcsHhfT9Jwz0cChib/QN89oME2R451w5fy3f0afAhERFZAwrbDU43wk12d0ORBpDVME50Q==}

  prompts@2.4.2:
    resolution: {integrity: sha512-NxNv/kLguCA7p3jE8oL2aEBsrJWgAakBpgmgK6lpPWV+WuOmY6r2/zbAVnP+T8bQlA0nzHXSJSJW0Hq7ylaD2Q==}
    engines: {node: '>= 6'}

  prop-types@15.8.1:
    resolution: {integrity: sha512-oj87CgZICdulUohogVAR7AjlC0327U4el4L6eAvOqCeudMDVU0NThNaV+b9Df4dXgSP1gXMTnPdhfe/2qDH5cg==}

  proxy-from-env@1.1.0:
    resolution: {integrity: sha512-D+zkORCbA9f1tdWRK0RaCR3GPv50cMxcrz4X8k5LTSUD1Dkw47mKJEZQNunItRTkWwgtaUSo1RVFRIG9ZXiFYg==}

  pump@3.0.2:
    resolution: {integrity: sha512-tUPXtzlGM8FE3P0ZL6DVs/3P58k9nk8/jZeQCurTJylQA8qFYzHFfhBJkuqyE0FifOsQ0uKWekiZ5g8wtr28cw==}

  punycode@2.3.1:
    resolution: {integrity: sha512-vYt7UD1U9Wg6138shLtLOvdAu+8DsC/ilFtEVHcH+wydcSpNE20AfSOduf6MkRFahL5FY7X1oU7nKVZFtfq8Fg==}
    engines: {node: '>=6'}

  qs-esm@7.0.2:
    resolution: {integrity: sha512-D8NAthKSD7SGn748v+GLaaO6k08Mvpoqroa35PqIQC4gtUa8/Pb/k+r0m0NnGBVbHDP1gKZ2nVywqfMisRhV5A==}
    engines: {node: '>=18'}

  qs@6.14.0:
    resolution: {integrity: sha512-YWWTjgABSKcvs/nWBi9PycY/JiPJqOD4JA6o9Sej2AtvSGarXxKC3OQSk4pAarbdQlKAh5D4FCQkJNkW+GAn3w==}
    engines: {node: '>=0.6'}

  queue-microtask@1.2.3:
    resolution: {integrity: sha512-NuaNSa6flKT5JaSYQzJok04JzTL1CA6aGhv5rfLW3PgqA+M2ChpZQnAC8h8i4ZFkBS8X5RqkDBHA7r4hej3K9A==}

  queue@6.0.2:
    resolution: {integrity: sha512-iHZWu+q3IdFZFX36ro/lKBkSvfkztY5Y7HMiPlOUjhupPcG2JMfst2KKEpu5XndviX/3UhFbRngUPNKtgvtZiA==}

  quick-format-unescaped@4.0.4:
    resolution: {integrity: sha512-tYC1Q1hgyRuHgloV/YXs2w15unPVh8qfu/qCTfhTYamaw7fyhumKa2yGpdSo87vY32rIclj+4fWYQXUMs9EHvg==}

  range-parser@1.2.1:
    resolution: {integrity: sha512-Hrgsx+orqoygnmhFbKaHE6c296J+HTAQXoxEF6gNupROmmGJRoyzfG3ccAveqCBrwr/2yxQ5BVd/GTl5agOwSg==}
    engines: {node: '>= 0.6'}

  react-datepicker@7.6.0:
    resolution: {integrity: sha512-9cQH6Z/qa4LrGhzdc3XoHbhrxNcMi9MKjZmYgF/1MNNaJwvdSjv3Xd+jjvrEEbKEf71ZgCA3n7fQbdwd70qCRw==}
    peerDependencies:
      react: ^16.9.0 || ^17 || ^18 || ^19 || ^19.0.0-rc
      react-dom: ^16.9.0 || ^17 || ^18 || ^19 || ^19.0.0-rc

  react-diff-viewer-continued@3.2.6:
    resolution: {integrity: sha512-GrzyqQnjIMoej+jMjWvtVSsQqhXgzEGqpXlJ2dAGfOk7Q26qcm8Gu6xtI430PBUyZsERe8BJSQf+7VZZo8IBNQ==}
    engines: {node: '>= 8'}
    peerDependencies:
      react: ^15.3.0 || ^16.0.0 || ^17.0.0 || ^18.0.0
      react-dom: ^15.3.0 || ^16.0.0 || ^17.0.0 || ^18.0.0

  react-dom@19.0.0:
    resolution: {integrity: sha512-4GV5sHFG0e/0AD4X+ySy6UJd3jVl1iNsNHdpad0qhABJ11twS3TTBnseqsKurKcsNqCEFeGL3uLpVChpIO3QfQ==}
    peerDependencies:
      react: ^19.0.0

  react-email@3.0.6:
    resolution: {integrity: sha512-taTvHORG2bCZCvUgVkRV0hTJJ5I40UKcmMuHzEhDOBNVh3/CCvIv4jRuD2EheSU1c4hFxxiUyanphb+qUQWeBw==}
    engines: {node: '>=18.0.0'}
    hasBin: true

  react-error-boundary@3.1.4:
    resolution: {integrity: sha512-uM9uPzZJTF6wRQORmSrvOIgt4lJ9MC1sNgEOj2XGsDTRE4kmpWxg7ENK9EWNKJRMAOY9z0MuF4yIfl6gp4sotA==}
    engines: {node: '>=10', npm: '>=6'}
    peerDependencies:
      react: '>=16.13.1'

  react-error-boundary@4.1.2:
    resolution: {integrity: sha512-GQDxZ5Jd+Aq/qUxbCm1UtzmL/s++V7zKgE8yMktJiCQXCCFZnMZh9ng+6/Ne6PjNSXH0L9CjeOEREfRnq6Duag==}
    peerDependencies:
      react: '>=16.13.1'

  react-hook-form@7.54.2:
    resolution: {integrity: sha512-eHpAUgUjWbZocoQYUHposymRb4ZP6d0uwUnooL2uOybA9/3tPUvoAKqEWK1WaSiTxxOfTpffNZP7QwlnM3/gEg==}
    engines: {node: '>=18.0.0'}
    peerDependencies:
      react: ^16.8.0 || ^17 || ^18 || ^19

  react-image-crop@10.1.8:
    resolution: {integrity: sha512-4rb8XtXNx7ZaOZarKKnckgz4xLMvds/YrU6mpJfGhGAsy2Mg4mIw1x+DCCGngVGq2soTBVVOxx2s/C6mTX9+pA==}
    peerDependencies:
      react: '>=16.13.1'

  react-is@16.13.1:
    resolution: {integrity: sha512-24e6ynE2H+OKt4kqsOvNd8kBpV65zoxbA4BVsEOB3ARVWQki/DHzaUoC5KuON/BiccDaCCTZBuOcfZs70kR8bQ==}

  react-promise-suspense@0.3.4:
    resolution: {integrity: sha512-I42jl7L3Ze6kZaq+7zXWSunBa3b1on5yfvUW6Eo/3fFOj6dZ5Bqmcd264nJbTK/gn1HjjILAjSwnZbV4RpSaNQ==}

  react-remove-scroll-bar@2.3.8:
    resolution: {integrity: sha512-9r+yi9+mgU33AKcj6IbT9oRCO78WriSj6t/cF8DWBZJ9aOGPOTEDvdUDz1FwKim7QXWwmHqtdHnRJfhAxEG46Q==}
    engines: {node: '>=10'}
    peerDependencies:
      '@types/react': '*'
      react: ^16.8.0 || ^17.0.0 || ^18.0.0 || ^19.0.0
    peerDependenciesMeta:
      '@types/react':
        optional: true

  react-remove-scroll@2.6.2:
    resolution: {integrity: sha512-KmONPx5fnlXYJQqC62Q+lwIeAk64ws/cUw6omIumRzMRPqgnYqhSSti99nbj0Ry13bv7dF+BKn7NB+OqkdZGTw==}
    engines: {node: '>=10'}
    peerDependencies:
      '@types/react': '*'
      react: ^16.8.0 || ^17.0.0 || ^18.0.0 || ^19.0.0 || ^19.0.0-rc
    peerDependenciesMeta:
      '@types/react':
        optional: true

  react-select@5.9.0:
    resolution: {integrity: sha512-nwRKGanVHGjdccsnzhFte/PULziueZxGD8LL2WojON78Mvnq7LdAMEtu2frrwld1fr3geixg3iiMBIc/LLAZpw==}
    peerDependencies:
      react: ^16.8.0 || ^17.0.0 || ^18.0.0 || ^19.0.0
      react-dom: ^16.8.0 || ^17.0.0 || ^18.0.0 || ^19.0.0

  react-style-singleton@2.2.3:
    resolution: {integrity: sha512-b6jSvxvVnyptAiLjbkWLE/lOnR4lfTtDAl+eUC7RZy+QQWc6wRzIV2CE6xBuMmDxc2qIihtDCZD5NPOFl7fRBQ==}
    engines: {node: '>=10'}
    peerDependencies:
      '@types/react': '*'
      react: ^16.8.0 || ^17.0.0 || ^18.0.0 || ^19.0.0 || ^19.0.0-rc
    peerDependenciesMeta:
      '@types/react':
        optional: true

  react-transition-group@4.4.5:
    resolution: {integrity: sha512-pZcd1MCJoiKiBR2NRxeCRg13uCXbydPnmB4EOeRrY7480qNWO8IIgQG6zlDkm6uRMsURXPuKq0GWtiM59a5Q6g==}
    peerDependencies:
      react: '>=16.6.0'
      react-dom: '>=16.6.0'

  react@19.0.0:
    resolution: {integrity: sha512-V8AVnmPIICiWpGfm6GLzCR/W5FXLchHop40W4nXBmdlEceh16rCN8O8LNWm5bh5XUX91fh7KpA+W0TgMKmgTpQ==}
    engines: {node: '>=0.10.0'}

  read-cache@1.0.0:
    resolution: {integrity: sha512-Owdv/Ft7IjOgm/i0xvNDZ1LrRANRfew4b2prF3OWMQLxLfu3bS8FVhCsrSCMK4lR56Y9ya+AThoTpDCTxCmpRA==}

  readable-stream@1.0.34:
    resolution: {integrity: sha512-ok1qVCJuRkNmvebYikljxJA/UEsKwLl2nI1OmaqAu4/UE+h0wKCHok4XkL/gvi39OacXvw59RJUOFUkDib2rHg==}

  readable-stream@2.3.8:
    resolution: {integrity: sha512-8p0AUk4XODgIewSi0l8Epjs+EVnWiK7NoDIEGU0HhE7+ZyY8D1IMY7odu5lRrFXGg71L15KG8QrPmum45RTtdA==}

  readable-stream@3.6.2:
    resolution: {integrity: sha512-9u/sniCrY3D5WdsERHzHE4G2YCXqoG5FTHUiCC4SIbr6XcLZBY05ya9EKjYek9O5xOAwjGq+1JdGBAS7Q9ScoA==}
    engines: {node: '>= 6'}

  readdirp@3.6.0:
    resolution: {integrity: sha512-hOS089on8RduqdbhvQ5Z37A0ESjsqz6qnRcffsMU3495FuTdqSm+7bhJ29JvIOsBDEEnan5DPu9t3To9VRlMzA==}
    engines: {node: '>=8.10.0'}

  readdirp@4.1.1:
    resolution: {integrity: sha512-h80JrZu/MHUZCyHu5ciuoI0+WxsCxzxJTILn6Fs8rxSnFPh+UVHYfeIxK1nVGugMqkfC4vJcBOYbkfkwYK0+gw==}
    engines: {node: '>= 14.18.0'}

  real-require@0.2.0:
    resolution: {integrity: sha512-57frrGM/OCTLqLOAh0mhVA9VBMHd+9U7Zb2THMGdBUoZVOtGbJzjxsYGDJ3A9AYYCP4hn6y1TVbaOfzWtm5GFg==}
    engines: {node: '>= 12.13.0'}

  reflect.getprototypeof@1.0.10:
    resolution: {integrity: sha512-00o4I+DVrefhv+nX0ulyi3biSHCPDe+yLv5o/p6d/UVlirijB8E16FtfwSAi4g3tcqrQ4lRAqQSoFEZJehYEcw==}
    engines: {node: '>= 0.4'}

  regenerator-runtime@0.14.1:
    resolution: {integrity: sha512-dYnhHh0nJoMfnkZs6GmmhFknAGRrLznOu5nc9ML+EJxGvrx6H7teuevqVqCuPcPK//3eDrrjQhehXVx9cnkGdw==}

  regexp.prototype.flags@1.5.4:
    resolution: {integrity: sha512-dYqgNSZbDwkaJ2ceRd9ojCGjBq+mOm9LmtXnAnEGyHhN/5R7iDW2TRw3h+o/jCFxus3P2LfWIIiwowAjANm7IA==}
    engines: {node: '>= 0.4'}

  require-directory@2.1.1:
    resolution: {integrity: sha512-fGxEI7+wsG9xrvdjsrlmL22OMTTiHRwAMroiEeMgq8gzoLC/PQr7RsRDSTLUg/bZAZtF+TVIkHc6/4RIKrui+Q==}
    engines: {node: '>=0.10.0'}

  require-from-string@2.0.2:
    resolution: {integrity: sha512-Xf0nWe6RseziFMu+Ap9biiUbmplq6S9/p+7w7YXP/JBHhrUDDUhwa+vANyubuqfZWTveU//DYVGsDG7RKL/vEw==}
    engines: {node: '>=0.10.0'}

  resolve-dir@1.0.1:
    resolution: {integrity: sha512-R7uiTjECzvOsWSfdM0QKFNBVFcK27aHOUwdvK53BcW8zqnGdYp0Fbj82cy54+2A4P2tFM22J5kRfe1R+lM/1yg==}
    engines: {node: '>=0.10.0'}

  resolve-from@4.0.0:
    resolution: {integrity: sha512-pb/MYmXstAkysRFx8piNI1tGFNQIFA3vkE3Gq4EuA1dF6gHp/+vgZqsCGJapvy8N3Q+4o7FwvquPJcnZ7RYy4g==}
    engines: {node: '>=4'}

  resolve-pkg-maps@1.0.0:
    resolution: {integrity: sha512-seS2Tj26TBVOC2NIc2rOe2y2ZO7efxITtLZcGSOnHHNOQ7CkiUBfw0Iw2ck6xkIhPwLhKNLS8BO+hEpngQlqzw==}

  resolve@1.22.10:
    resolution: {integrity: sha512-NPRy+/ncIMeDlTAsuqwKIiferiawhefFJtkNSW0qZJEqMEb+qBt/77B/jGeeek+F0uOeN05CDa6HXbbIgtVX4w==}
    engines: {node: '>= 0.4'}
    hasBin: true

  resolve@2.0.0-next.5:
    resolution: {integrity: sha512-U7WjGVG9sH8tvjW5SmGbQuui75FiyjAX72HX15DwBBwF9dNiQZRQAg9nnPhYy+TUnE0+VcrttuvNI8oSxZcocA==}
    hasBin: true

  restore-cursor@3.1.0:
    resolution: {integrity: sha512-l+sSefzHpj5qimhFSE5a8nufZYAM3sBSVMAPtYkmC+4EH2anSGaEMXSD0izRQbu9nfyQ9y5JrVmp7E8oZrUjvA==}
    engines: {node: '>=8'}

  reusify@1.0.4:
    resolution: {integrity: sha512-U9nH88a3fc/ekCF1l0/UP1IosiuIjyTh7hBvXVMHYgVcfGvt897Xguj2UOLDeI5BG2m7/uwyaLVT6fbtCwTyzw==}
    engines: {iojs: '>=1.0.0', node: '>=0.10.0'}

  run-parallel@1.2.0:
    resolution: {integrity: sha512-5l4VyZR86LZ/lDxZTR6jqL8AFE2S0IFLMP26AbjsLVADxHdhB/c0GUsH+y39UfCi3dzz8OlQuPmnaJOMoDHQBA==}

  safe-array-concat@1.1.3:
    resolution: {integrity: sha512-AURm5f0jYEOydBj7VQlVvDrjeFgthDdEF5H1dP+6mNpoXOMo1quQqJ4wvJDyRZ9+pO3kGWoOdmV08cSv2aJV6Q==}
    engines: {node: '>=0.4'}

  safe-buffer@5.1.2:
    resolution: {integrity: sha512-Gd2UZBJDkXlY7GbJxfsE8/nvKkUEU1G38c1siN6QP6a9PT9MmHB8GnpscSmMJSoF8LOIrt8ud/wPtojys4G6+g==}

  safe-buffer@5.2.1:
    resolution: {integrity: sha512-rp3So07KcdmmKbGvgaNxQSJr7bGVSVk5S9Eq1F+ppbRo70+YeaDxkw5Dd8NPN+GD6bjnYm2VuPuCXmpuYvmCXQ==}

  safe-push-apply@1.0.0:
    resolution: {integrity: sha512-iKE9w/Z7xCzUMIZqdBsp6pEQvwuEebH4vdpjcDWnyzaI6yl6O9FHvVpmGelvEHNsoY6wGblkxR6Zty/h00WiSA==}
    engines: {node: '>= 0.4'}

  safe-regex-test@1.1.0:
    resolution: {integrity: sha512-x/+Cz4YrimQxQccJf5mKEbIa1NzeCRNI5Ecl/ekmlYaampdNLPalVyIcCZNNH3MvmqBugV5TMYZXv0ljslUlaw==}
    engines: {node: '>= 0.4'}

  safe-stable-stringify@2.5.0:
    resolution: {integrity: sha512-b3rppTKm9T+PsVCBEOUR46GWI7fdOs00VKZ1+9c1EWDaDMvjQc6tUwuFyIprgGgTcWoVHSKrU8H31ZHA2e0RHA==}
    engines: {node: '>=10'}

  sanitize-filename@1.6.3:
    resolution: {integrity: sha512-y/52Mcy7aw3gRm7IrcGDFx/bCk4AhRh2eI9luHOQM86nZsqwiRkkq2GekHXBBD+SmPidc8i2PqtYZl+pWJ8Oeg==}

  sass@1.77.4:
    resolution: {integrity: sha512-vcF3Ckow6g939GMA4PeU7b2K/9FALXk2KF9J87txdHzXbUF9XRQRwSxcAs/fGaTnJeBFd7UoV22j3lzMLdM0Pw==}
    engines: {node: '>=14.0.0'}
    hasBin: true

  scheduler@0.25.0:
    resolution: {integrity: sha512-xFVuu11jh+xcO7JOAGJNOXld8/TcEHK/4CituBUeUb5hqxJLj9YuemAEuvm9gQ/+pgXYfbQuqAkiYu+u7YEsNA==}

  scmp@2.1.0:
    resolution: {integrity: sha512-o/mRQGk9Rcer/jEEw/yw4mwo3EU/NvYvp577/Btqrym9Qy5/MdWGBqipbALgd2lrdWTJ5/gqDusxfnQBxOxT2Q==}

  secure-json-parse@2.7.0:
    resolution: {integrity: sha512-6aU+Rwsezw7VR8/nyvKTx8QpWH9FrcYiXXlqC4z5d5XQBDRqtbfsRjnwGyqbi3gddNtWHuEk9OANUotL26qKUw==}

  selderee@0.11.0:
    resolution: {integrity: sha512-5TF+l7p4+OsnP8BCCvSyZiSPc4x4//p5uPwK8TCnVPJYRmU2aYKMpOXvw8zM5a5JvuuCGN1jmsMwuU2W02ukfA==}

  semver@6.3.1:
    resolution: {integrity: sha512-BR7VvDCVHO+q2xBEWskxS6DJE1qRnb7DxzUrogb71CWoSficBxYsiAGd+Kl0mmq/MprG9yArRkyrQxTO6XjMzA==}
    hasBin: true

  semver@7.6.3:
    resolution: {integrity: sha512-oVekP1cKtI+CTDvHWYFUcMtsK/00wmAEfyqKfNdARm8u1wNVhSgaX7A8d4UuIlUI5e84iEwOhs7ZPYRmzU9U6A==}
    engines: {node: '>=10'}
    hasBin: true

  server-only@0.0.1:
    resolution: {integrity: sha512-qepMx2JxAa5jjfzxG79yPPq+8BuFToHd1hm7kI+Z4zAq1ftQiP7HcxMhDDItrbtwVeLg/cY2JnKnrcFkmiswNA==}

  set-function-length@1.2.2:
    resolution: {integrity: sha512-pgRc4hJ4/sNjWCSS9AmnS40x3bNMDTknHgL5UaMBTMyJnU90EgWh1Rz+MC9eFu4BuN/UwZjKQuY/1v3rM7HMfg==}
    engines: {node: '>= 0.4'}

  set-function-name@2.0.2:
    resolution: {integrity: sha512-7PGFlmtwsEADb0WYyvCMa1t+yke6daIG4Wirafur5kcf+MhUnPms1UeR0CKQdTZD81yESwMHbtn+TR+dMviakQ==}
    engines: {node: '>= 0.4'}

  set-proto@1.0.0:
    resolution: {integrity: sha512-RJRdvCo6IAnPdsvP/7m6bsQqNnn1FCBX5ZNtFL98MmFF/4xAIJTIg1YbHW5DC2W5SKZanrC6i4HsJqlajw/dZw==}
    engines: {node: '>= 0.4'}

  sharp@0.33.5:
    resolution: {integrity: sha512-haPVm1EkS9pgvHrQ/F3Xy+hgcuMV0Wm9vfIBSiwZ05k+xgb0PkBQpGsAA/oWdDobNaZTH5ppvHtzCFbnSEwHVw==}
    engines: {node: ^18.17.0 || ^20.3.0 || >=21.0.0}

  shebang-command@2.0.0:
    resolution: {integrity: sha512-kHxr2zZpYtdmrN1qDjrrX/Z1rR1kG8Dx+gkpK1G4eXmvXswmcE1hTWBWYUzlraYw1/yZp6YuDY77YtvbN0dmDA==}
    engines: {node: '>=8'}

  shebang-regex@3.0.0:
    resolution: {integrity: sha512-7++dFhtcx3353uBaq8DDR4NuxBetBzC7ZQOhmTQInHEd6bSrXdiEyzCvG07Z44UYdLShWUyXt5M/yhz8ekcb1A==}
    engines: {node: '>=8'}

  side-channel-list@1.0.0:
    resolution: {integrity: sha512-FCLHtRD/gnpCiCHEiJLOwdmFP+wzCmDEkc9y7NsYxeF4u7Btsn1ZuwgwJGxImImHicJArLP4R0yX4c2KCrMrTA==}
    engines: {node: '>= 0.4'}

  side-channel-map@1.0.1:
    resolution: {integrity: sha512-VCjCNfgMsby3tTdo02nbjtM/ewra6jPHmpThenkTYh8pG9ucZ/1P8So4u4FGBek/BjpOVsDCMoLA/iuBKIFXRA==}
    engines: {node: '>= 0.4'}

  side-channel-weakmap@1.0.2:
    resolution: {integrity: sha512-WPS/HvHQTYnHisLo9McqBHOJk2FkHO/tlpvldyrnem4aeQp4hai3gythswg6p01oSoTl58rcpiFAjF2br2Ak2A==}
    engines: {node: '>= 0.4'}

  side-channel@1.1.0:
    resolution: {integrity: sha512-ZX99e6tRweoUXqR+VBrslhda51Nh5MTQwou5tnUDgbtyM0dBgmhEDtWGP/xbKn6hqfPRHujUNwz5fy/wbbhnpw==}
    engines: {node: '>= 0.4'}

  sift@17.1.3:
    resolution: {integrity: sha512-Rtlj66/b0ICeFzYTuNvX/EF1igRbbnGSvEyT79McoZa/DeGhMyC5pWKOEsZKnpkqtSeovd5FL/bjHWC3CIIvCQ==}

  signal-exit@3.0.7:
    resolution: {integrity: sha512-wnD2ZE+l+SPC/uoS0vXeE9L1+0wuaMqKlfz9AMUo38JsyLSBWSFcHR1Rri62LZc12vLr1gb3jl7iwQhgwpAbGQ==}

  signal-exit@4.1.0:
    resolution: {integrity: sha512-bzyZ1e88w9O1iNJbKnOlvYTrWPDl46O1bG0D3XInv+9tkPrxrN8jUUTiFlDkkmKWgn1M6CfIA13SuGqOa9Korw==}
    engines: {node: '>=14'}

  simple-swizzle@0.2.2:
    resolution: {integrity: sha512-JA//kQgZtbuY83m+xT+tXJkmJncGMTFT+C+g2h2R9uxkYIrE2yy9sgmcLhCnw57/WSD+Eh3J97FPEDFnbXnDUg==}

  simple-wcswidth@1.0.1:
    resolution: {integrity: sha512-xMO/8eNREtaROt7tJvWJqHBDTMFN4eiQ5I4JRMuilwfnFcV5W9u7RUkueNkdw0jPqGMX36iCywelS5yilTuOxg==}

  sisteransi@1.0.5:
    resolution: {integrity: sha512-bLGGlR1QxBcynn2d5YmDX4MGjlZvy2MRBDRNHLJ8VI6l6+9FUiyTFNJ0IveOSP0bcXgVDPRcfGqA0pjaqUpfVg==}

  socket.io-adapter@2.5.5:
    resolution: {integrity: sha512-eLDQas5dzPgOWCk9GuuJC2lBqItuhKI4uxGgo9aIV7MYbk2h9Q6uULEh8WBzThoI7l+qU9Ast9fVUmkqPP9wYg==}

  socket.io-parser@4.2.4:
    resolution: {integrity: sha512-/GbIKmo8ioc+NIWIhwdecY0ge+qVBSMdgxGygevmdHj24bsfgtCmcUUcQ5ZzcylGFHsN3k4HB4Cgkl96KVnuew==}
    engines: {node: '>=10.0.0'}

  socket.io@4.8.0:
    resolution: {integrity: sha512-8U6BEgGjQOfGz3HHTYaC/L1GaxDCJ/KM0XTkJly0EhZ5U/du9uNEZy4ZgYzEzIqlx2CMm25CrCqr1ck899eLNA==}
    engines: {node: '>=10.2.0'}

  sonic-boom@4.2.0:
    resolution: {integrity: sha512-INb7TM37/mAcsGmc9hyyI6+QR3rR1zVRu36B0NeGXKnOOLiZOfER5SA+N7X7k3yUYRzLWafduTDvJAfDswwEww==}

  sonner@1.7.2:
    resolution: {integrity: sha512-zMbseqjrOzQD1a93lxahm+qMGxWovdMxBlkTbbnZdNqVLt4j+amF9PQxUCL32WfztOFt9t9ADYkejAL3jF9iNA==}
    peerDependencies:
      react: ^18.0.0 || ^19.0.0 || ^19.0.0-rc
      react-dom: ^18.0.0 || ^19.0.0 || ^19.0.0-rc

  source-map-js@1.2.1:
    resolution: {integrity: sha512-UXWMKhLOwVKb728IUtQPXxfYU+usdybtUrK/8uGE8CQMvrhOpwvzDBwj0QhSL7MQc7vIsISBG8VQ8+IDQxpfQA==}
    engines: {node: '>=0.10.0'}

  source-map@0.5.7:
    resolution: {integrity: sha512-LbrmJOMUSdEVxIKvdcJzQC+nQhe8FUZQTXQy6+I75skNgn3OoQ0DZA8YnFa7gp8tqtL3KPf1kmo0R5DoApeSGQ==}
    engines: {node: '>=0.10.0'}

  sparse-bitfield@3.0.3:
    resolution: {integrity: sha512-kvzhi7vqKTfkh0PZU+2D2PIllw2ymqJKujUcyPMd9Y75Nv4nPbGJZXNhxsgdQab2BmlDct1YnfQCguEvHr7VsQ==}

  split2@4.2.0:
    resolution: {integrity: sha512-UcjcJOWknrNkF6PLX83qcHM6KHgVKNkV62Y8a5uYDVv9ydGQVwAHMKqHdJje1VTWpljG0WYpCDhrCdAOYH4TWg==}
    engines: {node: '>= 10.x'}

  stable-hash@0.0.4:
    resolution: {integrity: sha512-LjdcbuBeLcdETCrPn9i8AYAZ1eCtu4ECAWtP7UleOiZ9LzVxRzzUZEoZ8zB24nhkQnDWyET0I+3sWokSDS3E7g==}

  state-local@1.0.7:
    resolution: {integrity: sha512-HTEHMNieakEnoe33shBYcZ7NX83ACUjCu8c40iOGEZsngj9zRnkqS9j1pqQPXwobB0ZcVTk27REb7COQ0UR59w==}

  stream-browserify@3.0.0:
    resolution: {integrity: sha512-H73RAHsVBapbim0tU2JwwOiXUj+fikfiaoYAKHF3VJfA0pe2BCzkhAHBlLG6REzE+2WNZcxOXjK7lkso+9euLA==}

  streamsearch@1.1.0:
    resolution: {integrity: sha512-Mcc5wHehp9aXz1ax6bZUyY5afg9u2rv5cqQI3mRrYkGC8rW2hM02jWuwjtL++LS5qinSyhj2QfLyNsuc+VsExg==}
    engines: {node: '>=10.0.0'}

  string-width@4.2.3:
    resolution: {integrity: sha512-wKyQRQpjJ0sIp62ErSZdGsjMJWsap5oRNihHhu6G7JVO/9jIB6UyevL+tXuOqrng8j/cxKTWyWUwvSTriiZz/g==}
    engines: {node: '>=8'}

  string-width@5.1.2:
    resolution: {integrity: sha512-HnLOCR3vjcY8beoNLtcjZ5/nxn2afmME6lhrDrebokqMap+XbeW8n9TXpPDOqdGK5qcI3oT0GKTW6wC7EMiVqA==}
    engines: {node: '>=12'}

  string.prototype.includes@2.0.1:
    resolution: {integrity: sha512-o7+c9bW6zpAdJHTtujeePODAhkuicdAryFsfVKwA+wGw89wJ4GTY484WTucM9hLtDEOpOvI+aHnzqnC5lHp4Rg==}
    engines: {node: '>= 0.4'}

  string.prototype.matchall@4.0.12:
    resolution: {integrity: sha512-6CC9uyBL+/48dYizRf7H7VAYCMCNTBeM78x/VTUe9bFEaxBepPJDa1Ow99LqI/1yF7kuy7Q3cQsYMrcjGUcskA==}
    engines: {node: '>= 0.4'}

  string.prototype.repeat@1.0.0:
    resolution: {integrity: sha512-0u/TldDbKD8bFCQ/4f5+mNRrXwZ8hg2w7ZR8wa16e8z9XpePWl3eGEcUD0OXpEH/VJH/2G3gjUtR3ZOiBe2S/w==}

  string.prototype.trim@1.2.10:
    resolution: {integrity: sha512-Rs66F0P/1kedk5lyYyH9uBzuiI/kNRmwJAR9quK6VOtIpZ2G+hMZd+HQbbv25MgCA6gEffoMZYxlTod4WcdrKA==}
    engines: {node: '>= 0.4'}

  string.prototype.trimend@1.0.9:
    resolution: {integrity: sha512-G7Ok5C6E/j4SGfyLCloXTrngQIQU3PWtXGst3yM7Bea9FRURf1S42ZHlZZtsNque2FN2PoUhfZXYLNWwEr4dLQ==}
    engines: {node: '>= 0.4'}

  string.prototype.trimstart@1.0.8:
    resolution: {integrity: sha512-UXSH262CSZY1tfu3G3Secr6uGLCFVPMhIqHjlgCUtCCcgihYc/xKs9djMTMUOb2j1mVSeU8EU6NWc/iQKU6Gfg==}
    engines: {node: '>= 0.4'}

  string_decoder@0.10.31:
    resolution: {integrity: sha512-ev2QzSzWPYmy9GuqfIVildA4OdcGLeFZQrq5ys6RtiuF+RQQiZWr8TZNyAcuVXyQRYfEO+MsoB/1BuQVhOJuoQ==}

  string_decoder@1.1.1:
    resolution: {integrity: sha512-n/ShnvDi6FHbbVfviro+WojiFzv+s8MPMHBczVePfUpDJLwoLT0ht1l4YwBCbi8pJAveEEdnkHyPyTP/mzRfwg==}

  string_decoder@1.3.0:
    resolution: {integrity: sha512-hkRX8U1WjJFd8LsDJ2yQ/wWWxaopEsABU1XfkM8A+j0+85JAGppt16cr1Whg6KIbb4okU6Mql6BOj+uup/wKeA==}

  stringify-entities@4.0.4:
    resolution: {integrity: sha512-IwfBptatlO+QCJUo19AqvrPNqlVMpW9YEL2LIVY+Rpv2qsjCGxaDLNRgeGsQWJhfItebuJhsGSLjaBbNSQ+ieg==}

  strip-ansi@6.0.1:
    resolution: {integrity: sha512-Y38VPSHcqkFrCpFnQ9vuSXmquuv5oXOKpGeT6aGrr3o3Gc9AlVa6JBfUSOCnbxGGZF+/0ooI7KrPuUSztUdU5A==}
    engines: {node: '>=8'}

  strip-ansi@7.1.0:
    resolution: {integrity: sha512-iq6eVVI64nQQTRYq2KtEg2d2uU7LElhTJwsH4YzIHZshxlgZms/wIc4VoDQTlG/IvVIrBKG06CrZnp0qv7hkcQ==}
    engines: {node: '>=12'}

  strip-bom@3.0.0:
    resolution: {integrity: sha512-vavAMRXOgBVNF6nyEEmL3DBK19iRpDcoIwW+swQ+CbGiu7lju6t+JklA1MHweoWtadgt4ISVUsXLyDq34ddcwA==}
    engines: {node: '>=4'}

  strip-json-comments@3.1.1:
    resolution: {integrity: sha512-6fPc+R4ihwqP6N/aIv2f1gMH8lOVtWQHoqC4yK6oSDVVocumAsfCqjkXnqiYMhmMwS/mEHLp7Vehlt3ql6lEig==}
    engines: {node: '>=8'}

  stripe@17.5.0:
    resolution: {integrity: sha512-kcyeAkDFjGsVl17FqnG7q/+xIjt0ZjOo9Dm+q8deAvs2Xe4iAHrhxyoP4etUVFc+/LZJANjIPVR+ZOnt9hr/Ug==}
    engines: {node: '>=12.*'}

  strnum@1.0.5:
    resolution: {integrity: sha512-J8bbNyKKXl5qYcR36TIO8W3mVGVHrmmxsd5PAItGkmyzwJvybiw2IVq5nqd0i4LSNSkB/sx9VHllbfFdr9k1JA==}

  strtok3@8.1.0:
    resolution: {integrity: sha512-ExzDvHYPj6F6QkSNe/JxSlBxTh3OrI6wrAIz53ulxo1c4hBJ1bT9C/JrAthEKHWG9riVH3Xzg7B03Oxty6S2Lw==}
    engines: {node: '>=16'}

  styled-jsx@5.1.6:
    resolution: {integrity: sha512-qSVyDTeMotdvQYoHWLNGwRFJHC+i+ZvdBRYosOFgC+Wg1vx4frN2/RG/NA7SYqqvKNLf39P2LSRA2pu6n0XYZA==}
    engines: {node: '>= 12.0.0'}
    peerDependencies:
      '@babel/core': '*'
      babel-plugin-macros: '*'
      react: '>= 16.8.0 || 17.x.x || ^18.0.0-0 || ^19.0.0-0'
    peerDependenciesMeta:
      '@babel/core':
        optional: true
      babel-plugin-macros:
        optional: true

  stylis@4.2.0:
    resolution: {integrity: sha512-Orov6g6BB1sDfYgzWfTHDOxamtX1bE/zo104Dh9e6fqJ3PooipYyfJ0pUmrZO2wAvO8YbEyeFrkV91XTsGMSrw==}

  sucrase@3.35.0:
    resolution: {integrity: sha512-8EbVDiu9iN/nESwxeSxDKe0dunta1GOlHufmSSXxMD2z2/tMZpDMpvXQGsc+ajGo8y2uYUmixaSRUc/QPoQ0GA==}
    engines: {node: '>=16 || 14 >=14.17'}
    hasBin: true

  supports-color@7.2.0:
    resolution: {integrity: sha512-qpCAvRl9stuOHveKsn7HncJRvv501qIacKzQlO/+Lwxc9+0q2wLyv4Dfvt80/DPn2pqOBsJdDiogXGR9+OvwRw==}
    engines: {node: '>=8'}

  supports-preserve-symlinks-flag@1.0.0:
    resolution: {integrity: sha512-ot0WnXS9fgdkgIcePe6RHNk1WA8+muPa6cSjeR3V8K27q9BB1rTE3R1p7Hv0z1ZyAc8s6Vvv8DIyWf681MAt0w==}
    engines: {node: '>= 0.4'}

  tabbable@6.2.0:
    resolution: {integrity: sha512-Cat63mxsVJlzYvN51JmVXIgNoUokrIaT2zLclCXjRd8boZ0004U4KCs/sToJ75C6sdlByWxpYnb5Boif1VSFew==}

  tailwind-merge@2.6.0:
    resolution: {integrity: sha512-P+Vu1qXfzediirmHOC3xKGAYeZtPcV9g76X+xg2FD4tYgR71ewMA35Y3sCz3zhiN/dwefRpJX0yBcgwi1fXNQA==}

  tailwindcss-animate@1.0.7:
    resolution: {integrity: sha512-bl6mpH3T7I3UFxuvDEXLxy/VuFxBk5bbzplh7tXI68mwMokNYd1t9qPBHlnyTwfa4JGC4zP516I1hYYtQ/vspA==}
    peerDependencies:
      tailwindcss: '>=3.0.0 || insiders'

  tailwindcss-scoped-preflight@3.4.10:
    resolution: {integrity: sha512-eYG6wGrcaA2nu+iUSUB1kLR+kyq99mYD6PQaFo5Yp287KHm2uN8FBi37k56f8jeblCbDXe1HeeFnLSCSRTko4Q==}
    peerDependencies:
      postcss: ^8
      tailwindcss: ^3

  tailwindcss@3.4.17:
    resolution: {integrity: sha512-w33E2aCvSDP0tW9RZuNXadXlkHXqFzSkQew/aIa2i/Sj8fThxwovwlXHSPXTbAHwEIhBFXAedUhP2tueAKP8Og==}
    engines: {node: '>=14.0.0'}
    hasBin: true

  tapable@2.2.1:
    resolution: {integrity: sha512-GNzQvQTOIP6RyTfE2Qxb8ZVlNmw0n88vp1szwWRimP02mnTsx3Wtn5qRdqY9w2XduFNUgvOwhNnQsjwCp+kqaQ==}
    engines: {node: '>=6'}

  thenify-all@1.6.0:
    resolution: {integrity: sha512-RNxQH/qI8/t3thXJDwcstUO4zeqo64+Uy/+sNVRBx4Xn2OX+OZ9oP+iJnNFqplFra2ZUVeKCSa2oVWi3T4uVmA==}
    engines: {node: '>=0.8'}

  thenify@3.3.1:
    resolution: {integrity: sha512-RVZSIV5IG10Hk3enotrhvz0T9em6cyHBLkH/YAZuKqd8hRkKhSfCGIcP2KUY0EPxndzANBmNllzWPwak+bheSw==}

  thread-stream@3.1.0:
    resolution: {integrity: sha512-OqyPZ9u96VohAyMfJykzmivOrY2wfMSf3C5TtFJVgN+Hm6aj+voFhlK+kZEIv2FBh1X6Xp3DlnCOfEQ3B2J86A==}

  through2@2.0.5:
    resolution: {integrity: sha512-/mrRod8xqpA+IHSLyGCQ2s8SPHiCDEeQJSep1jqLYeEUClOFG2Qsh+4FU6G9VeqpZnGW/Su8LQGc4YKni5rYSQ==}

  tinyglobby@0.2.10:
    resolution: {integrity: sha512-Zc+8eJlFMvgatPZTl6A9L/yht8QqdmUNtURHaKZLmKBE12hNPSrqNkUp2cs3M/UKmNVVAMFQYSjYIVHDjW5zew==}
    engines: {node: '>=12.0.0'}

  to-regex-range@5.0.1:
    resolution: {integrity: sha512-65P7iz6X5yEr1cwcgvQxbbIw7Uk3gOy5dIdtZ4rDveLqhrdJP+Li/Hx6tyK0NEb+2GCyneCMJiGqrADCSNk8sQ==}
    engines: {node: '>=8.0'}

  token-types@6.0.0:
    resolution: {integrity: sha512-lbDrTLVsHhOMljPscd0yitpozq7Ga2M5Cvez5AjGg8GASBjtt6iERCAJ93yommPmz62fb45oFIXHEZ3u9bfJEA==}
    engines: {node: '>=14.16'}

  tr46@0.0.3:
    resolution: {integrity: sha512-N3WMsuqV66lT30CrXNbEjx4GEwlow3v6rr4mCcv6prnfwhS01rkgyFdjPNBYd9br7LpXV1+Emh01fHnq2Gdgrw==}

  tr46@5.0.0:
    resolution: {integrity: sha512-tk2G5R2KRwBd+ZN0zaEXpmzdKyOYksXwywulIX95MBODjSzMIuQnQ3m8JxgbhnL1LeVo7lqQKsYa1O3Htl7K5g==}
    engines: {node: '>=18'}

  truncate-utf8-bytes@1.0.2:
    resolution: {integrity: sha512-95Pu1QXQvruGEhv62XCMO3Mm90GscOCClvrIUwCM0PYOXK3kaF3l3sIHxx71ThJfcbM2O5Au6SO3AWCSEfW4mQ==}

  ts-api-utils@2.0.0:
    resolution: {integrity: sha512-xCt/TOAc+EOHS1XPnijD3/yzpH6qg2xppZO1YDqGoVsNXfQfzHpOdNuXwrwOU8u4ITXJyDCTyt8w5g1sZv9ynQ==}
    engines: {node: '>=18.12'}
    peerDependencies:
      typescript: '>=4.8.4'

  ts-essentials@10.0.3:
    resolution: {integrity: sha512-/FrVAZ76JLTWxJOERk04fm8hYENDo0PWSP3YLQKxevLwWtxemGcl5JJEzN4iqfDlRve0ckyfFaOBu4xbNH/wZw==}
    peerDependencies:
      typescript: '>=4.5.0'
    peerDependenciesMeta:
      typescript:
        optional: true

  ts-interface-checker@0.1.13:
    resolution: {integrity: sha512-Y/arvbn+rrz3JCKl9C4kVNfTfSm2/mEp5FSz5EsZSANGPSlQrpRI5M4PKF+mJnE52jOO90PnPSc3Ur3bTQw0gA==}

  tsconfig-paths@3.15.0:
    resolution: {integrity: sha512-2Ac2RgzDe/cn48GvOe3M+o82pEFewD3UPbyoUHHdKasHwJKjds4fLXWf/Ux5kATBKN20oaFGu+jbElp1pos0mg==}

  tslib@1.14.1:
    resolution: {integrity: sha512-Xni35NKzjgMrwevysHTCArtLDpPvye8zV/0E4EyYn43P7/7qvQwPh9BGkHewbMulVntbigmcT7rdX3BNo9wRJg==}

  tslib@2.8.1:
    resolution: {integrity: sha512-oJFu94HQb+KVduSUQL7wnpmqnfmLsOA/nAh6b6EH0wCEoK0/mPeXU6c3wKDV83MkOuHPRHtSXKKU99IBazS/2w==}

  tsx@4.19.2:
    resolution: {integrity: sha512-pOUl6Vo2LUq/bSa8S5q7b91cgNSjctn9ugq/+Mvow99qW6x/UZYwzxy/3NmqoT66eHYfCVvFvACC58UBPFf28g==}
    engines: {node: '>=18.0.0'}
    hasBin: true

  type-check@0.4.0:
    resolution: {integrity: sha512-XleUoc9uwGXqjWwXaUTZAmzMcFZ5858QA2vvx1Ur5xIcixXIP+8LnFDgRplU30us6teqdlskFfu+ae4K79Ooew==}
    engines: {node: '>= 0.8.0'}

  typed-array-buffer@1.0.3:
    resolution: {integrity: sha512-nAYYwfY3qnzX30IkA6AQZjVbtK6duGontcQm1WSG1MD94YLqK0515GNApXkoxKOWMusVssAHWLh9SeaoefYFGw==}
    engines: {node: '>= 0.4'}

  typed-array-byte-length@1.0.3:
    resolution: {integrity: sha512-BaXgOuIxz8n8pIq3e7Atg/7s+DpiYrxn4vdot3w9KbnBhcRQq6o3xemQdIfynqSeXeDrF32x+WvfzmOjPiY9lg==}
    engines: {node: '>= 0.4'}

  typed-array-byte-offset@1.0.4:
    resolution: {integrity: sha512-bTlAFB/FBYMcuX81gbL4OcpH5PmlFHqlCCpAl8AlEzMz5k53oNDvN8p1PNOWLEmI2x4orp3raOFB51tv9X+MFQ==}
    engines: {node: '>= 0.4'}

  typed-array-length@1.0.7:
    resolution: {integrity: sha512-3KS2b+kL7fsuk/eJZ7EQdnEmQoaho/r6KUef7hxvltNA5DR8NAUM+8wJMbJyZ4G9/7i3v5zPBIMN5aybAh2/Jg==}
    engines: {node: '>= 0.4'}

  typescript-eslint@8.22.0:
    resolution: {integrity: sha512-Y2rj210FW1Wb6TWXzQc5+P+EWI9/zdS57hLEc0gnyuvdzWo8+Y8brKlbj0muejonhMI/xAZCnZZwjbIfv1CkOw==}
    engines: {node: ^18.18.0 || ^20.9.0 || >=21.1.0}
    peerDependencies:
      eslint: ^8.57.0 || ^9.0.0
      typescript: '>=4.8.4 <5.8.0'

  typescript@5.7.2:
    resolution: {integrity: sha512-i5t66RHxDvVN40HfDd1PsEThGNnlMCMT3jMUuoh9/0TaqWevNontacunWyN02LA9/fIbEWlcHZcgTKb9QoaLfg==}
    engines: {node: '>=14.17'}
    hasBin: true

  uint8array-extras@1.4.0:
    resolution: {integrity: sha512-ZPtzy0hu4cZjv3z5NW9gfKnNLjoz4y6uv4HlelAjDK7sY/xOkKZv9xK/WQpcsBB3jEybChz9DPC2U/+cusjJVQ==}
    engines: {node: '>=18'}

  unbox-primitive@1.1.0:
    resolution: {integrity: sha512-nWJ91DjeOkej/TA8pXQ3myruKpKEYgqvpw9lz4OPHj/NWFNluYrjbz9j01CJ8yKQd2g4jFoOkINCTW2I5LEEyw==}
    engines: {node: '>= 0.4'}

  undici-types@6.20.0:
    resolution: {integrity: sha512-Ny6QZ2Nju20vw1SRHe3d9jVu6gJ+4e3+MMpqu7pqE5HT6WsTSlce++GQmK5UXS8mzV8DSYHrQH+Xrf2jVcuKNg==}

  unfetch@4.2.0:
    resolution: {integrity: sha512-F9p7yYCn6cIW9El1zi0HI6vqpeIvBsr3dSuRO6Xuppb1u5rXpCPmMvLSyECLhybr9isec8Ohl0hPekMVrEinDA==}

  unist-util-is@6.0.0:
    resolution: {integrity: sha512-2qCTHimwdxLfz+YzdGfkqNlH0tLi9xjTnHddPmJwtIG9MGsdbutfTc4P+haPD7l7Cjxf/WZj+we5qfVPvvxfYw==}

  unist-util-position-from-estree@2.0.0:
    resolution: {integrity: sha512-KaFVRjoqLyF6YXCbVLNad/eS4+OfPQQn2yOd7zF/h5T/CSL2v8NpN6a5TPvtbXthAGw5nG+PuTtq+DdIZr+cRQ==}

  unist-util-stringify-position@4.0.0:
    resolution: {integrity: sha512-0ASV06AAoKCDkS2+xw5RXJywruurpbC4JZSm7nr7MOt1ojAzvyyaO+UxZf18j8FCF6kmzCZKcAgN/yu2gm2XgQ==}

  unist-util-visit-parents@6.0.1:
    resolution: {integrity: sha512-L/PqWzfTP9lzzEa6CKs0k2nARxTdZduw3zyh8d2NVBnsyvHjSX4TWse388YrrQKbvI8w20fGjGlhgT96WwKykw==}

  unist-util-visit@5.0.0:
    resolution: {integrity: sha512-MR04uvD+07cwl/yhVuVWAtw+3GOR/knlL55Nd/wAdblk27GCVt3lqpTivy/tkJcZoNPzTwS1Y+KMojlLDhoTzg==}

  untildify@4.0.0:
    resolution: {integrity: sha512-KK8xQ1mkzZeg9inewmFVDNkg3l5LUhoq9kN6iWYB/CC9YMG8HA+c1Q8HwDe6dEX7kErrEVNVBO3fWsVq5iDgtw==}
    engines: {node: '>=8'}

  update-browserslist-db@1.1.2:
    resolution: {integrity: sha512-PPypAm5qvlD7XMZC3BujecnaOxwhrtoFR+Dqkk5Aa/6DssiH0ibKoketaj9w8LP7Bont1rYeoV5plxD7RTEPRg==}
    hasBin: true
    peerDependencies:
      browserslist: '>= 4.21.0'

  uri-js@4.4.1:
    resolution: {integrity: sha512-7rKUyy33Q1yc98pQ1DAmLtwX109F7TIfWlW1Ydo8Wl1ii1SeHieeh0HHfPeL2fMXK6z0s8ecKs9frCuLJvndBg==}

  use-callback-ref@1.3.3:
    resolution: {integrity: sha512-jQL3lRnocaFtu3V00JToYz/4QkNWswxijDaCVNZRiRTO3HQDLsdu1ZtmIUvV4yPp+rvWm5j0y0TG/S61cuijTg==}
    engines: {node: '>=10'}
    peerDependencies:
      '@types/react': '*'
      react: ^16.8.0 || ^17.0.0 || ^18.0.0 || ^19.0.0 || ^19.0.0-rc
    peerDependenciesMeta:
      '@types/react':
        optional: true

  use-context-selector@2.0.0:
    resolution: {integrity: sha512-owfuSmUNd3eNp3J9CdDl0kMgfidV+MkDvHPpvthN5ThqM+ibMccNE0k+Iq7TWC6JPFvGZqanqiGCuQx6DyV24g==}
    peerDependencies:
      react: '>=18.0.0'
      scheduler: '>=0.19.0'

  use-intl@3.26.3:
    resolution: {integrity: sha512-yY0a2YseO17cKwHA9M6fcpiEJ2Uo81DEU0NOUxNTp6lJVNOuI6nULANPVVht6IFdrYFtlsMmMoc97+Eq9/Tnng==}
    peerDependencies:
      react: ^16.8.0 || ^17.0.0 || ^18.0.0 || >=19.0.0-rc <19.0.0 || ^19.0.0

  use-isomorphic-layout-effect@1.2.0:
    resolution: {integrity: sha512-q6ayo8DWoPZT0VdG4u3D3uxcgONP3Mevx2i2b0434cwWBoL+aelL1DzkXI6w3PhTZzUeR2kaVlZn70iCiseP6w==}
    peerDependencies:
      '@types/react': '*'
      react: ^16.8.0 || ^17.0.0 || ^18.0.0 || ^19.0.0
    peerDependenciesMeta:
      '@types/react':
        optional: true

  use-sidecar@1.1.3:
    resolution: {integrity: sha512-Fedw0aZvkhynoPYlA5WXrMCAMm+nSWdZt6lzJQ7Ok8S6Q+VsHmHpRWndVRJ8Be0ZbkfPc5LRYH+5XrzXcEeLRQ==}
    engines: {node: '>=10'}
    peerDependencies:
      '@types/react': '*'
      react: ^16.8.0 || ^17.0.0 || ^18.0.0 || ^19.0.0 || ^19.0.0-rc
    peerDependenciesMeta:
      '@types/react':
        optional: true

  utf8-byte-length@1.0.5:
    resolution: {integrity: sha512-Xn0w3MtiQ6zoz2vFyUVruaCL53O/DwUvkEeOvj+uulMm0BkUGYWmBYVyElqZaSLhY6ZD0ulfU3aBra2aVT4xfA==}

  util-deprecate@1.0.2:
    resolution: {integrity: sha512-EPD5q1uXyFxJpCrLnCc1nHnq3gOa6DZBocAIiI2TaSCA7VCJ1UJDMagCzIkXNsUYfD1daK//LTEQ8xiIbrHtcw==}

  uuid@10.0.0:
    resolution: {integrity: sha512-8XkAphELsDnEGrDxUOHB3RGvXz6TeuYSGEZBOjtTtPm2lwhGBjLgOzLHB63IUWfBpNucQjND6d3AOudO+H3RWQ==}
    hasBin: true

  uuid@9.0.1:
    resolution: {integrity: sha512-b+1eJOlsR9K8HJpow9Ok3fiWOWSIcIzXodvv0rQjVoOVNpWMpxf1wZNpt4y9h10odCNrqnYp1OBzRktckBe3sA==}
    hasBin: true

  vary@1.1.2:
    resolution: {integrity: sha512-BNGbWLfd0eUPabhkXUVm0j8uuvREyTh5ovRa/dyow/BqAbZJyC+5fU+IzQOzmAKzYqYRAISoRhdQr3eIZ/PXqg==}
    engines: {node: '>= 0.8'}

  vfile-message@4.0.2:
    resolution: {integrity: sha512-jRDZ1IMLttGj41KcZvlrYAaI3CfqpLpfpf+Mfig13viT6NKvRzWZ+lXz0Y5D60w6uJIBAOGq9mSHf0gktF0duw==}

  wcwidth@1.0.1:
    resolution: {integrity: sha512-XHPEwS0q6TaxcvG85+8EYkbiCux2XtWG2mkc47Ng2A77BQu9+DqIOJldST4HgPkuea7dvKSj5VgX3P1d4rW8Tg==}

  webidl-conversions@3.0.1:
    resolution: {integrity: sha512-2JAn3z8AR6rjK8Sm8orRC0h/bcl/DqL7tRPdGZ4I1CjdF+EaMLmYxBHyXuKL849eucPFhvBoxMsflfOb8kxaeQ==}

  webidl-conversions@7.0.0:
    resolution: {integrity: sha512-VwddBukDzu71offAQR975unBIGqfKZpM+8ZX6ySk8nYhVoo5CYaZyzt3YBvYtRtO+aoGlqxPg/B87NGVZ/fu6g==}
    engines: {node: '>=12'}

  whatwg-url@14.1.0:
    resolution: {integrity: sha512-jlf/foYIKywAt3x/XWKZ/3rz8OSJPiWktjmk891alJUEjiVxKX9LEO92qH3hv4aJ0mN3MWPvGMCy8jQi95xK4w==}
    engines: {node: '>=18'}

  whatwg-url@5.0.0:
    resolution: {integrity: sha512-saE57nupxk6v3HY35+jzBwYa0rKSy0XR8JSxZPwgLr7ys0IBzhGviA1/TUGJLmSVqs8pb9AnvICXEuOHLprYTw==}

  which-boxed-primitive@1.1.1:
    resolution: {integrity: sha512-TbX3mj8n0odCBFVlY8AxkqcHASw3L60jIuF8jFP78az3C2YhmGvqbHBpAjTRH2/xqYunrJ9g1jSyjCjpoWzIAA==}
    engines: {node: '>= 0.4'}

  which-builtin-type@1.2.1:
    resolution: {integrity: sha512-6iBczoX+kDQ7a3+YJBnh3T+KZRxM/iYNPXicqk66/Qfm1b93iu+yOImkg0zHbj5LNOcNv1TEADiZ0xa34B4q6Q==}
    engines: {node: '>= 0.4'}

  which-collection@1.0.2:
    resolution: {integrity: sha512-K4jVyjnBdgvc86Y6BkaLZEN933SwYOuBFkdmBu9ZfkcAbdVbpITnDmjvZ/aQjRXQrv5EPkTnD1s39GiiqbngCw==}
    engines: {node: '>= 0.4'}

  which-typed-array@1.1.18:
    resolution: {integrity: sha512-qEcY+KJYlWyLH9vNbsr6/5j59AXk5ni5aakf8ldzBvGde6Iz4sxZGkJyWSAueTG7QhOvNRYb1lDdFmL5Td0QKA==}
    engines: {node: '>= 0.4'}

  which@1.3.1:
    resolution: {integrity: sha512-HxJdYWq1MTIQbJ3nw0cqssHoTNU267KlrDuGZ1WYlxDStUtKUhOaJmh112/TZmHxxUfuJqPXSOm7tDyas0OSIQ==}
    hasBin: true

  which@2.0.2:
    resolution: {integrity: sha512-BLI3Tl1TW3Pvl70l3yq3Y64i+awpwXqsGBYWkkqMtnbXgrMD+yj7rhW0kuEDxzJaYXGjEW5ogapKNMEKNMjibA==}
    engines: {node: '>= 8'}
    hasBin: true

  word-wrap@1.2.5:
    resolution: {integrity: sha512-BN22B5eaMMI9UMtjrGd5g5eCYPpCPDUy0FJXbYsaT5zYxjFOckS53SQDE3pWkVoWpHXVb3BrYcEN4Twa55B5cA==}
    engines: {node: '>=0.10.0'}

  wrap-ansi@7.0.0:
    resolution: {integrity: sha512-YVGIj2kamLSTxw6NsZjoBxfSwsn0ycdesmc4p+Q21c5zPuZ1pl+NfxVdxPtdHvmNVOQ6XSYG4AUtyt/Fi7D16Q==}
    engines: {node: '>=10'}

  wrap-ansi@8.1.0:
    resolution: {integrity: sha512-si7QWI6zUMq56bESFvagtmzMdGOtoxfR+Sez11Mobfc7tm+VkUckk9bW2UeffTGVUbOksxmSw0AA2gs8g71NCQ==}
    engines: {node: '>=12'}

  wrappy@1.0.2:
    resolution: {integrity: sha512-l4Sp/DRseor9wL6EvV2+TuQn63dMkPjZ/sp9XkghTEbV9KlPS1xUsZ3u7/IQO4wxtcFB4bgpQPRcR3QCvezPcQ==}

  ws@8.17.1:
    resolution: {integrity: sha512-6XQFvXTkbfUOZOKKILFG1PDK2NDQs4azKQl26T0YS5CxqWLgXajbPZ+h4gZekJyRqFU8pvnbAbbs/3TgRPy+GQ==}
    engines: {node: '>=10.0.0'}
    peerDependencies:
      bufferutil: ^4.0.1
      utf-8-validate: '>=5.0.2'
    peerDependenciesMeta:
      bufferutil:
        optional: true
      utf-8-validate:
        optional: true

  ws@8.18.0:
    resolution: {integrity: sha512-8VbfWfHLbbwu3+N6OKsOMpBdT4kXPDDB9cJk2bJ6mh9ucxdlnNvH1e+roYkKmN9Nxw2yjz7VzeO9oOz2zJ04Pw==}
    engines: {node: '>=10.0.0'}
    peerDependencies:
      bufferutil: ^4.0.1
      utf-8-validate: '>=5.0.2'
    peerDependenciesMeta:
      bufferutil:
        optional: true
      utf-8-validate:
        optional: true

  xss@1.0.15:
    resolution: {integrity: sha512-FVdlVVC67WOIPvfOwhoMETV72f6GbW7aOabBC3WxN/oUdoEMDyLz4OgRv5/gck2ZeNqEQu+Tb0kloovXOfpYVg==}
    engines: {node: '>= 0.10.0'}
    hasBin: true

  xtend@4.0.2:
    resolution: {integrity: sha512-LKYU1iAXJXUgAXn9URjiu+MWhyUXHsvfp7mcuYm9dSUKK0/CjtrUwFAxD82/mCWbtLsGjFIad0wIsod4zrTAEQ==}
    engines: {node: '>=0.4'}

  y18n@5.0.8:
    resolution: {integrity: sha512-0pfFzegeDWJHJIAmTLRP2DwHjdF5s7jo9tuztdQxAhINCdvS+3nGINqPd00AphqJR/0LhANUS6/+7SCb98YOfA==}
    engines: {node: '>=10'}

  yallist@3.1.1:
    resolution: {integrity: sha512-a4UGQaWPH59mOXUYnAG2ewncQS4i4F43Tv3JoAM+s2VDAmS9NsK8GpDMLrCHPksFT7h3K6TOoUNn2pb7RoXx4g==}

  yaml@1.10.2:
    resolution: {integrity: sha512-r3vXyErRCYJ7wg28yvBY5VSoAF8ZvlcW9/BwUzEtUsjvX/DKs24dIkuwjtuprwJJHsbyUbLApepYTR1BN4uHrg==}
    engines: {node: '>= 6'}

  yaml@2.7.0:
    resolution: {integrity: sha512-+hSoy/QHluxmC9kCIJyL/uyFmLmc+e5CFR5Wa+bpIhIj85LVb9ZH2nVnqrHoSvKogwODv0ClqZkmiSSaIH5LTA==}
    engines: {node: '>= 14'}
    hasBin: true

  yargs-parser@20.2.9:
    resolution: {integrity: sha512-y11nGElTIV+CT3Zv9t7VKl+Q3hTQoT9a1Qzezhhl6Rp21gJ/IVTW7Z3y9EWXhuUBC2Shnf+DX0antecpAwSP8w==}
    engines: {node: '>=10'}

  yargs@16.2.0:
    resolution: {integrity: sha512-D1mvvtDG0L5ft/jGWkLpG1+m0eQxOfaBvTNELraWj22wSVUMWxZUvYgJYcKh6jGGIkJFhH4IZPQhR4TKpc8mBw==}
    engines: {node: '>=10'}

  yjs@13.6.22:
    resolution: {integrity: sha512-+mJxdbmitioqqsql1Zro4dqT3t9HgmW4dxlPtkcsKFJhXSAMyk3lwawhQFxZjj2upJXzhrTUDsaDkZgJWnv3NA==}
    engines: {node: '>=16.0.0', npm: '>=8.0.0'}

  yocto-queue@0.1.0:
    resolution: {integrity: sha512-rVksvsnNCdJ/ohGc6xgPwyN8eheCxsiLM8mxuE/t/mOVqJewPuO1miLpTHQiRgTKCLexL4MeAFVagts7HmNZ2Q==}
    engines: {node: '>=10'}

  zod@3.24.1:
    resolution: {integrity: sha512-muH7gBL9sI1nciMZV67X5fTKKBLtwpZ5VBp1vsOQzj1MhrBZ4wlVCm3gedKZWLp0Oyel8sIGfeiz54Su+OVT+A==}

  zustand@5.0.3:
    resolution: {integrity: sha512-14fwWQtU3pH4dE0dOpdMiWjddcH+QzKIgk1cl8epwSE7yag43k/AD/m4L6+K7DytAOr9gGBe3/EXj9g7cdostg==}
    engines: {node: '>=12.20.0'}
    peerDependencies:
      '@types/react': '>=18.0.0'
      immer: '>=9.0.6'
      react: '>=18.0.0'
      use-sync-external-store: '>=1.2.0'
    peerDependenciesMeta:
      '@types/react':
        optional: true
      immer:
        optional: true
      react:
        optional: true
      use-sync-external-store:
        optional: true

  zwitch@2.0.4:
    resolution: {integrity: sha512-bXE4cR/kVZhKZX/RjPEflHaKVhUVl85noU3v6b8apfQEc1x4A+zBxjZ4lN8LqGd6WZ3dl98pY4o717VFmoPp+A==}

snapshots:

  '@alloc/quick-lru@5.2.0': {}

  '@ampproject/remapping@2.3.0':
    dependencies:
      '@jridgewell/gen-mapping': 0.3.8
      '@jridgewell/trace-mapping': 0.3.25

  '@apidevtools/json-schema-ref-parser@11.7.3':
    dependencies:
      '@jsdevtools/ono': 7.1.3
      '@types/json-schema': 7.0.15
      js-yaml: 4.1.0

  '@aws-crypto/crc32@5.2.0':
    dependencies:
      '@aws-crypto/util': 5.2.0
      '@aws-sdk/types': 3.723.0
      tslib: 2.8.1

  '@aws-crypto/crc32c@5.2.0':
    dependencies:
      '@aws-crypto/util': 5.2.0
      '@aws-sdk/types': 3.723.0
      tslib: 2.8.1

  '@aws-crypto/sha1-browser@5.2.0':
    dependencies:
      '@aws-crypto/supports-web-crypto': 5.2.0
      '@aws-crypto/util': 5.2.0
      '@aws-sdk/types': 3.723.0
      '@aws-sdk/util-locate-window': 3.723.0
      '@smithy/util-utf8': 2.3.0
      tslib: 2.8.1

  '@aws-crypto/sha256-browser@5.2.0':
    dependencies:
      '@aws-crypto/sha256-js': 5.2.0
      '@aws-crypto/supports-web-crypto': 5.2.0
      '@aws-crypto/util': 5.2.0
      '@aws-sdk/types': 3.723.0
      '@aws-sdk/util-locate-window': 3.723.0
      '@smithy/util-utf8': 2.3.0
      tslib: 2.8.1

  '@aws-crypto/sha256-js@1.2.2':
    dependencies:
      '@aws-crypto/util': 1.2.2
      '@aws-sdk/types': 3.723.0
      tslib: 1.14.1

  '@aws-crypto/sha256-js@5.2.0':
    dependencies:
      '@aws-crypto/util': 5.2.0
      '@aws-sdk/types': 3.723.0
      tslib: 2.8.1

  '@aws-crypto/supports-web-crypto@5.2.0':
    dependencies:
      tslib: 2.8.1

  '@aws-crypto/util@1.2.2':
    dependencies:
      '@aws-sdk/types': 3.723.0
      '@aws-sdk/util-utf8-browser': 3.259.0
      tslib: 1.14.1

  '@aws-crypto/util@5.2.0':
    dependencies:
      '@aws-sdk/types': 3.723.0
      '@smithy/util-utf8': 2.3.0
      tslib: 2.8.1

  '@aws-sdk/client-cognito-identity@3.729.0':
    dependencies:
      '@aws-crypto/sha256-browser': 5.2.0
      '@aws-crypto/sha256-js': 5.2.0
      '@aws-sdk/client-sso-oidc': 3.726.0(@aws-sdk/client-sts@3.726.1)
      '@aws-sdk/client-sts': 3.726.1
      '@aws-sdk/core': 3.723.0
      '@aws-sdk/credential-provider-node': 3.726.0(@aws-sdk/client-sso-oidc@3.726.0(@aws-sdk/client-sts@3.726.1))(@aws-sdk/client-sts@3.726.1)
      '@aws-sdk/middleware-host-header': 3.723.0
      '@aws-sdk/middleware-logger': 3.723.0
      '@aws-sdk/middleware-recursion-detection': 3.723.0
      '@aws-sdk/middleware-user-agent': 3.726.0
      '@aws-sdk/region-config-resolver': 3.723.0
      '@aws-sdk/types': 3.723.0
      '@aws-sdk/util-endpoints': 3.726.0
      '@aws-sdk/util-user-agent-browser': 3.723.0
      '@aws-sdk/util-user-agent-node': 3.726.0
      '@smithy/config-resolver': 4.0.1
      '@smithy/core': 3.1.1
      '@smithy/fetch-http-handler': 5.0.1
      '@smithy/hash-node': 4.0.1
      '@smithy/invalid-dependency': 4.0.1
      '@smithy/middleware-content-length': 4.0.1
      '@smithy/middleware-endpoint': 4.0.2
      '@smithy/middleware-retry': 4.0.3
      '@smithy/middleware-serde': 4.0.1
      '@smithy/middleware-stack': 4.0.1
      '@smithy/node-config-provider': 4.0.1
      '@smithy/node-http-handler': 4.0.2
      '@smithy/protocol-http': 5.0.1
      '@smithy/smithy-client': 4.1.2
      '@smithy/types': 4.1.0
      '@smithy/url-parser': 4.0.1
      '@smithy/util-base64': 4.0.0
      '@smithy/util-body-length-browser': 4.0.0
      '@smithy/util-body-length-node': 4.0.0
      '@smithy/util-defaults-mode-browser': 4.0.3
      '@smithy/util-defaults-mode-node': 4.0.3
      '@smithy/util-endpoints': 3.0.1
      '@smithy/util-middleware': 4.0.1
      '@smithy/util-retry': 4.0.1
      '@smithy/util-utf8': 4.0.0
      tslib: 2.8.1
    transitivePeerDependencies:
      - aws-crt

  '@aws-sdk/client-s3@3.729.0':
    dependencies:
      '@aws-crypto/sha1-browser': 5.2.0
      '@aws-crypto/sha256-browser': 5.2.0
      '@aws-crypto/sha256-js': 5.2.0
      '@aws-sdk/client-sso-oidc': 3.726.0(@aws-sdk/client-sts@3.726.1)
      '@aws-sdk/client-sts': 3.726.1
      '@aws-sdk/core': 3.723.0
      '@aws-sdk/credential-provider-node': 3.726.0(@aws-sdk/client-sso-oidc@3.726.0(@aws-sdk/client-sts@3.726.1))(@aws-sdk/client-sts@3.726.1)
      '@aws-sdk/middleware-bucket-endpoint': 3.726.0
      '@aws-sdk/middleware-expect-continue': 3.723.0
      '@aws-sdk/middleware-flexible-checksums': 3.729.0
      '@aws-sdk/middleware-host-header': 3.723.0
      '@aws-sdk/middleware-location-constraint': 3.723.0
      '@aws-sdk/middleware-logger': 3.723.0
      '@aws-sdk/middleware-recursion-detection': 3.723.0
      '@aws-sdk/middleware-sdk-s3': 3.723.0
      '@aws-sdk/middleware-ssec': 3.723.0
      '@aws-sdk/middleware-user-agent': 3.726.0
      '@aws-sdk/region-config-resolver': 3.723.0
      '@aws-sdk/signature-v4-multi-region': 3.723.0
      '@aws-sdk/types': 3.723.0
      '@aws-sdk/util-endpoints': 3.726.0
      '@aws-sdk/util-user-agent-browser': 3.723.0
      '@aws-sdk/util-user-agent-node': 3.726.0
      '@aws-sdk/xml-builder': 3.723.0
      '@smithy/config-resolver': 4.0.1
      '@smithy/core': 3.1.1
      '@smithy/eventstream-serde-browser': 4.0.1
      '@smithy/eventstream-serde-config-resolver': 4.0.1
      '@smithy/eventstream-serde-node': 4.0.1
      '@smithy/fetch-http-handler': 5.0.1
      '@smithy/hash-blob-browser': 4.0.1
      '@smithy/hash-node': 4.0.1
      '@smithy/hash-stream-node': 4.0.1
      '@smithy/invalid-dependency': 4.0.1
      '@smithy/md5-js': 4.0.1
      '@smithy/middleware-content-length': 4.0.1
      '@smithy/middleware-endpoint': 4.0.2
      '@smithy/middleware-retry': 4.0.3
      '@smithy/middleware-serde': 4.0.1
      '@smithy/middleware-stack': 4.0.1
      '@smithy/node-config-provider': 4.0.1
      '@smithy/node-http-handler': 4.0.2
      '@smithy/protocol-http': 5.0.1
      '@smithy/smithy-client': 4.1.2
      '@smithy/types': 4.1.0
      '@smithy/url-parser': 4.0.1
      '@smithy/util-base64': 4.0.0
      '@smithy/util-body-length-browser': 4.0.0
      '@smithy/util-body-length-node': 4.0.0
      '@smithy/util-defaults-mode-browser': 4.0.3
      '@smithy/util-defaults-mode-node': 4.0.3
      '@smithy/util-endpoints': 3.0.1
      '@smithy/util-middleware': 4.0.1
      '@smithy/util-retry': 4.0.1
      '@smithy/util-stream': 4.0.2
      '@smithy/util-utf8': 4.0.0
      '@smithy/util-waiter': 4.0.2
      tslib: 2.8.1
    transitivePeerDependencies:
      - aws-crt

  '@aws-sdk/client-sso-oidc@3.726.0(@aws-sdk/client-sts@3.726.1)':
    dependencies:
      '@aws-crypto/sha256-browser': 5.2.0
      '@aws-crypto/sha256-js': 5.2.0
      '@aws-sdk/client-sts': 3.726.1
      '@aws-sdk/core': 3.723.0
      '@aws-sdk/credential-provider-node': 3.726.0(@aws-sdk/client-sso-oidc@3.726.0(@aws-sdk/client-sts@3.726.1))(@aws-sdk/client-sts@3.726.1)
      '@aws-sdk/middleware-host-header': 3.723.0
      '@aws-sdk/middleware-logger': 3.723.0
      '@aws-sdk/middleware-recursion-detection': 3.723.0
      '@aws-sdk/middleware-user-agent': 3.726.0
      '@aws-sdk/region-config-resolver': 3.723.0
      '@aws-sdk/types': 3.723.0
      '@aws-sdk/util-endpoints': 3.726.0
      '@aws-sdk/util-user-agent-browser': 3.723.0
      '@aws-sdk/util-user-agent-node': 3.726.0
      '@smithy/config-resolver': 4.0.1
      '@smithy/core': 3.1.1
      '@smithy/fetch-http-handler': 5.0.1
      '@smithy/hash-node': 4.0.1
      '@smithy/invalid-dependency': 4.0.1
      '@smithy/middleware-content-length': 4.0.1
      '@smithy/middleware-endpoint': 4.0.2
      '@smithy/middleware-retry': 4.0.3
      '@smithy/middleware-serde': 4.0.1
      '@smithy/middleware-stack': 4.0.1
      '@smithy/node-config-provider': 4.0.1
      '@smithy/node-http-handler': 4.0.2
      '@smithy/protocol-http': 5.0.1
      '@smithy/smithy-client': 4.1.2
      '@smithy/types': 4.1.0
      '@smithy/url-parser': 4.0.1
      '@smithy/util-base64': 4.0.0
      '@smithy/util-body-length-browser': 4.0.0
      '@smithy/util-body-length-node': 4.0.0
      '@smithy/util-defaults-mode-browser': 4.0.3
      '@smithy/util-defaults-mode-node': 4.0.3
      '@smithy/util-endpoints': 3.0.1
      '@smithy/util-middleware': 4.0.1
      '@smithy/util-retry': 4.0.1
      '@smithy/util-utf8': 4.0.0
      tslib: 2.8.1
    transitivePeerDependencies:
      - aws-crt

  '@aws-sdk/client-sso@3.726.0':
    dependencies:
      '@aws-crypto/sha256-browser': 5.2.0
      '@aws-crypto/sha256-js': 5.2.0
      '@aws-sdk/core': 3.723.0
      '@aws-sdk/middleware-host-header': 3.723.0
      '@aws-sdk/middleware-logger': 3.723.0
      '@aws-sdk/middleware-recursion-detection': 3.723.0
      '@aws-sdk/middleware-user-agent': 3.726.0
      '@aws-sdk/region-config-resolver': 3.723.0
      '@aws-sdk/types': 3.723.0
      '@aws-sdk/util-endpoints': 3.726.0
      '@aws-sdk/util-user-agent-browser': 3.723.0
      '@aws-sdk/util-user-agent-node': 3.726.0
      '@smithy/config-resolver': 4.0.1
      '@smithy/core': 3.1.1
      '@smithy/fetch-http-handler': 5.0.1
      '@smithy/hash-node': 4.0.1
      '@smithy/invalid-dependency': 4.0.1
      '@smithy/middleware-content-length': 4.0.1
      '@smithy/middleware-endpoint': 4.0.2
      '@smithy/middleware-retry': 4.0.3
      '@smithy/middleware-serde': 4.0.1
      '@smithy/middleware-stack': 4.0.1
      '@smithy/node-config-provider': 4.0.1
      '@smithy/node-http-handler': 4.0.2
      '@smithy/protocol-http': 5.0.1
      '@smithy/smithy-client': 4.1.2
      '@smithy/types': 4.1.0
      '@smithy/url-parser': 4.0.1
      '@smithy/util-base64': 4.0.0
      '@smithy/util-body-length-browser': 4.0.0
      '@smithy/util-body-length-node': 4.0.0
      '@smithy/util-defaults-mode-browser': 4.0.3
      '@smithy/util-defaults-mode-node': 4.0.3
      '@smithy/util-endpoints': 3.0.1
      '@smithy/util-middleware': 4.0.1
      '@smithy/util-retry': 4.0.1
      '@smithy/util-utf8': 4.0.0
      tslib: 2.8.1
    transitivePeerDependencies:
      - aws-crt

  '@aws-sdk/client-sts@3.726.1':
    dependencies:
      '@aws-crypto/sha256-browser': 5.2.0
      '@aws-crypto/sha256-js': 5.2.0
      '@aws-sdk/client-sso-oidc': 3.726.0(@aws-sdk/client-sts@3.726.1)
      '@aws-sdk/core': 3.723.0
      '@aws-sdk/credential-provider-node': 3.726.0(@aws-sdk/client-sso-oidc@3.726.0(@aws-sdk/client-sts@3.726.1))(@aws-sdk/client-sts@3.726.1)
      '@aws-sdk/middleware-host-header': 3.723.0
      '@aws-sdk/middleware-logger': 3.723.0
      '@aws-sdk/middleware-recursion-detection': 3.723.0
      '@aws-sdk/middleware-user-agent': 3.726.0
      '@aws-sdk/region-config-resolver': 3.723.0
      '@aws-sdk/types': 3.723.0
      '@aws-sdk/util-endpoints': 3.726.0
      '@aws-sdk/util-user-agent-browser': 3.723.0
      '@aws-sdk/util-user-agent-node': 3.726.0
      '@smithy/config-resolver': 4.0.1
      '@smithy/core': 3.1.1
      '@smithy/fetch-http-handler': 5.0.1
      '@smithy/hash-node': 4.0.1
      '@smithy/invalid-dependency': 4.0.1
      '@smithy/middleware-content-length': 4.0.1
      '@smithy/middleware-endpoint': 4.0.2
      '@smithy/middleware-retry': 4.0.3
      '@smithy/middleware-serde': 4.0.1
      '@smithy/middleware-stack': 4.0.1
      '@smithy/node-config-provider': 4.0.1
      '@smithy/node-http-handler': 4.0.2
      '@smithy/protocol-http': 5.0.1
      '@smithy/smithy-client': 4.1.2
      '@smithy/types': 4.1.0
      '@smithy/url-parser': 4.0.1
      '@smithy/util-base64': 4.0.0
      '@smithy/util-body-length-browser': 4.0.0
      '@smithy/util-body-length-node': 4.0.0
      '@smithy/util-defaults-mode-browser': 4.0.3
      '@smithy/util-defaults-mode-node': 4.0.3
      '@smithy/util-endpoints': 3.0.1
      '@smithy/util-middleware': 4.0.1
      '@smithy/util-retry': 4.0.1
      '@smithy/util-utf8': 4.0.0
      tslib: 2.8.1
    transitivePeerDependencies:
      - aws-crt

  '@aws-sdk/core@3.723.0':
    dependencies:
      '@aws-sdk/types': 3.723.0
      '@smithy/core': 3.1.1
      '@smithy/node-config-provider': 4.0.1
      '@smithy/property-provider': 4.0.1
      '@smithy/protocol-http': 5.0.1
      '@smithy/signature-v4': 5.0.1
      '@smithy/smithy-client': 4.1.2
      '@smithy/types': 4.1.0
      '@smithy/util-middleware': 4.0.1
      fast-xml-parser: 4.4.1
      tslib: 2.8.1

  '@aws-sdk/credential-provider-cognito-identity@3.729.0':
    dependencies:
      '@aws-sdk/client-cognito-identity': 3.729.0
      '@aws-sdk/types': 3.723.0
      '@smithy/property-provider': 4.0.1
      '@smithy/types': 4.1.0
      tslib: 2.8.1
    transitivePeerDependencies:
      - aws-crt

  '@aws-sdk/credential-provider-env@3.723.0':
    dependencies:
      '@aws-sdk/core': 3.723.0
      '@aws-sdk/types': 3.723.0
      '@smithy/property-provider': 4.0.1
      '@smithy/types': 4.1.0
      tslib: 2.8.1

  '@aws-sdk/credential-provider-http@3.723.0':
    dependencies:
      '@aws-sdk/core': 3.723.0
      '@aws-sdk/types': 3.723.0
      '@smithy/fetch-http-handler': 5.0.1
      '@smithy/node-http-handler': 4.0.2
      '@smithy/property-provider': 4.0.1
      '@smithy/protocol-http': 5.0.1
      '@smithy/smithy-client': 4.1.2
      '@smithy/types': 4.1.0
      '@smithy/util-stream': 4.0.2
      tslib: 2.8.1

  '@aws-sdk/credential-provider-ini@3.726.0(@aws-sdk/client-sso-oidc@3.726.0(@aws-sdk/client-sts@3.726.1))(@aws-sdk/client-sts@3.726.1)':
    dependencies:
      '@aws-sdk/client-sts': 3.726.1
      '@aws-sdk/core': 3.723.0
      '@aws-sdk/credential-provider-env': 3.723.0
      '@aws-sdk/credential-provider-http': 3.723.0
      '@aws-sdk/credential-provider-process': 3.723.0
      '@aws-sdk/credential-provider-sso': 3.726.0(@aws-sdk/client-sso-oidc@3.726.0(@aws-sdk/client-sts@3.726.1))
      '@aws-sdk/credential-provider-web-identity': 3.723.0(@aws-sdk/client-sts@3.726.1)
      '@aws-sdk/types': 3.723.0
      '@smithy/credential-provider-imds': 4.0.1
      '@smithy/property-provider': 4.0.1
      '@smithy/shared-ini-file-loader': 4.0.1
      '@smithy/types': 4.1.0
      tslib: 2.8.1
    transitivePeerDependencies:
      - '@aws-sdk/client-sso-oidc'
      - aws-crt

  '@aws-sdk/credential-provider-node@3.726.0(@aws-sdk/client-sso-oidc@3.726.0(@aws-sdk/client-sts@3.726.1))(@aws-sdk/client-sts@3.726.1)':
    dependencies:
      '@aws-sdk/credential-provider-env': 3.723.0
      '@aws-sdk/credential-provider-http': 3.723.0
      '@aws-sdk/credential-provider-ini': 3.726.0(@aws-sdk/client-sso-oidc@3.726.0(@aws-sdk/client-sts@3.726.1))(@aws-sdk/client-sts@3.726.1)
      '@aws-sdk/credential-provider-process': 3.723.0
      '@aws-sdk/credential-provider-sso': 3.726.0(@aws-sdk/client-sso-oidc@3.726.0(@aws-sdk/client-sts@3.726.1))
      '@aws-sdk/credential-provider-web-identity': 3.723.0(@aws-sdk/client-sts@3.726.1)
      '@aws-sdk/types': 3.723.0
      '@smithy/credential-provider-imds': 4.0.1
      '@smithy/property-provider': 4.0.1
      '@smithy/shared-ini-file-loader': 4.0.1
      '@smithy/types': 4.1.0
      tslib: 2.8.1
    transitivePeerDependencies:
      - '@aws-sdk/client-sso-oidc'
      - '@aws-sdk/client-sts'
      - aws-crt

  '@aws-sdk/credential-provider-process@3.723.0':
    dependencies:
      '@aws-sdk/core': 3.723.0
      '@aws-sdk/types': 3.723.0
      '@smithy/property-provider': 4.0.1
      '@smithy/shared-ini-file-loader': 4.0.1
      '@smithy/types': 4.1.0
      tslib: 2.8.1

  '@aws-sdk/credential-provider-sso@3.726.0(@aws-sdk/client-sso-oidc@3.726.0(@aws-sdk/client-sts@3.726.1))':
    dependencies:
      '@aws-sdk/client-sso': 3.726.0
      '@aws-sdk/core': 3.723.0
      '@aws-sdk/token-providers': 3.723.0(@aws-sdk/client-sso-oidc@3.726.0(@aws-sdk/client-sts@3.726.1))
      '@aws-sdk/types': 3.723.0
      '@smithy/property-provider': 4.0.1
      '@smithy/shared-ini-file-loader': 4.0.1
      '@smithy/types': 4.1.0
      tslib: 2.8.1
    transitivePeerDependencies:
      - '@aws-sdk/client-sso-oidc'
      - aws-crt

  '@aws-sdk/credential-provider-web-identity@3.723.0(@aws-sdk/client-sts@3.726.1)':
    dependencies:
      '@aws-sdk/client-sts': 3.726.1
      '@aws-sdk/core': 3.723.0
      '@aws-sdk/types': 3.723.0
      '@smithy/property-provider': 4.0.1
      '@smithy/types': 4.1.0
      tslib: 2.8.1

  '@aws-sdk/credential-providers@3.729.0(@aws-sdk/client-sso-oidc@3.726.0(@aws-sdk/client-sts@3.726.1))':
    dependencies:
      '@aws-sdk/client-cognito-identity': 3.729.0
      '@aws-sdk/client-sso': 3.726.0
      '@aws-sdk/client-sts': 3.726.1
      '@aws-sdk/core': 3.723.0
      '@aws-sdk/credential-provider-cognito-identity': 3.729.0
      '@aws-sdk/credential-provider-env': 3.723.0
      '@aws-sdk/credential-provider-http': 3.723.0
      '@aws-sdk/credential-provider-ini': 3.726.0(@aws-sdk/client-sso-oidc@3.726.0(@aws-sdk/client-sts@3.726.1))(@aws-sdk/client-sts@3.726.1)
      '@aws-sdk/credential-provider-node': 3.726.0(@aws-sdk/client-sso-oidc@3.726.0(@aws-sdk/client-sts@3.726.1))(@aws-sdk/client-sts@3.726.1)
      '@aws-sdk/credential-provider-process': 3.723.0
      '@aws-sdk/credential-provider-sso': 3.726.0(@aws-sdk/client-sso-oidc@3.726.0(@aws-sdk/client-sts@3.726.1))
      '@aws-sdk/credential-provider-web-identity': 3.723.0(@aws-sdk/client-sts@3.726.1)
      '@aws-sdk/types': 3.723.0
      '@smithy/credential-provider-imds': 4.0.1
      '@smithy/property-provider': 4.0.1
      '@smithy/types': 4.1.0
      tslib: 2.8.1
    transitivePeerDependencies:
      - '@aws-sdk/client-sso-oidc'
      - aws-crt

  '@aws-sdk/lib-storage@3.729.0(@aws-sdk/client-s3@3.729.0)':
    dependencies:
      '@aws-sdk/client-s3': 3.729.0
      '@smithy/abort-controller': 4.0.1
      '@smithy/middleware-endpoint': 4.0.2
      '@smithy/smithy-client': 4.1.2
      buffer: 5.6.0
      events: 3.3.0
      stream-browserify: 3.0.0
      tslib: 2.8.1

  '@aws-sdk/middleware-bucket-endpoint@3.726.0':
    dependencies:
      '@aws-sdk/types': 3.723.0
      '@aws-sdk/util-arn-parser': 3.723.0
      '@smithy/node-config-provider': 4.0.1
      '@smithy/protocol-http': 5.0.1
      '@smithy/types': 4.1.0
      '@smithy/util-config-provider': 4.0.0
      tslib: 2.8.1

  '@aws-sdk/middleware-expect-continue@3.723.0':
    dependencies:
      '@aws-sdk/types': 3.723.0
      '@smithy/protocol-http': 5.0.1
      '@smithy/types': 4.1.0
      tslib: 2.8.1

  '@aws-sdk/middleware-flexible-checksums@3.729.0':
    dependencies:
      '@aws-crypto/crc32': 5.2.0
      '@aws-crypto/crc32c': 5.2.0
      '@aws-crypto/util': 5.2.0
      '@aws-sdk/core': 3.723.0
      '@aws-sdk/types': 3.723.0
      '@smithy/is-array-buffer': 4.0.0
      '@smithy/node-config-provider': 4.0.1
      '@smithy/protocol-http': 5.0.1
      '@smithy/types': 4.1.0
      '@smithy/util-middleware': 4.0.1
      '@smithy/util-stream': 4.0.2
      '@smithy/util-utf8': 4.0.0
      tslib: 2.8.1

  '@aws-sdk/middleware-host-header@3.723.0':
    dependencies:
      '@aws-sdk/types': 3.723.0
      '@smithy/protocol-http': 5.0.1
      '@smithy/types': 4.1.0
      tslib: 2.8.1

  '@aws-sdk/middleware-location-constraint@3.723.0':
    dependencies:
      '@aws-sdk/types': 3.723.0
      '@smithy/types': 4.1.0
      tslib: 2.8.1

  '@aws-sdk/middleware-logger@3.723.0':
    dependencies:
      '@aws-sdk/types': 3.723.0
      '@smithy/types': 4.1.0
      tslib: 2.8.1

  '@aws-sdk/middleware-recursion-detection@3.723.0':
    dependencies:
      '@aws-sdk/types': 3.723.0
      '@smithy/protocol-http': 5.0.1
      '@smithy/types': 4.1.0
      tslib: 2.8.1

  '@aws-sdk/middleware-sdk-s3@3.723.0':
    dependencies:
      '@aws-sdk/core': 3.723.0
      '@aws-sdk/types': 3.723.0
      '@aws-sdk/util-arn-parser': 3.723.0
      '@smithy/core': 3.1.1
      '@smithy/node-config-provider': 4.0.1
      '@smithy/protocol-http': 5.0.1
      '@smithy/signature-v4': 5.0.1
      '@smithy/smithy-client': 4.1.2
      '@smithy/types': 4.1.0
      '@smithy/util-config-provider': 4.0.0
      '@smithy/util-middleware': 4.0.1
      '@smithy/util-stream': 4.0.2
      '@smithy/util-utf8': 4.0.0
      tslib: 2.8.1

  '@aws-sdk/middleware-ssec@3.723.0':
    dependencies:
      '@aws-sdk/types': 3.723.0
      '@smithy/types': 4.1.0
      tslib: 2.8.1

  '@aws-sdk/middleware-user-agent@3.726.0':
    dependencies:
      '@aws-sdk/core': 3.723.0
      '@aws-sdk/types': 3.723.0
      '@aws-sdk/util-endpoints': 3.726.0
      '@smithy/core': 3.1.1
      '@smithy/protocol-http': 5.0.1
      '@smithy/types': 4.1.0
      tslib: 2.8.1

  '@aws-sdk/region-config-resolver@3.723.0':
    dependencies:
      '@aws-sdk/types': 3.723.0
      '@smithy/node-config-provider': 4.0.1
      '@smithy/types': 4.1.0
      '@smithy/util-config-provider': 4.0.0
      '@smithy/util-middleware': 4.0.1
      tslib: 2.8.1

  '@aws-sdk/signature-v4-multi-region@3.723.0':
    dependencies:
      '@aws-sdk/middleware-sdk-s3': 3.723.0
      '@aws-sdk/types': 3.723.0
      '@smithy/protocol-http': 5.0.1
      '@smithy/signature-v4': 5.0.1
      '@smithy/types': 4.1.0
      tslib: 2.8.1

  '@aws-sdk/token-providers@3.723.0(@aws-sdk/client-sso-oidc@3.726.0(@aws-sdk/client-sts@3.726.1))':
    dependencies:
      '@aws-sdk/client-sso-oidc': 3.726.0(@aws-sdk/client-sts@3.726.1)
      '@aws-sdk/types': 3.723.0
      '@smithy/property-provider': 4.0.1
      '@smithy/shared-ini-file-loader': 4.0.1
      '@smithy/types': 4.1.0
      tslib: 2.8.1

  '@aws-sdk/types@3.723.0':
    dependencies:
      '@smithy/types': 4.1.0
      tslib: 2.8.1

  '@aws-sdk/util-arn-parser@3.723.0':
    dependencies:
      tslib: 2.8.1

  '@aws-sdk/util-endpoints@3.726.0':
    dependencies:
      '@aws-sdk/types': 3.723.0
      '@smithy/types': 4.1.0
      '@smithy/util-endpoints': 3.0.1
      tslib: 2.8.1

  '@aws-sdk/util-locate-window@3.723.0':
    dependencies:
      tslib: 2.8.1

  '@aws-sdk/util-user-agent-browser@3.723.0':
    dependencies:
      '@aws-sdk/types': 3.723.0
      '@smithy/types': 4.1.0
      bowser: 2.11.0
      tslib: 2.8.1

  '@aws-sdk/util-user-agent-node@3.726.0':
    dependencies:
      '@aws-sdk/middleware-user-agent': 3.726.0
      '@aws-sdk/types': 3.723.0
      '@smithy/node-config-provider': 4.0.1
      '@smithy/types': 4.1.0
      tslib: 2.8.1

  '@aws-sdk/util-utf8-browser@3.259.0':
    dependencies:
      tslib: 2.8.1

  '@aws-sdk/xml-builder@3.723.0':
    dependencies:
      '@smithy/types': 4.1.0
      tslib: 2.8.1

  '@babel/code-frame@7.26.2':
    dependencies:
      '@babel/helper-validator-identifier': 7.25.9
      js-tokens: 4.0.0
      picocolors: 1.1.1

  '@babel/compat-data@7.26.5': {}

  '@babel/core@7.24.5':
    dependencies:
      '@ampproject/remapping': 2.3.0
      '@babel/code-frame': 7.26.2
      '@babel/generator': 7.26.5
      '@babel/helper-compilation-targets': 7.26.5
      '@babel/helper-module-transforms': 7.26.0(@babel/core@7.24.5)
      '@babel/helpers': 7.26.7
      '@babel/parser': 7.26.5
      '@babel/template': 7.25.9
      '@babel/traverse': 7.26.5
      '@babel/types': 7.26.5
      convert-source-map: 2.0.0
      debug: 4.4.0
      gensync: 1.0.0-beta.2
      json5: 2.2.3
      semver: 6.3.1
    transitivePeerDependencies:
      - supports-color

  '@babel/generator@7.26.5':
    dependencies:
      '@babel/parser': 7.26.5
      '@babel/types': 7.26.5
      '@jridgewell/gen-mapping': 0.3.8
      '@jridgewell/trace-mapping': 0.3.25
      jsesc: 3.1.0

  '@babel/helper-compilation-targets@7.26.5':
    dependencies:
      '@babel/compat-data': 7.26.5
      '@babel/helper-validator-option': 7.25.9
      browserslist: 4.24.4
      lru-cache: 5.1.1
      semver: 6.3.1

  '@babel/helper-module-imports@7.25.9':
    dependencies:
      '@babel/traverse': 7.26.5
      '@babel/types': 7.26.5
    transitivePeerDependencies:
      - supports-color

  '@babel/helper-module-transforms@7.26.0(@babel/core@7.24.5)':
    dependencies:
      '@babel/core': 7.24.5
      '@babel/helper-module-imports': 7.25.9
      '@babel/helper-validator-identifier': 7.25.9
      '@babel/traverse': 7.26.5
    transitivePeerDependencies:
      - supports-color

  '@babel/helper-string-parser@7.25.9': {}

  '@babel/helper-validator-identifier@7.25.9': {}

  '@babel/helper-validator-option@7.25.9': {}

  '@babel/helpers@7.26.7':
    dependencies:
      '@babel/template': 7.25.9
      '@babel/types': 7.26.7

  '@babel/parser@7.24.5':
    dependencies:
      '@babel/types': 7.26.5

  '@babel/parser@7.26.5':
    dependencies:
      '@babel/types': 7.26.5

  '@babel/runtime@7.26.0':
    dependencies:
      regenerator-runtime: 0.14.1

  '@babel/template@7.25.9':
    dependencies:
      '@babel/code-frame': 7.26.2
      '@babel/parser': 7.26.5
      '@babel/types': 7.26.5

  '@babel/traverse@7.26.5':
    dependencies:
      '@babel/code-frame': 7.26.2
      '@babel/generator': 7.26.5
      '@babel/parser': 7.26.5
      '@babel/template': 7.25.9
      '@babel/types': 7.26.5
      debug: 4.4.0
      globals: 11.12.0
    transitivePeerDependencies:
      - supports-color

  '@babel/types@7.26.5':
    dependencies:
      '@babel/helper-string-parser': 7.25.9
      '@babel/helper-validator-identifier': 7.25.9

  '@babel/types@7.26.7':
    dependencies:
      '@babel/helper-string-parser': 7.25.9
      '@babel/helper-validator-identifier': 7.25.9

  '@corex/deepmerge@4.0.43': {}

  '@dnd-kit/accessibility@3.1.1(react@19.0.0)':
    dependencies:
      react: 19.0.0
      tslib: 2.8.1

  '@dnd-kit/core@6.0.8(react-dom@19.0.0(react@19.0.0))(react@19.0.0)':
    dependencies:
      '@dnd-kit/accessibility': 3.1.1(react@19.0.0)
      '@dnd-kit/utilities': 3.2.2(react@19.0.0)
      react: 19.0.0
      react-dom: 19.0.0(react@19.0.0)
      tslib: 2.8.1

  '@dnd-kit/sortable@7.0.2(@dnd-kit/core@6.0.8(react-dom@19.0.0(react@19.0.0))(react@19.0.0))(react@19.0.0)':
    dependencies:
      '@dnd-kit/core': 6.0.8(react-dom@19.0.0(react@19.0.0))(react@19.0.0)
      '@dnd-kit/utilities': 3.2.2(react@19.0.0)
      react: 19.0.0
      tslib: 2.8.1

  '@dnd-kit/utilities@3.2.2(react@19.0.0)':
    dependencies:
      react: 19.0.0
      tslib: 2.8.1

  '@emnapi/runtime@1.3.1':
    dependencies:
      tslib: 2.8.1
    optional: true

  '@emotion/babel-plugin@11.13.5':
    dependencies:
      '@babel/helper-module-imports': 7.25.9
      '@babel/runtime': 7.26.0
      '@emotion/hash': 0.9.2
      '@emotion/memoize': 0.9.0
      '@emotion/serialize': 1.3.3
      babel-plugin-macros: 3.1.0
      convert-source-map: 1.9.0
      escape-string-regexp: 4.0.0
      find-root: 1.1.0
      source-map: 0.5.7
      stylis: 4.2.0
    transitivePeerDependencies:
      - supports-color

  '@emotion/cache@11.14.0':
    dependencies:
      '@emotion/memoize': 0.9.0
      '@emotion/sheet': 1.4.0
      '@emotion/utils': 1.4.2
      '@emotion/weak-memoize': 0.4.0
      stylis: 4.2.0

  '@emotion/css@11.13.5':
    dependencies:
      '@emotion/babel-plugin': 11.13.5
      '@emotion/cache': 11.14.0
      '@emotion/serialize': 1.3.3
      '@emotion/sheet': 1.4.0
      '@emotion/utils': 1.4.2
    transitivePeerDependencies:
      - supports-color

  '@emotion/hash@0.9.2': {}

  '@emotion/memoize@0.9.0': {}

  '@emotion/react@11.14.0(@types/react@19.0.2)(react@19.0.0)':
    dependencies:
      '@babel/runtime': 7.26.0
      '@emotion/babel-plugin': 11.13.5
      '@emotion/cache': 11.14.0
      '@emotion/serialize': 1.3.3
      '@emotion/use-insertion-effect-with-fallbacks': 1.2.0(react@19.0.0)
      '@emotion/utils': 1.4.2
      '@emotion/weak-memoize': 0.4.0
      hoist-non-react-statics: 3.3.2
      react: 19.0.0
    optionalDependencies:
      '@types/react': 19.0.2
    transitivePeerDependencies:
      - supports-color

  '@emotion/serialize@1.3.3':
    dependencies:
      '@emotion/hash': 0.9.2
      '@emotion/memoize': 0.9.0
      '@emotion/unitless': 0.10.0
      '@emotion/utils': 1.4.2
      csstype: 3.1.3

  '@emotion/sheet@1.4.0': {}

  '@emotion/unitless@0.10.0': {}

  '@emotion/use-insertion-effect-with-fallbacks@1.2.0(react@19.0.0)':
    dependencies:
      react: 19.0.0

  '@emotion/utils@1.4.2': {}

  '@emotion/weak-memoize@0.4.0': {}

  '@esbuild/aix-ppc64@0.19.11':
    optional: true

  '@esbuild/aix-ppc64@0.23.1':
    optional: true

  '@esbuild/android-arm64@0.19.11':
    optional: true

  '@esbuild/android-arm64@0.23.1':
    optional: true

  '@esbuild/android-arm@0.19.11':
    optional: true

  '@esbuild/android-arm@0.23.1':
    optional: true

  '@esbuild/android-x64@0.19.11':
    optional: true

  '@esbuild/android-x64@0.23.1':
    optional: true

  '@esbuild/darwin-arm64@0.19.11':
    optional: true

  '@esbuild/darwin-arm64@0.23.1':
    optional: true

  '@esbuild/darwin-x64@0.19.11':
    optional: true

  '@esbuild/darwin-x64@0.23.1':
    optional: true

  '@esbuild/freebsd-arm64@0.19.11':
    optional: true

  '@esbuild/freebsd-arm64@0.23.1':
    optional: true

  '@esbuild/freebsd-x64@0.19.11':
    optional: true

  '@esbuild/freebsd-x64@0.23.1':
    optional: true

  '@esbuild/linux-arm64@0.19.11':
    optional: true

  '@esbuild/linux-arm64@0.23.1':
    optional: true

  '@esbuild/linux-arm@0.19.11':
    optional: true

  '@esbuild/linux-arm@0.23.1':
    optional: true

  '@esbuild/linux-ia32@0.19.11':
    optional: true

  '@esbuild/linux-ia32@0.23.1':
    optional: true

  '@esbuild/linux-loong64@0.19.11':
    optional: true

  '@esbuild/linux-loong64@0.23.1':
    optional: true

  '@esbuild/linux-mips64el@0.19.11':
    optional: true

  '@esbuild/linux-mips64el@0.23.1':
    optional: true

  '@esbuild/linux-ppc64@0.19.11':
    optional: true

  '@esbuild/linux-ppc64@0.23.1':
    optional: true

  '@esbuild/linux-riscv64@0.19.11':
    optional: true

  '@esbuild/linux-riscv64@0.23.1':
    optional: true

  '@esbuild/linux-s390x@0.19.11':
    optional: true

  '@esbuild/linux-s390x@0.23.1':
    optional: true

  '@esbuild/linux-x64@0.19.11':
    optional: true

  '@esbuild/linux-x64@0.23.1':
    optional: true

  '@esbuild/netbsd-x64@0.19.11':
    optional: true

  '@esbuild/netbsd-x64@0.23.1':
    optional: true

  '@esbuild/openbsd-arm64@0.23.1':
    optional: true

  '@esbuild/openbsd-x64@0.19.11':
    optional: true

  '@esbuild/openbsd-x64@0.23.1':
    optional: true

  '@esbuild/sunos-x64@0.19.11':
    optional: true

  '@esbuild/sunos-x64@0.23.1':
    optional: true

  '@esbuild/win32-arm64@0.19.11':
    optional: true

  '@esbuild/win32-arm64@0.23.1':
    optional: true

  '@esbuild/win32-ia32@0.19.11':
    optional: true

  '@esbuild/win32-ia32@0.23.1':
    optional: true

  '@esbuild/win32-x64@0.19.11':
    optional: true

  '@esbuild/win32-x64@0.23.1':
    optional: true

  '@eslint-community/eslint-utils@4.4.1(eslint@9.18.0(jiti@1.21.7))':
    dependencies:
      eslint: 9.18.0(jiti@1.21.7)
      eslint-visitor-keys: 3.4.3

  '@eslint-community/regexpp@4.12.1': {}

  '@eslint/compat@1.2.5(eslint@9.18.0(jiti@1.21.7))':
    optionalDependencies:
      eslint: 9.18.0(jiti@1.21.7)

  '@eslint/config-array@0.19.1':
    dependencies:
      '@eslint/object-schema': 2.1.5
      debug: 4.4.0
      minimatch: 3.1.2
    transitivePeerDependencies:
      - supports-color

  '@eslint/core@0.10.0':
    dependencies:
      '@types/json-schema': 7.0.15

  '@eslint/eslintrc@3.2.0':
    dependencies:
      ajv: 6.12.6
      debug: 4.4.0
      espree: 10.3.0
      globals: 14.0.0
      ignore: 5.3.2
      import-fresh: 3.3.0
      js-yaml: 4.1.0
      minimatch: 3.1.2
      strip-json-comments: 3.1.1
    transitivePeerDependencies:
      - supports-color

  '@eslint/js@9.18.0': {}

  '@eslint/js@9.19.0': {}

  '@eslint/object-schema@2.1.5': {}

  '@eslint/plugin-kit@0.2.5':
    dependencies:
      '@eslint/core': 0.10.0
      levn: 0.4.1

  '@faceless-ui/modal@3.0.0-beta.2(react-dom@19.0.0(react@19.0.0))(react@19.0.0)':
    dependencies:
      body-scroll-lock: 4.0.0-beta.0
      focus-trap: 7.5.4
      react: 19.0.0
      react-dom: 19.0.0(react@19.0.0)
      react-transition-group: 4.4.5(react-dom@19.0.0(react@19.0.0))(react@19.0.0)

  '@faceless-ui/scroll-info@2.0.0-beta.0(react-dom@19.0.0(react@19.0.0))(react@19.0.0)':
    dependencies:
      react: 19.0.0
      react-dom: 19.0.0(react@19.0.0)

  '@faceless-ui/window-info@3.0.0-beta.0(react-dom@19.0.0(react@19.0.0))(react@19.0.0)':
    dependencies:
      react: 19.0.0
      react-dom: 19.0.0(react@19.0.0)

  '@floating-ui/core@1.6.9':
    dependencies:
      '@floating-ui/utils': 0.2.9

  '@floating-ui/dom@1.6.13':
    dependencies:
      '@floating-ui/core': 1.6.9
      '@floating-ui/utils': 0.2.9

  '@floating-ui/react-dom@2.1.2(react-dom@19.0.0(react@19.0.0))(react@19.0.0)':
    dependencies:
      '@floating-ui/dom': 1.6.13
      react: 19.0.0
      react-dom: 19.0.0(react@19.0.0)

  '@floating-ui/react@0.26.28(react-dom@19.0.0(react@19.0.0))(react@19.0.0)':
    dependencies:
      '@floating-ui/react-dom': 2.1.2(react-dom@19.0.0(react@19.0.0))(react@19.0.0)
      '@floating-ui/utils': 0.2.9
      react: 19.0.0
      react-dom: 19.0.0(react@19.0.0)
      tabbable: 6.2.0

  '@floating-ui/react@0.27.3(react-dom@19.0.0(react@19.0.0))(react@19.0.0)':
    dependencies:
      '@floating-ui/react-dom': 2.1.2(react-dom@19.0.0(react@19.0.0))(react@19.0.0)
      '@floating-ui/utils': 0.2.9
      react: 19.0.0
      react-dom: 19.0.0(react@19.0.0)
      tabbable: 6.2.0

  '@floating-ui/utils@0.2.9': {}

  '@formatjs/ecma402-abstract@2.3.2':
    dependencies:
      '@formatjs/fast-memoize': 2.2.6
      '@formatjs/intl-localematcher': 0.5.10
      decimal.js: 10.4.3
      tslib: 2.8.1

  '@formatjs/fast-memoize@2.2.6':
    dependencies:
      tslib: 2.8.1

  '@formatjs/icu-messageformat-parser@2.9.8':
    dependencies:
      '@formatjs/ecma402-abstract': 2.3.2
      '@formatjs/icu-skeleton-parser': 1.8.12
      tslib: 2.8.1

  '@formatjs/icu-skeleton-parser@1.8.12':
    dependencies:
      '@formatjs/ecma402-abstract': 2.3.2
      tslib: 2.8.1

  '@formatjs/intl-localematcher@0.5.10':
    dependencies:
      tslib: 2.8.1

  '@headlessui/react@2.2.0(react-dom@19.0.0(react@19.0.0))(react@19.0.0)':
    dependencies:
      '@floating-ui/react': 0.26.28(react-dom@19.0.0(react@19.0.0))(react@19.0.0)
      '@react-aria/focus': 3.19.1(react-dom@19.0.0(react@19.0.0))(react@19.0.0)
      '@react-aria/interactions': 3.23.0(react-dom@19.0.0(react@19.0.0))(react@19.0.0)
      '@tanstack/react-virtual': 3.11.2(react-dom@19.0.0(react@19.0.0))(react@19.0.0)
      react: 19.0.0
      react-dom: 19.0.0(react@19.0.0)

  '@heroicons/react@2.2.0(react@19.0.0)':
    dependencies:
      react: 19.0.0

  '@hookform/resolvers@3.10.0(react-hook-form@7.54.2(react@19.0.0))':
    dependencies:
      react-hook-form: 7.54.2(react@19.0.0)

  '@humanfs/core@0.19.1': {}

  '@humanfs/node@0.16.6':
    dependencies:
      '@humanfs/core': 0.19.1
      '@humanwhocodes/retry': 0.3.1

  '@humanwhocodes/module-importer@1.0.1': {}

  '@humanwhocodes/retry@0.3.1': {}

  '@humanwhocodes/retry@0.4.1': {}

  '@img/sharp-darwin-arm64@0.33.5':
    optionalDependencies:
      '@img/sharp-libvips-darwin-arm64': 1.0.4
    optional: true

  '@img/sharp-darwin-x64@0.33.5':
    optionalDependencies:
      '@img/sharp-libvips-darwin-x64': 1.0.4
    optional: true

  '@img/sharp-libvips-darwin-arm64@1.0.4':
    optional: true

  '@img/sharp-libvips-darwin-x64@1.0.4':
    optional: true

  '@img/sharp-libvips-linux-arm64@1.0.4':
    optional: true

  '@img/sharp-libvips-linux-arm@1.0.5':
    optional: true

  '@img/sharp-libvips-linux-s390x@1.0.4':
    optional: true

  '@img/sharp-libvips-linux-x64@1.0.4':
    optional: true

  '@img/sharp-libvips-linuxmusl-arm64@1.0.4':
    optional: true

  '@img/sharp-libvips-linuxmusl-x64@1.0.4':
    optional: true

  '@img/sharp-linux-arm64@0.33.5':
    optionalDependencies:
      '@img/sharp-libvips-linux-arm64': 1.0.4
    optional: true

  '@img/sharp-linux-arm@0.33.5':
    optionalDependencies:
      '@img/sharp-libvips-linux-arm': 1.0.5
    optional: true

  '@img/sharp-linux-s390x@0.33.5':
    optionalDependencies:
      '@img/sharp-libvips-linux-s390x': 1.0.4
    optional: true

  '@img/sharp-linux-x64@0.33.5':
    optionalDependencies:
      '@img/sharp-libvips-linux-x64': 1.0.4
    optional: true

  '@img/sharp-linuxmusl-arm64@0.33.5':
    optionalDependencies:
      '@img/sharp-libvips-linuxmusl-arm64': 1.0.4
    optional: true

  '@img/sharp-linuxmusl-x64@0.33.5':
    optionalDependencies:
      '@img/sharp-libvips-linuxmusl-x64': 1.0.4
    optional: true

  '@img/sharp-wasm32@0.33.5':
    dependencies:
      '@emnapi/runtime': 1.3.1
    optional: true

  '@img/sharp-win32-ia32@0.33.5':
    optional: true

  '@img/sharp-win32-x64@0.33.5':
    optional: true

  '@isaacs/cliui@8.0.2':
    dependencies:
      string-width: 5.1.2
      string-width-cjs: string-width@4.2.3
      strip-ansi: 7.1.0
      strip-ansi-cjs: strip-ansi@6.0.1
      wrap-ansi: 8.1.0
      wrap-ansi-cjs: wrap-ansi@7.0.0

  '@jridgewell/gen-mapping@0.3.8':
    dependencies:
      '@jridgewell/set-array': 1.2.1
      '@jridgewell/sourcemap-codec': 1.5.0
      '@jridgewell/trace-mapping': 0.3.25

  '@jridgewell/resolve-uri@3.1.2': {}

  '@jridgewell/set-array@1.2.1': {}

  '@jridgewell/sourcemap-codec@1.5.0': {}

  '@jridgewell/trace-mapping@0.3.25':
    dependencies:
      '@jridgewell/resolve-uri': 3.1.2
      '@jridgewell/sourcemap-codec': 1.5.0

  '@jsdevtools/ono@7.1.3': {}

  '@lexical/clipboard@0.21.0':
    dependencies:
      '@lexical/html': 0.21.0
      '@lexical/list': 0.21.0
      '@lexical/selection': 0.21.0
      '@lexical/utils': 0.21.0
      lexical: 0.21.0

  '@lexical/code@0.21.0':
    dependencies:
      '@lexical/utils': 0.21.0
      lexical: 0.21.0
      prismjs: 1.29.0

  '@lexical/devtools-core@0.21.0(react-dom@19.0.0(react@19.0.0))(react@19.0.0)':
    dependencies:
      '@lexical/html': 0.21.0
      '@lexical/link': 0.21.0
      '@lexical/mark': 0.21.0
      '@lexical/table': 0.21.0
      '@lexical/utils': 0.21.0
      lexical: 0.21.0
      react: 19.0.0
      react-dom: 19.0.0(react@19.0.0)

  '@lexical/dragon@0.21.0':
    dependencies:
      lexical: 0.21.0

  '@lexical/hashtag@0.21.0':
    dependencies:
      '@lexical/utils': 0.21.0
      lexical: 0.21.0

  '@lexical/headless@0.21.0':
    dependencies:
      lexical: 0.21.0

  '@lexical/history@0.21.0':
    dependencies:
      '@lexical/utils': 0.21.0
      lexical: 0.21.0

  '@lexical/html@0.21.0':
    dependencies:
      '@lexical/selection': 0.21.0
      '@lexical/utils': 0.21.0
      lexical: 0.21.0

  '@lexical/link@0.21.0':
    dependencies:
      '@lexical/utils': 0.21.0
      lexical: 0.21.0

  '@lexical/list@0.21.0':
    dependencies:
      '@lexical/utils': 0.21.0
      lexical: 0.21.0

  '@lexical/mark@0.21.0':
    dependencies:
      '@lexical/utils': 0.21.0
      lexical: 0.21.0

  '@lexical/markdown@0.21.0':
    dependencies:
      '@lexical/code': 0.21.0
      '@lexical/link': 0.21.0
      '@lexical/list': 0.21.0
      '@lexical/rich-text': 0.21.0
      '@lexical/text': 0.21.0
      '@lexical/utils': 0.21.0
      lexical: 0.21.0

  '@lexical/offset@0.21.0':
    dependencies:
      lexical: 0.21.0

  '@lexical/overflow@0.21.0':
    dependencies:
      lexical: 0.21.0

  '@lexical/plain-text@0.21.0':
    dependencies:
      '@lexical/clipboard': 0.21.0
      '@lexical/selection': 0.21.0
      '@lexical/utils': 0.21.0
      lexical: 0.21.0

  '@lexical/react@0.21.0(react-dom@19.0.0(react@19.0.0))(react@19.0.0)(yjs@13.6.22)':
    dependencies:
      '@lexical/clipboard': 0.21.0
      '@lexical/code': 0.21.0
      '@lexical/devtools-core': 0.21.0(react-dom@19.0.0(react@19.0.0))(react@19.0.0)
      '@lexical/dragon': 0.21.0
      '@lexical/hashtag': 0.21.0
      '@lexical/history': 0.21.0
      '@lexical/link': 0.21.0
      '@lexical/list': 0.21.0
      '@lexical/mark': 0.21.0
      '@lexical/markdown': 0.21.0
      '@lexical/overflow': 0.21.0
      '@lexical/plain-text': 0.21.0
      '@lexical/rich-text': 0.21.0
      '@lexical/selection': 0.21.0
      '@lexical/table': 0.21.0
      '@lexical/text': 0.21.0
      '@lexical/utils': 0.21.0
      '@lexical/yjs': 0.21.0(yjs@13.6.22)
      lexical: 0.21.0
      react: 19.0.0
      react-dom: 19.0.0(react@19.0.0)
      react-error-boundary: 3.1.4(react@19.0.0)
    transitivePeerDependencies:
      - yjs

  '@lexical/rich-text@0.21.0':
    dependencies:
      '@lexical/clipboard': 0.21.0
      '@lexical/selection': 0.21.0
      '@lexical/utils': 0.21.0
      lexical: 0.21.0

  '@lexical/selection@0.21.0':
    dependencies:
      lexical: 0.21.0

  '@lexical/table@0.21.0':
    dependencies:
      '@lexical/clipboard': 0.21.0
      '@lexical/utils': 0.21.0
      lexical: 0.21.0

  '@lexical/text@0.21.0':
    dependencies:
      lexical: 0.21.0

  '@lexical/utils@0.21.0':
    dependencies:
      '@lexical/list': 0.21.0
      '@lexical/selection': 0.21.0
      '@lexical/table': 0.21.0
      lexical: 0.21.0

  '@lexical/yjs@0.21.0(yjs@13.6.22)':
    dependencies:
      '@lexical/offset': 0.21.0
      '@lexical/selection': 0.21.0
      lexical: 0.21.0
      yjs: 13.6.22

  '@monaco-editor/loader@1.4.0(monaco-editor@0.52.2)':
    dependencies:
      monaco-editor: 0.52.2
      state-local: 1.0.7

  '@monaco-editor/react@4.6.0(monaco-editor@0.52.2)(react-dom@19.0.0(react@19.0.0))(react@19.0.0)':
    dependencies:
      '@monaco-editor/loader': 1.4.0(monaco-editor@0.52.2)
      monaco-editor: 0.52.2
      react: 19.0.0
      react-dom: 19.0.0(react@19.0.0)

  '@mongodb-js/saslprep@1.1.9':
    dependencies:
      sparse-bitfield: 3.0.3

  '@next/env@13.5.8': {}

  '@next/env@15.1.2': {}

  '@next/env@15.1.4': {}

  '@next/env@15.1.6': {}

  '@next/eslint-plugin-next@15.1.3':
    dependencies:
      fast-glob: 3.3.1

  '@next/swc-darwin-arm64@15.1.2':
    optional: true

  '@next/swc-darwin-arm64@15.1.4':
    optional: true

  '@next/swc-darwin-x64@15.1.2':
    optional: true

  '@next/swc-darwin-x64@15.1.4':
    optional: true

  '@next/swc-linux-arm64-gnu@15.1.2':
    optional: true

  '@next/swc-linux-arm64-gnu@15.1.4':
    optional: true

  '@next/swc-linux-arm64-musl@15.1.2':
    optional: true

  '@next/swc-linux-arm64-musl@15.1.4':
    optional: true

  '@next/swc-linux-x64-gnu@15.1.2':
    optional: true

  '@next/swc-linux-x64-gnu@15.1.4':
    optional: true

  '@next/swc-linux-x64-musl@15.1.2':
    optional: true

  '@next/swc-linux-x64-musl@15.1.4':
    optional: true

  '@next/swc-win32-arm64-msvc@15.1.2':
    optional: true

  '@next/swc-win32-arm64-msvc@15.1.4':
    optional: true

  '@next/swc-win32-x64-msvc@15.1.2':
    optional: true

  '@next/swc-win32-x64-msvc@15.1.4':
    optional: true

  '@nodelib/fs.scandir@2.1.5':
    dependencies:
      '@nodelib/fs.stat': 2.0.5
      run-parallel: 1.2.0

  '@nodelib/fs.stat@2.0.5': {}

  '@nodelib/fs.walk@1.2.8':
    dependencies:
      '@nodelib/fs.scandir': 2.1.5
      fastq: 1.18.0

  '@nolyfill/is-core-module@1.0.39': {}

  '@payloadcms/db-mongodb@3.19.0(@aws-sdk/credential-providers@3.729.0(@aws-sdk/client-sso-oidc@3.726.0(@aws-sdk/client-sts@3.726.1)))(payload@3.19.0(graphql@16.10.0)(monaco-editor@0.52.2)(react-dom@19.0.0(react@19.0.0))(react@19.0.0)(typescript@5.7.2))':
    dependencies:
      mongoose: 8.9.5(@aws-sdk/credential-providers@3.729.0(@aws-sdk/client-sso-oidc@3.726.0(@aws-sdk/client-sts@3.726.1)))
      mongoose-aggregate-paginate-v2: 1.1.2
      mongoose-paginate-v2: 1.8.5
      payload: 3.19.0(graphql@16.10.0)(monaco-editor@0.52.2)(react-dom@19.0.0(react@19.0.0))(react@19.0.0)(typescript@5.7.2)
      prompts: 2.4.2
      uuid: 10.0.0
    transitivePeerDependencies:
      - '@aws-sdk/credential-providers'
      - '@mongodb-js/zstd'
      - gcp-metadata
      - kerberos
      - mongodb-client-encryption
      - snappy
      - socks
      - supports-color

  '@payloadcms/email-nodemailer@3.19.0(payload@3.19.0(graphql@16.10.0)(monaco-editor@0.52.2)(react-dom@19.0.0(react@19.0.0))(react@19.0.0)(typescript@5.7.2))':
    dependencies:
      nodemailer: 6.9.16
      payload: 3.19.0(graphql@16.10.0)(monaco-editor@0.52.2)(react-dom@19.0.0(react@19.0.0))(react@19.0.0)(typescript@5.7.2)

  '@payloadcms/graphql@3.19.0(graphql@16.10.0)(payload@3.19.0(graphql@16.10.0)(monaco-editor@0.52.2)(react-dom@19.0.0(react@19.0.0))(react@19.0.0)(typescript@5.7.2))(typescript@5.7.2)':
    dependencies:
      graphql: 16.10.0
      graphql-scalars: 1.22.2(graphql@16.10.0)
      payload: 3.19.0(graphql@16.10.0)(monaco-editor@0.52.2)(react-dom@19.0.0(react@19.0.0))(react@19.0.0)(typescript@5.7.2)
      pluralize: 8.0.0
      ts-essentials: 10.0.3(typescript@5.7.2)
      tsx: 4.19.2
    transitivePeerDependencies:
      - typescript

  '@payloadcms/live-preview-react@3.19.0(react-dom@19.0.0(react@19.0.0))(react@19.0.0)':
    dependencies:
      '@payloadcms/live-preview': 3.19.0
      react: 19.0.0
      react-dom: 19.0.0(react@19.0.0)

  '@payloadcms/live-preview@3.19.0': {}

  '@payloadcms/next@3.19.0(@types/react@19.0.2)(graphql@16.10.0)(monaco-editor@0.52.2)(next@15.1.4(@babel/core@7.24.5)(babel-plugin-react-compiler@19.0.0-beta-55955c9-20241229)(react-dom@19.0.0(react@19.0.0))(react@19.0.0)(sass@1.77.4))(payload@3.19.0(graphql@16.10.0)(monaco-editor@0.52.2)(react-dom@19.0.0(react@19.0.0))(react@19.0.0)(typescript@5.7.2))(react-dom@19.0.0(react@19.0.0))(react@19.0.0)(typescript@5.7.2)':
    dependencies:
      '@dnd-kit/core': 6.0.8(react-dom@19.0.0(react@19.0.0))(react@19.0.0)
      '@payloadcms/graphql': 3.19.0(graphql@16.10.0)(payload@3.19.0(graphql@16.10.0)(monaco-editor@0.52.2)(react-dom@19.0.0(react@19.0.0))(react@19.0.0)(typescript@5.7.2))(typescript@5.7.2)
      '@payloadcms/translations': 3.19.0
      '@payloadcms/ui': 3.19.0(@types/react@19.0.2)(monaco-editor@0.52.2)(next@15.1.4(@babel/core@7.24.5)(babel-plugin-react-compiler@19.0.0-beta-55955c9-20241229)(react-dom@19.0.0(react@19.0.0))(react@19.0.0)(sass@1.77.4))(payload@3.19.0(graphql@16.10.0)(monaco-editor@0.52.2)(react-dom@19.0.0(react@19.0.0))(react@19.0.0)(typescript@5.7.2))(react-dom@19.0.0(react@19.0.0))(react@19.0.0)(typescript@5.7.2)
      busboy: 1.6.0
      file-type: 19.3.0
      graphql: 16.10.0
      graphql-http: 1.22.3(graphql@16.10.0)
      graphql-playground-html: 1.6.30
      http-status: 2.1.0
      next: 15.1.4(@babel/core@7.24.5)(babel-plugin-react-compiler@19.0.0-beta-55955c9-20241229)(react-dom@19.0.0(react@19.0.0))(react@19.0.0)(sass@1.77.4)
      path-to-regexp: 6.3.0
      payload: 3.19.0(graphql@16.10.0)(monaco-editor@0.52.2)(react-dom@19.0.0(react@19.0.0))(react@19.0.0)(typescript@5.7.2)
      qs-esm: 7.0.2
      react-diff-viewer-continued: 3.2.6(react-dom@19.0.0(react@19.0.0))(react@19.0.0)
      sass: 1.77.4
      sonner: 1.7.2(react-dom@19.0.0(react@19.0.0))(react@19.0.0)
      uuid: 10.0.0
    transitivePeerDependencies:
      - '@types/react'
      - monaco-editor
      - react
      - react-dom
      - supports-color
      - typescript

  '@payloadcms/payload-cloud@3.19.0(@aws-sdk/client-sso-oidc@3.726.0(@aws-sdk/client-sts@3.726.1))(payload@3.19.0(graphql@16.10.0)(monaco-editor@0.52.2)(react-dom@19.0.0(react@19.0.0))(react@19.0.0)(typescript@5.7.2))':
    dependencies:
      '@aws-sdk/client-cognito-identity': 3.729.0
      '@aws-sdk/client-s3': 3.729.0
      '@aws-sdk/credential-providers': 3.729.0(@aws-sdk/client-sso-oidc@3.726.0(@aws-sdk/client-sts@3.726.1))
      '@aws-sdk/lib-storage': 3.729.0(@aws-sdk/client-s3@3.729.0)
      '@payloadcms/email-nodemailer': 3.19.0(payload@3.19.0(graphql@16.10.0)(monaco-editor@0.52.2)(react-dom@19.0.0(react@19.0.0))(react@19.0.0)(typescript@5.7.2))
      amazon-cognito-identity-js: 6.3.12
      nodemailer: 6.9.16
      payload: 3.19.0(graphql@16.10.0)(monaco-editor@0.52.2)(react-dom@19.0.0(react@19.0.0))(react@19.0.0)(typescript@5.7.2)
    transitivePeerDependencies:
      - '@aws-sdk/client-sso-oidc'
      - aws-crt
      - encoding

  '@payloadcms/plugin-cloud-storage@3.19.0(payload@3.19.0(graphql@16.10.0)(monaco-editor@0.52.2)(react-dom@19.0.0(react@19.0.0))(react@19.0.0)(typescript@5.7.2))':
    dependencies:
      find-node-modules: 2.1.3
      payload: 3.19.0(graphql@16.10.0)(monaco-editor@0.52.2)(react-dom@19.0.0(react@19.0.0))(react@19.0.0)(typescript@5.7.2)
      range-parser: 1.2.1

  '@payloadcms/plugin-form-builder@3.19.0(@types/react@19.0.2)(monaco-editor@0.52.2)(next@15.1.4(@babel/core@7.24.5)(babel-plugin-react-compiler@19.0.0-beta-55955c9-20241229)(react-dom@19.0.0(react@19.0.0))(react@19.0.0)(sass@1.77.4))(payload@3.19.0(graphql@16.10.0)(monaco-editor@0.52.2)(react-dom@19.0.0(react@19.0.0))(react@19.0.0)(typescript@5.7.2))(react-dom@19.0.0(react@19.0.0))(react@19.0.0)(typescript@5.7.2)':
    dependencies:
      '@payloadcms/ui': 3.19.0(@types/react@19.0.2)(monaco-editor@0.52.2)(next@15.1.4(@babel/core@7.24.5)(babel-plugin-react-compiler@19.0.0-beta-55955c9-20241229)(react-dom@19.0.0(react@19.0.0))(react@19.0.0)(sass@1.77.4))(payload@3.19.0(graphql@16.10.0)(monaco-editor@0.52.2)(react-dom@19.0.0(react@19.0.0))(react@19.0.0)(typescript@5.7.2))(react-dom@19.0.0(react@19.0.0))(react@19.0.0)(typescript@5.7.2)
      escape-html: 1.0.3
      payload: 3.19.0(graphql@16.10.0)(monaco-editor@0.52.2)(react-dom@19.0.0(react@19.0.0))(react@19.0.0)(typescript@5.7.2)
      react: 19.0.0
      react-dom: 19.0.0(react@19.0.0)
    transitivePeerDependencies:
      - '@types/react'
      - monaco-editor
      - next
      - supports-color
      - typescript

  '@payloadcms/plugin-nested-docs@3.19.0(payload@3.19.0(graphql@16.10.0)(monaco-editor@0.52.2)(react-dom@19.0.0(react@19.0.0))(react@19.0.0)(typescript@5.7.2))':
    dependencies:
      payload: 3.19.0(graphql@16.10.0)(monaco-editor@0.52.2)(react-dom@19.0.0(react@19.0.0))(react@19.0.0)(typescript@5.7.2)

  '@payloadcms/plugin-redirects@3.19.0(payload@3.19.0(graphql@16.10.0)(monaco-editor@0.52.2)(react-dom@19.0.0(react@19.0.0))(react@19.0.0)(typescript@5.7.2))':
    dependencies:
      payload: 3.19.0(graphql@16.10.0)(monaco-editor@0.52.2)(react-dom@19.0.0(react@19.0.0))(react@19.0.0)(typescript@5.7.2)

  '@payloadcms/plugin-search@3.19.0(@types/react@19.0.2)(graphql@16.10.0)(monaco-editor@0.52.2)(next@15.1.4(@babel/core@7.24.5)(babel-plugin-react-compiler@19.0.0-beta-55955c9-20241229)(react-dom@19.0.0(react@19.0.0))(react@19.0.0)(sass@1.77.4))(payload@3.19.0(graphql@16.10.0)(monaco-editor@0.52.2)(react-dom@19.0.0(react@19.0.0))(react@19.0.0)(typescript@5.7.2))(react-dom@19.0.0(react@19.0.0))(react@19.0.0)(typescript@5.7.2)':
    dependencies:
      '@payloadcms/next': 3.19.0(@types/react@19.0.2)(graphql@16.10.0)(monaco-editor@0.52.2)(next@15.1.4(@babel/core@7.24.5)(babel-plugin-react-compiler@19.0.0-beta-55955c9-20241229)(react-dom@19.0.0(react@19.0.0))(react@19.0.0)(sass@1.77.4))(payload@3.19.0(graphql@16.10.0)(monaco-editor@0.52.2)(react-dom@19.0.0(react@19.0.0))(react@19.0.0)(typescript@5.7.2))(react-dom@19.0.0(react@19.0.0))(react@19.0.0)(typescript@5.7.2)
      '@payloadcms/ui': 3.19.0(@types/react@19.0.2)(monaco-editor@0.52.2)(next@15.1.4(@babel/core@7.24.5)(babel-plugin-react-compiler@19.0.0-beta-55955c9-20241229)(react-dom@19.0.0(react@19.0.0))(react@19.0.0)(sass@1.77.4))(payload@3.19.0(graphql@16.10.0)(monaco-editor@0.52.2)(react-dom@19.0.0(react@19.0.0))(react@19.0.0)(typescript@5.7.2))(react-dom@19.0.0(react@19.0.0))(react@19.0.0)(typescript@5.7.2)
      payload: 3.19.0(graphql@16.10.0)(monaco-editor@0.52.2)(react-dom@19.0.0(react@19.0.0))(react@19.0.0)(typescript@5.7.2)
      react: 19.0.0
      react-dom: 19.0.0(react@19.0.0)
    transitivePeerDependencies:
      - '@types/react'
      - graphql
      - monaco-editor
      - next
      - supports-color
      - typescript

  '@payloadcms/plugin-seo@3.19.0(@types/react@19.0.2)(monaco-editor@0.52.2)(next@15.1.4(@babel/core@7.24.5)(babel-plugin-react-compiler@19.0.0-beta-55955c9-20241229)(react-dom@19.0.0(react@19.0.0))(react@19.0.0)(sass@1.77.4))(payload@3.19.0(graphql@16.10.0)(monaco-editor@0.52.2)(react-dom@19.0.0(react@19.0.0))(react@19.0.0)(typescript@5.7.2))(react-dom@19.0.0(react@19.0.0))(react@19.0.0)(typescript@5.7.2)':
    dependencies:
      '@payloadcms/translations': 3.19.0
      '@payloadcms/ui': 3.19.0(@types/react@19.0.2)(monaco-editor@0.52.2)(next@15.1.4(@babel/core@7.24.5)(babel-plugin-react-compiler@19.0.0-beta-55955c9-20241229)(react-dom@19.0.0(react@19.0.0))(react@19.0.0)(sass@1.77.4))(payload@3.19.0(graphql@16.10.0)(monaco-editor@0.52.2)(react-dom@19.0.0(react@19.0.0))(react@19.0.0)(typescript@5.7.2))(react-dom@19.0.0(react@19.0.0))(react@19.0.0)(typescript@5.7.2)
      payload: 3.19.0(graphql@16.10.0)(monaco-editor@0.52.2)(react-dom@19.0.0(react@19.0.0))(react@19.0.0)(typescript@5.7.2)
      react: 19.0.0
      react-dom: 19.0.0(react@19.0.0)
    transitivePeerDependencies:
      - '@types/react'
      - monaco-editor
      - next
      - supports-color
      - typescript

  '@payloadcms/richtext-lexical@3.19.0(qmxexsh65aaykd2am7zaies5ze)':
    dependencies:
      '@faceless-ui/modal': 3.0.0-beta.2(react-dom@19.0.0(react@19.0.0))(react@19.0.0)
      '@faceless-ui/scroll-info': 2.0.0-beta.0(react-dom@19.0.0(react@19.0.0))(react@19.0.0)
      '@lexical/headless': 0.21.0
      '@lexical/html': 0.21.0
      '@lexical/link': 0.21.0
      '@lexical/list': 0.21.0
      '@lexical/mark': 0.21.0
      '@lexical/react': 0.21.0(react-dom@19.0.0(react@19.0.0))(react@19.0.0)(yjs@13.6.22)
      '@lexical/rich-text': 0.21.0
      '@lexical/selection': 0.21.0
      '@lexical/table': 0.21.0
      '@lexical/utils': 0.21.0
      '@payloadcms/next': 3.19.0(@types/react@19.0.2)(graphql@16.10.0)(monaco-editor@0.52.2)(next@15.1.4(@babel/core@7.24.5)(babel-plugin-react-compiler@19.0.0-beta-55955c9-20241229)(react-dom@19.0.0(react@19.0.0))(react@19.0.0)(sass@1.77.4))(payload@3.19.0(graphql@16.10.0)(monaco-editor@0.52.2)(react-dom@19.0.0(react@19.0.0))(react@19.0.0)(typescript@5.7.2))(react-dom@19.0.0(react@19.0.0))(react@19.0.0)(typescript@5.7.2)
      '@payloadcms/translations': 3.19.0
      '@payloadcms/ui': 3.19.0(@types/react@19.0.2)(monaco-editor@0.52.2)(next@15.1.4(@babel/core@7.24.5)(babel-plugin-react-compiler@19.0.0-beta-55955c9-20241229)(react-dom@19.0.0(react@19.0.0))(react@19.0.0)(sass@1.77.4))(payload@3.19.0(graphql@16.10.0)(monaco-editor@0.52.2)(react-dom@19.0.0(react@19.0.0))(react@19.0.0)(typescript@5.7.2))(react-dom@19.0.0(react@19.0.0))(react@19.0.0)(typescript@5.7.2)
      '@types/uuid': 10.0.0
      acorn: 8.12.1
      bson-objectid: 2.0.4
      dequal: 2.0.3
      escape-html: 1.0.3
      jsox: 1.2.121
      lexical: 0.21.0
      mdast-util-from-markdown: 2.0.2
      mdast-util-mdx-jsx: 3.1.3
      micromark-extension-mdx-jsx: 3.0.1
      payload: 3.19.0(graphql@16.10.0)(monaco-editor@0.52.2)(react-dom@19.0.0(react@19.0.0))(react@19.0.0)(typescript@5.7.2)
      react: 19.0.0
      react-dom: 19.0.0(react@19.0.0)
      react-error-boundary: 4.1.2(react@19.0.0)
      ts-essentials: 10.0.3(typescript@5.7.2)
      uuid: 10.0.0
    transitivePeerDependencies:
      - '@types/react'
      - monaco-editor
      - next
      - supports-color
      - typescript

  '@payloadcms/storage-s3@3.19.0(payload@3.19.0(graphql@16.10.0)(monaco-editor@0.52.2)(react-dom@19.0.0(react@19.0.0))(react@19.0.0)(typescript@5.7.2))':
    dependencies:
      '@aws-sdk/client-s3': 3.729.0
      '@aws-sdk/lib-storage': 3.729.0(@aws-sdk/client-s3@3.729.0)
      '@payloadcms/plugin-cloud-storage': 3.19.0(payload@3.19.0(graphql@16.10.0)(monaco-editor@0.52.2)(react-dom@19.0.0(react@19.0.0))(react@19.0.0)(typescript@5.7.2))
      payload: 3.19.0(graphql@16.10.0)(monaco-editor@0.52.2)(react-dom@19.0.0(react@19.0.0))(react@19.0.0)(typescript@5.7.2)
    transitivePeerDependencies:
      - aws-crt

  '@payloadcms/translations@3.19.0':
    dependencies:
      date-fns: 4.1.0

  '@payloadcms/ui@3.19.0(@types/react@19.0.2)(monaco-editor@0.52.2)(next@15.1.4(@babel/core@7.24.5)(babel-plugin-react-compiler@19.0.0-beta-55955c9-20241229)(react-dom@19.0.0(react@19.0.0))(react@19.0.0)(sass@1.77.4))(payload@3.19.0(graphql@16.10.0)(monaco-editor@0.52.2)(react-dom@19.0.0(react@19.0.0))(react@19.0.0)(typescript@5.7.2))(react-dom@19.0.0(react@19.0.0))(react@19.0.0)(typescript@5.7.2)':
    dependencies:
      '@dnd-kit/core': 6.0.8(react-dom@19.0.0(react@19.0.0))(react@19.0.0)
      '@dnd-kit/sortable': 7.0.2(@dnd-kit/core@6.0.8(react-dom@19.0.0(react@19.0.0))(react@19.0.0))(react@19.0.0)
      '@faceless-ui/modal': 3.0.0-beta.2(react-dom@19.0.0(react@19.0.0))(react@19.0.0)
      '@faceless-ui/scroll-info': 2.0.0-beta.0(react-dom@19.0.0(react@19.0.0))(react@19.0.0)
      '@faceless-ui/window-info': 3.0.0-beta.0(react-dom@19.0.0(react@19.0.0))(react@19.0.0)
      '@monaco-editor/react': 4.6.0(monaco-editor@0.52.2)(react-dom@19.0.0(react@19.0.0))(react@19.0.0)
      '@payloadcms/translations': 3.19.0
      body-scroll-lock: 4.0.0-beta.0
      bson-objectid: 2.0.4
      date-fns: 4.1.0
      dequal: 2.0.3
      md5: 2.3.0
      next: 15.1.4(@babel/core@7.24.5)(babel-plugin-react-compiler@19.0.0-beta-55955c9-20241229)(react-dom@19.0.0(react@19.0.0))(react@19.0.0)(sass@1.77.4)
      object-to-formdata: 4.5.1
      payload: 3.19.0(graphql@16.10.0)(monaco-editor@0.52.2)(react-dom@19.0.0(react@19.0.0))(react@19.0.0)(typescript@5.7.2)
      qs-esm: 7.0.2
      react: 19.0.0
      react-datepicker: 7.6.0(react-dom@19.0.0(react@19.0.0))(react@19.0.0)
      react-dom: 19.0.0(react@19.0.0)
      react-image-crop: 10.1.8(react@19.0.0)
      react-select: 5.9.0(@types/react@19.0.2)(react-dom@19.0.0(react@19.0.0))(react@19.0.0)
      scheduler: 0.25.0
      sonner: 1.7.2(react-dom@19.0.0(react@19.0.0))(react@19.0.0)
      ts-essentials: 10.0.3(typescript@5.7.2)
      use-context-selector: 2.0.0(react@19.0.0)(scheduler@0.25.0)
      uuid: 10.0.0
    transitivePeerDependencies:
      - '@types/react'
      - monaco-editor
      - supports-color
      - typescript

  '@pkgjs/parseargs@0.11.0':
    optional: true

  '@radix-ui/number@1.1.0': {}

  '@radix-ui/primitive@1.1.1': {}

  '@radix-ui/react-accordion@1.2.2(@types/react-dom@19.0.2(@types/react@19.0.2))(@types/react@19.0.2)(react-dom@19.0.0(react@19.0.0))(react@19.0.0)':
    dependencies:
      '@radix-ui/primitive': 1.1.1
      '@radix-ui/react-collapsible': 1.1.2(@types/react-dom@19.0.2(@types/react@19.0.2))(@types/react@19.0.2)(react-dom@19.0.0(react@19.0.0))(react@19.0.0)
      '@radix-ui/react-collection': 1.1.1(@types/react-dom@19.0.2(@types/react@19.0.2))(@types/react@19.0.2)(react-dom@19.0.0(react@19.0.0))(react@19.0.0)
      '@radix-ui/react-compose-refs': 1.1.1(@types/react@19.0.2)(react@19.0.0)
      '@radix-ui/react-context': 1.1.1(@types/react@19.0.2)(react@19.0.0)
      '@radix-ui/react-direction': 1.1.0(@types/react@19.0.2)(react@19.0.0)
      '@radix-ui/react-id': 1.1.0(@types/react@19.0.2)(react@19.0.0)
      '@radix-ui/react-primitive': 2.0.1(@types/react-dom@19.0.2(@types/react@19.0.2))(@types/react@19.0.2)(react-dom@19.0.0(react@19.0.0))(react@19.0.0)
      '@radix-ui/react-use-controllable-state': 1.1.0(@types/react@19.0.2)(react@19.0.0)
      react: 19.0.0
      react-dom: 19.0.0(react@19.0.0)
    optionalDependencies:
      '@types/react': 19.0.2
      '@types/react-dom': 19.0.2(@types/react@19.0.2)

  '@radix-ui/react-arrow@1.1.1(@types/react-dom@19.0.2(@types/react@19.0.2))(@types/react@19.0.2)(react-dom@19.0.0(react@19.0.0))(react@19.0.0)':
    dependencies:
      '@radix-ui/react-primitive': 2.0.1(@types/react-dom@19.0.2(@types/react@19.0.2))(@types/react@19.0.2)(react-dom@19.0.0(react@19.0.0))(react@19.0.0)
      react: 19.0.0
      react-dom: 19.0.0(react@19.0.0)
    optionalDependencies:
      '@types/react': 19.0.2
      '@types/react-dom': 19.0.2(@types/react@19.0.2)

  '@radix-ui/react-checkbox@1.1.3(@types/react-dom@19.0.2(@types/react@19.0.2))(@types/react@19.0.2)(react-dom@19.0.0(react@19.0.0))(react@19.0.0)':
    dependencies:
      '@radix-ui/primitive': 1.1.1
      '@radix-ui/react-compose-refs': 1.1.1(@types/react@19.0.2)(react@19.0.0)
      '@radix-ui/react-context': 1.1.1(@types/react@19.0.2)(react@19.0.0)
      '@radix-ui/react-presence': 1.1.2(@types/react-dom@19.0.2(@types/react@19.0.2))(@types/react@19.0.2)(react-dom@19.0.0(react@19.0.0))(react@19.0.0)
      '@radix-ui/react-primitive': 2.0.1(@types/react-dom@19.0.2(@types/react@19.0.2))(@types/react@19.0.2)(react-dom@19.0.0(react@19.0.0))(react@19.0.0)
      '@radix-ui/react-use-controllable-state': 1.1.0(@types/react@19.0.2)(react@19.0.0)
      '@radix-ui/react-use-previous': 1.1.0(@types/react@19.0.2)(react@19.0.0)
      '@radix-ui/react-use-size': 1.1.0(@types/react@19.0.2)(react@19.0.0)
      react: 19.0.0
      react-dom: 19.0.0(react@19.0.0)
    optionalDependencies:
      '@types/react': 19.0.2
      '@types/react-dom': 19.0.2(@types/react@19.0.2)

  '@radix-ui/react-collapsible@1.1.2(@types/react-dom@19.0.2(@types/react@19.0.2))(@types/react@19.0.2)(react-dom@19.0.0(react@19.0.0))(react@19.0.0)':
    dependencies:
      '@radix-ui/primitive': 1.1.1
      '@radix-ui/react-compose-refs': 1.1.1(@types/react@19.0.2)(react@19.0.0)
      '@radix-ui/react-context': 1.1.1(@types/react@19.0.2)(react@19.0.0)
      '@radix-ui/react-id': 1.1.0(@types/react@19.0.2)(react@19.0.0)
      '@radix-ui/react-presence': 1.1.2(@types/react-dom@19.0.2(@types/react@19.0.2))(@types/react@19.0.2)(react-dom@19.0.0(react@19.0.0))(react@19.0.0)
      '@radix-ui/react-primitive': 2.0.1(@types/react-dom@19.0.2(@types/react@19.0.2))(@types/react@19.0.2)(react-dom@19.0.0(react@19.0.0))(react@19.0.0)
      '@radix-ui/react-use-controllable-state': 1.1.0(@types/react@19.0.2)(react@19.0.0)
      '@radix-ui/react-use-layout-effect': 1.1.0(@types/react@19.0.2)(react@19.0.0)
      react: 19.0.0
      react-dom: 19.0.0(react@19.0.0)
    optionalDependencies:
      '@types/react': 19.0.2
      '@types/react-dom': 19.0.2(@types/react@19.0.2)

  '@radix-ui/react-collection@1.1.1(@types/react-dom@19.0.2(@types/react@19.0.2))(@types/react@19.0.2)(react-dom@19.0.0(react@19.0.0))(react@19.0.0)':
    dependencies:
      '@radix-ui/react-compose-refs': 1.1.1(@types/react@19.0.2)(react@19.0.0)
      '@radix-ui/react-context': 1.1.1(@types/react@19.0.2)(react@19.0.0)
      '@radix-ui/react-primitive': 2.0.1(@types/react-dom@19.0.2(@types/react@19.0.2))(@types/react@19.0.2)(react-dom@19.0.0(react@19.0.0))(react@19.0.0)
      '@radix-ui/react-slot': 1.1.1(@types/react@19.0.2)(react@19.0.0)
      react: 19.0.0
      react-dom: 19.0.0(react@19.0.0)
    optionalDependencies:
      '@types/react': 19.0.2
      '@types/react-dom': 19.0.2(@types/react@19.0.2)

  '@radix-ui/react-compose-refs@1.1.1(@types/react@19.0.2)(react@19.0.0)':
    dependencies:
      react: 19.0.0
    optionalDependencies:
      '@types/react': 19.0.2

  '@radix-ui/react-context@1.1.1(@types/react@19.0.2)(react@19.0.0)':
    dependencies:
      react: 19.0.0
    optionalDependencies:
      '@types/react': 19.0.2

  '@radix-ui/react-dialog@1.1.4(@types/react-dom@19.0.2(@types/react@19.0.2))(@types/react@19.0.2)(react-dom@19.0.0(react@19.0.0))(react@19.0.0)':
    dependencies:
      '@radix-ui/primitive': 1.1.1
      '@radix-ui/react-compose-refs': 1.1.1(@types/react@19.0.2)(react@19.0.0)
      '@radix-ui/react-context': 1.1.1(@types/react@19.0.2)(react@19.0.0)
      '@radix-ui/react-dismissable-layer': 1.1.3(@types/react-dom@19.0.2(@types/react@19.0.2))(@types/react@19.0.2)(react-dom@19.0.0(react@19.0.0))(react@19.0.0)
      '@radix-ui/react-focus-guards': 1.1.1(@types/react@19.0.2)(react@19.0.0)
      '@radix-ui/react-focus-scope': 1.1.1(@types/react-dom@19.0.2(@types/react@19.0.2))(@types/react@19.0.2)(react-dom@19.0.0(react@19.0.0))(react@19.0.0)
      '@radix-ui/react-id': 1.1.0(@types/react@19.0.2)(react@19.0.0)
      '@radix-ui/react-portal': 1.1.3(@types/react-dom@19.0.2(@types/react@19.0.2))(@types/react@19.0.2)(react-dom@19.0.0(react@19.0.0))(react@19.0.0)
      '@radix-ui/react-presence': 1.1.2(@types/react-dom@19.0.2(@types/react@19.0.2))(@types/react@19.0.2)(react-dom@19.0.0(react@19.0.0))(react@19.0.0)
      '@radix-ui/react-primitive': 2.0.1(@types/react-dom@19.0.2(@types/react@19.0.2))(@types/react@19.0.2)(react-dom@19.0.0(react@19.0.0))(react@19.0.0)
      '@radix-ui/react-slot': 1.1.1(@types/react@19.0.2)(react@19.0.0)
      '@radix-ui/react-use-controllable-state': 1.1.0(@types/react@19.0.2)(react@19.0.0)
      aria-hidden: 1.2.4
      react: 19.0.0
      react-dom: 19.0.0(react@19.0.0)
      react-remove-scroll: 2.6.2(@types/react@19.0.2)(react@19.0.0)
    optionalDependencies:
      '@types/react': 19.0.2
      '@types/react-dom': 19.0.2(@types/react@19.0.2)

  '@radix-ui/react-direction@1.1.0(@types/react@19.0.2)(react@19.0.0)':
    dependencies:
      react: 19.0.0
    optionalDependencies:
      '@types/react': 19.0.2

  '@radix-ui/react-dismissable-layer@1.1.3(@types/react-dom@19.0.2(@types/react@19.0.2))(@types/react@19.0.2)(react-dom@19.0.0(react@19.0.0))(react@19.0.0)':
    dependencies:
      '@radix-ui/primitive': 1.1.1
      '@radix-ui/react-compose-refs': 1.1.1(@types/react@19.0.2)(react@19.0.0)
      '@radix-ui/react-primitive': 2.0.1(@types/react-dom@19.0.2(@types/react@19.0.2))(@types/react@19.0.2)(react-dom@19.0.0(react@19.0.0))(react@19.0.0)
      '@radix-ui/react-use-callback-ref': 1.1.0(@types/react@19.0.2)(react@19.0.0)
      '@radix-ui/react-use-escape-keydown': 1.1.0(@types/react@19.0.2)(react@19.0.0)
      react: 19.0.0
      react-dom: 19.0.0(react@19.0.0)
    optionalDependencies:
      '@types/react': 19.0.2
      '@types/react-dom': 19.0.2(@types/react@19.0.2)

  '@radix-ui/react-dismissable-layer@1.1.4(@types/react-dom@19.0.2(@types/react@19.0.2))(@types/react@19.0.2)(react-dom@19.0.0(react@19.0.0))(react@19.0.0)':
    dependencies:
      '@radix-ui/primitive': 1.1.1
      '@radix-ui/react-compose-refs': 1.1.1(@types/react@19.0.2)(react@19.0.0)
      '@radix-ui/react-primitive': 2.0.1(@types/react-dom@19.0.2(@types/react@19.0.2))(@types/react@19.0.2)(react-dom@19.0.0(react@19.0.0))(react@19.0.0)
      '@radix-ui/react-use-callback-ref': 1.1.0(@types/react@19.0.2)(react@19.0.0)
      '@radix-ui/react-use-escape-keydown': 1.1.0(@types/react@19.0.2)(react@19.0.0)
      react: 19.0.0
      react-dom: 19.0.0(react@19.0.0)
    optionalDependencies:
      '@types/react': 19.0.2
      '@types/react-dom': 19.0.2(@types/react@19.0.2)

  '@radix-ui/react-focus-guards@1.1.1(@types/react@19.0.2)(react@19.0.0)':
    dependencies:
      react: 19.0.0
    optionalDependencies:
      '@types/react': 19.0.2

  '@radix-ui/react-focus-scope@1.1.1(@types/react-dom@19.0.2(@types/react@19.0.2))(@types/react@19.0.2)(react-dom@19.0.0(react@19.0.0))(react@19.0.0)':
    dependencies:
      '@radix-ui/react-compose-refs': 1.1.1(@types/react@19.0.2)(react@19.0.0)
      '@radix-ui/react-primitive': 2.0.1(@types/react-dom@19.0.2(@types/react@19.0.2))(@types/react@19.0.2)(react-dom@19.0.0(react@19.0.0))(react@19.0.0)
      '@radix-ui/react-use-callback-ref': 1.1.0(@types/react@19.0.2)(react@19.0.0)
      react: 19.0.0
      react-dom: 19.0.0(react@19.0.0)
    optionalDependencies:
      '@types/react': 19.0.2
      '@types/react-dom': 19.0.2(@types/react@19.0.2)

  '@radix-ui/react-id@1.1.0(@types/react@19.0.2)(react@19.0.0)':
    dependencies:
      '@radix-ui/react-use-layout-effect': 1.1.0(@types/react@19.0.2)(react@19.0.0)
      react: 19.0.0
    optionalDependencies:
      '@types/react': 19.0.2

  '@radix-ui/react-label@2.1.1(@types/react-dom@19.0.2(@types/react@19.0.2))(@types/react@19.0.2)(react-dom@19.0.0(react@19.0.0))(react@19.0.0)':
    dependencies:
      '@radix-ui/react-primitive': 2.0.1(@types/react-dom@19.0.2(@types/react@19.0.2))(@types/react@19.0.2)(react-dom@19.0.0(react@19.0.0))(react@19.0.0)
      react: 19.0.0
      react-dom: 19.0.0(react@19.0.0)
    optionalDependencies:
      '@types/react': 19.0.2
      '@types/react-dom': 19.0.2(@types/react@19.0.2)

  '@radix-ui/react-popover@1.1.4(@types/react-dom@19.0.2(@types/react@19.0.2))(@types/react@19.0.2)(react-dom@19.0.0(react@19.0.0))(react@19.0.0)':
    dependencies:
      '@radix-ui/primitive': 1.1.1
      '@radix-ui/react-compose-refs': 1.1.1(@types/react@19.0.2)(react@19.0.0)
      '@radix-ui/react-context': 1.1.1(@types/react@19.0.2)(react@19.0.0)
      '@radix-ui/react-dismissable-layer': 1.1.3(@types/react-dom@19.0.2(@types/react@19.0.2))(@types/react@19.0.2)(react-dom@19.0.0(react@19.0.0))(react@19.0.0)
      '@radix-ui/react-focus-guards': 1.1.1(@types/react@19.0.2)(react@19.0.0)
      '@radix-ui/react-focus-scope': 1.1.1(@types/react-dom@19.0.2(@types/react@19.0.2))(@types/react@19.0.2)(react-dom@19.0.0(react@19.0.0))(react@19.0.0)
      '@radix-ui/react-id': 1.1.0(@types/react@19.0.2)(react@19.0.0)
      '@radix-ui/react-popper': 1.2.1(@types/react-dom@19.0.2(@types/react@19.0.2))(@types/react@19.0.2)(react-dom@19.0.0(react@19.0.0))(react@19.0.0)
      '@radix-ui/react-portal': 1.1.3(@types/react-dom@19.0.2(@types/react@19.0.2))(@types/react@19.0.2)(react-dom@19.0.0(react@19.0.0))(react@19.0.0)
      '@radix-ui/react-presence': 1.1.2(@types/react-dom@19.0.2(@types/react@19.0.2))(@types/react@19.0.2)(react-dom@19.0.0(react@19.0.0))(react@19.0.0)
      '@radix-ui/react-primitive': 2.0.1(@types/react-dom@19.0.2(@types/react@19.0.2))(@types/react@19.0.2)(react-dom@19.0.0(react@19.0.0))(react@19.0.0)
      '@radix-ui/react-slot': 1.1.1(@types/react@19.0.2)(react@19.0.0)
      '@radix-ui/react-use-controllable-state': 1.1.0(@types/react@19.0.2)(react@19.0.0)
      aria-hidden: 1.2.4
      react: 19.0.0
      react-dom: 19.0.0(react@19.0.0)
      react-remove-scroll: 2.6.2(@types/react@19.0.2)(react@19.0.0)
    optionalDependencies:
      '@types/react': 19.0.2
      '@types/react-dom': 19.0.2(@types/react@19.0.2)

  '@radix-ui/react-popper@1.2.1(@types/react-dom@19.0.2(@types/react@19.0.2))(@types/react@19.0.2)(react-dom@19.0.0(react@19.0.0))(react@19.0.0)':
    dependencies:
      '@floating-ui/react-dom': 2.1.2(react-dom@19.0.0(react@19.0.0))(react@19.0.0)
      '@radix-ui/react-arrow': 1.1.1(@types/react-dom@19.0.2(@types/react@19.0.2))(@types/react@19.0.2)(react-dom@19.0.0(react@19.0.0))(react@19.0.0)
      '@radix-ui/react-compose-refs': 1.1.1(@types/react@19.0.2)(react@19.0.0)
      '@radix-ui/react-context': 1.1.1(@types/react@19.0.2)(react@19.0.0)
      '@radix-ui/react-primitive': 2.0.1(@types/react-dom@19.0.2(@types/react@19.0.2))(@types/react@19.0.2)(react-dom@19.0.0(react@19.0.0))(react@19.0.0)
      '@radix-ui/react-use-callback-ref': 1.1.0(@types/react@19.0.2)(react@19.0.0)
      '@radix-ui/react-use-layout-effect': 1.1.0(@types/react@19.0.2)(react@19.0.0)
      '@radix-ui/react-use-rect': 1.1.0(@types/react@19.0.2)(react@19.0.0)
      '@radix-ui/react-use-size': 1.1.0(@types/react@19.0.2)(react@19.0.0)
      '@radix-ui/rect': 1.1.0
      react: 19.0.0
      react-dom: 19.0.0(react@19.0.0)
    optionalDependencies:
      '@types/react': 19.0.2
      '@types/react-dom': 19.0.2(@types/react@19.0.2)

  '@radix-ui/react-portal@1.1.3(@types/react-dom@19.0.2(@types/react@19.0.2))(@types/react@19.0.2)(react-dom@19.0.0(react@19.0.0))(react@19.0.0)':
    dependencies:
      '@radix-ui/react-primitive': 2.0.1(@types/react-dom@19.0.2(@types/react@19.0.2))(@types/react@19.0.2)(react-dom@19.0.0(react@19.0.0))(react@19.0.0)
      '@radix-ui/react-use-layout-effect': 1.1.0(@types/react@19.0.2)(react@19.0.0)
      react: 19.0.0
      react-dom: 19.0.0(react@19.0.0)
    optionalDependencies:
      '@types/react': 19.0.2
      '@types/react-dom': 19.0.2(@types/react@19.0.2)

  '@radix-ui/react-presence@1.1.2(@types/react-dom@19.0.2(@types/react@19.0.2))(@types/react@19.0.2)(react-dom@19.0.0(react@19.0.0))(react@19.0.0)':
    dependencies:
      '@radix-ui/react-compose-refs': 1.1.1(@types/react@19.0.2)(react@19.0.0)
      '@radix-ui/react-use-layout-effect': 1.1.0(@types/react@19.0.2)(react@19.0.0)
      react: 19.0.0
      react-dom: 19.0.0(react@19.0.0)
    optionalDependencies:
      '@types/react': 19.0.2
      '@types/react-dom': 19.0.2(@types/react@19.0.2)

  '@radix-ui/react-primitive@2.0.1(@types/react-dom@19.0.2(@types/react@19.0.2))(@types/react@19.0.2)(react-dom@19.0.0(react@19.0.0))(react@19.0.0)':
    dependencies:
      '@radix-ui/react-slot': 1.1.1(@types/react@19.0.2)(react@19.0.0)
      react: 19.0.0
      react-dom: 19.0.0(react@19.0.0)
    optionalDependencies:
      '@types/react': 19.0.2
      '@types/react-dom': 19.0.2(@types/react@19.0.2)

  '@radix-ui/react-radio-group@1.2.2(@types/react-dom@19.0.2(@types/react@19.0.2))(@types/react@19.0.2)(react-dom@19.0.0(react@19.0.0))(react@19.0.0)':
    dependencies:
      '@radix-ui/primitive': 1.1.1
      '@radix-ui/react-compose-refs': 1.1.1(@types/react@19.0.2)(react@19.0.0)
      '@radix-ui/react-context': 1.1.1(@types/react@19.0.2)(react@19.0.0)
      '@radix-ui/react-direction': 1.1.0(@types/react@19.0.2)(react@19.0.0)
      '@radix-ui/react-presence': 1.1.2(@types/react-dom@19.0.2(@types/react@19.0.2))(@types/react@19.0.2)(react-dom@19.0.0(react@19.0.0))(react@19.0.0)
      '@radix-ui/react-primitive': 2.0.1(@types/react-dom@19.0.2(@types/react@19.0.2))(@types/react@19.0.2)(react-dom@19.0.0(react@19.0.0))(react@19.0.0)
      '@radix-ui/react-roving-focus': 1.1.1(@types/react-dom@19.0.2(@types/react@19.0.2))(@types/react@19.0.2)(react-dom@19.0.0(react@19.0.0))(react@19.0.0)
      '@radix-ui/react-use-controllable-state': 1.1.0(@types/react@19.0.2)(react@19.0.0)
      '@radix-ui/react-use-previous': 1.1.0(@types/react@19.0.2)(react@19.0.0)
      '@radix-ui/react-use-size': 1.1.0(@types/react@19.0.2)(react@19.0.0)
      react: 19.0.0
      react-dom: 19.0.0(react@19.0.0)
    optionalDependencies:
      '@types/react': 19.0.2
      '@types/react-dom': 19.0.2(@types/react@19.0.2)

  '@radix-ui/react-roving-focus@1.1.1(@types/react-dom@19.0.2(@types/react@19.0.2))(@types/react@19.0.2)(react-dom@19.0.0(react@19.0.0))(react@19.0.0)':
    dependencies:
      '@radix-ui/primitive': 1.1.1
      '@radix-ui/react-collection': 1.1.1(@types/react-dom@19.0.2(@types/react@19.0.2))(@types/react@19.0.2)(react-dom@19.0.0(react@19.0.0))(react@19.0.0)
      '@radix-ui/react-compose-refs': 1.1.1(@types/react@19.0.2)(react@19.0.0)
      '@radix-ui/react-context': 1.1.1(@types/react@19.0.2)(react@19.0.0)
      '@radix-ui/react-direction': 1.1.0(@types/react@19.0.2)(react@19.0.0)
      '@radix-ui/react-id': 1.1.0(@types/react@19.0.2)(react@19.0.0)
      '@radix-ui/react-primitive': 2.0.1(@types/react-dom@19.0.2(@types/react@19.0.2))(@types/react@19.0.2)(react-dom@19.0.0(react@19.0.0))(react@19.0.0)
      '@radix-ui/react-use-callback-ref': 1.1.0(@types/react@19.0.2)(react@19.0.0)
      '@radix-ui/react-use-controllable-state': 1.1.0(@types/react@19.0.2)(react@19.0.0)
      react: 19.0.0
      react-dom: 19.0.0(react@19.0.0)
    optionalDependencies:
      '@types/react': 19.0.2
      '@types/react-dom': 19.0.2(@types/react@19.0.2)

  '@radix-ui/react-select@2.1.4(@types/react-dom@19.0.2(@types/react@19.0.2))(@types/react@19.0.2)(react-dom@19.0.0(react@19.0.0))(react@19.0.0)':
    dependencies:
      '@radix-ui/number': 1.1.0
      '@radix-ui/primitive': 1.1.1
      '@radix-ui/react-collection': 1.1.1(@types/react-dom@19.0.2(@types/react@19.0.2))(@types/react@19.0.2)(react-dom@19.0.0(react@19.0.0))(react@19.0.0)
      '@radix-ui/react-compose-refs': 1.1.1(@types/react@19.0.2)(react@19.0.0)
      '@radix-ui/react-context': 1.1.1(@types/react@19.0.2)(react@19.0.0)
      '@radix-ui/react-direction': 1.1.0(@types/react@19.0.2)(react@19.0.0)
      '@radix-ui/react-dismissable-layer': 1.1.3(@types/react-dom@19.0.2(@types/react@19.0.2))(@types/react@19.0.2)(react-dom@19.0.0(react@19.0.0))(react@19.0.0)
      '@radix-ui/react-focus-guards': 1.1.1(@types/react@19.0.2)(react@19.0.0)
      '@radix-ui/react-focus-scope': 1.1.1(@types/react-dom@19.0.2(@types/react@19.0.2))(@types/react@19.0.2)(react-dom@19.0.0(react@19.0.0))(react@19.0.0)
      '@radix-ui/react-id': 1.1.0(@types/react@19.0.2)(react@19.0.0)
      '@radix-ui/react-popper': 1.2.1(@types/react-dom@19.0.2(@types/react@19.0.2))(@types/react@19.0.2)(react-dom@19.0.0(react@19.0.0))(react@19.0.0)
      '@radix-ui/react-portal': 1.1.3(@types/react-dom@19.0.2(@types/react@19.0.2))(@types/react@19.0.2)(react-dom@19.0.0(react@19.0.0))(react@19.0.0)
      '@radix-ui/react-primitive': 2.0.1(@types/react-dom@19.0.2(@types/react@19.0.2))(@types/react@19.0.2)(react-dom@19.0.0(react@19.0.0))(react@19.0.0)
      '@radix-ui/react-slot': 1.1.1(@types/react@19.0.2)(react@19.0.0)
      '@radix-ui/react-use-callback-ref': 1.1.0(@types/react@19.0.2)(react@19.0.0)
      '@radix-ui/react-use-controllable-state': 1.1.0(@types/react@19.0.2)(react@19.0.0)
      '@radix-ui/react-use-layout-effect': 1.1.0(@types/react@19.0.2)(react@19.0.0)
      '@radix-ui/react-use-previous': 1.1.0(@types/react@19.0.2)(react@19.0.0)
      '@radix-ui/react-visually-hidden': 1.1.1(@types/react-dom@19.0.2(@types/react@19.0.2))(@types/react@19.0.2)(react-dom@19.0.0(react@19.0.0))(react@19.0.0)
      aria-hidden: 1.2.4
      react: 19.0.0
      react-dom: 19.0.0(react@19.0.0)
      react-remove-scroll: 2.6.2(@types/react@19.0.2)(react@19.0.0)
    optionalDependencies:
      '@types/react': 19.0.2
      '@types/react-dom': 19.0.2(@types/react@19.0.2)

  '@radix-ui/react-separator@1.1.1(@types/react-dom@19.0.2(@types/react@19.0.2))(@types/react@19.0.2)(react-dom@19.0.0(react@19.0.0))(react@19.0.0)':
    dependencies:
      '@radix-ui/react-primitive': 2.0.1(@types/react-dom@19.0.2(@types/react@19.0.2))(@types/react@19.0.2)(react-dom@19.0.0(react@19.0.0))(react@19.0.0)
      react: 19.0.0
      react-dom: 19.0.0(react@19.0.0)
    optionalDependencies:
      '@types/react': 19.0.2
      '@types/react-dom': 19.0.2(@types/react@19.0.2)

  '@radix-ui/react-slot@1.1.1(@types/react@19.0.2)(react@19.0.0)':
    dependencies:
      '@radix-ui/react-compose-refs': 1.1.1(@types/react@19.0.2)(react@19.0.0)
      react: 19.0.0
    optionalDependencies:
      '@types/react': 19.0.2

  '@radix-ui/react-tabs@1.1.2(@types/react-dom@19.0.2(@types/react@19.0.2))(@types/react@19.0.2)(react-dom@19.0.0(react@19.0.0))(react@19.0.0)':
    dependencies:
      '@radix-ui/primitive': 1.1.1
      '@radix-ui/react-context': 1.1.1(@types/react@19.0.2)(react@19.0.0)
      '@radix-ui/react-direction': 1.1.0(@types/react@19.0.2)(react@19.0.0)
      '@radix-ui/react-id': 1.1.0(@types/react@19.0.2)(react@19.0.0)
      '@radix-ui/react-presence': 1.1.2(@types/react-dom@19.0.2(@types/react@19.0.2))(@types/react@19.0.2)(react-dom@19.0.0(react@19.0.0))(react@19.0.0)
      '@radix-ui/react-primitive': 2.0.1(@types/react-dom@19.0.2(@types/react@19.0.2))(@types/react@19.0.2)(react-dom@19.0.0(react@19.0.0))(react@19.0.0)
      '@radix-ui/react-roving-focus': 1.1.1(@types/react-dom@19.0.2(@types/react@19.0.2))(@types/react@19.0.2)(react-dom@19.0.0(react@19.0.0))(react@19.0.0)
      '@radix-ui/react-use-controllable-state': 1.1.0(@types/react@19.0.2)(react@19.0.0)
      react: 19.0.0
      react-dom: 19.0.0(react@19.0.0)
    optionalDependencies:
      '@types/react': 19.0.2
      '@types/react-dom': 19.0.2(@types/react@19.0.2)

  '@radix-ui/react-tooltip@1.1.7(@types/react-dom@19.0.2(@types/react@19.0.2))(@types/react@19.0.2)(react-dom@19.0.0(react@19.0.0))(react@19.0.0)':
    dependencies:
      '@radix-ui/primitive': 1.1.1
      '@radix-ui/react-compose-refs': 1.1.1(@types/react@19.0.2)(react@19.0.0)
      '@radix-ui/react-context': 1.1.1(@types/react@19.0.2)(react@19.0.0)
      '@radix-ui/react-dismissable-layer': 1.1.4(@types/react-dom@19.0.2(@types/react@19.0.2))(@types/react@19.0.2)(react-dom@19.0.0(react@19.0.0))(react@19.0.0)
      '@radix-ui/react-id': 1.1.0(@types/react@19.0.2)(react@19.0.0)
      '@radix-ui/react-popper': 1.2.1(@types/react-dom@19.0.2(@types/react@19.0.2))(@types/react@19.0.2)(react-dom@19.0.0(react@19.0.0))(react@19.0.0)
      '@radix-ui/react-portal': 1.1.3(@types/react-dom@19.0.2(@types/react@19.0.2))(@types/react@19.0.2)(react-dom@19.0.0(react@19.0.0))(react@19.0.0)
      '@radix-ui/react-presence': 1.1.2(@types/react-dom@19.0.2(@types/react@19.0.2))(@types/react@19.0.2)(react-dom@19.0.0(react@19.0.0))(react@19.0.0)
      '@radix-ui/react-primitive': 2.0.1(@types/react-dom@19.0.2(@types/react@19.0.2))(@types/react@19.0.2)(react-dom@19.0.0(react@19.0.0))(react@19.0.0)
      '@radix-ui/react-slot': 1.1.1(@types/react@19.0.2)(react@19.0.0)
      '@radix-ui/react-use-controllable-state': 1.1.0(@types/react@19.0.2)(react@19.0.0)
      '@radix-ui/react-visually-hidden': 1.1.1(@types/react-dom@19.0.2(@types/react@19.0.2))(@types/react@19.0.2)(react-dom@19.0.0(react@19.0.0))(react@19.0.0)
      react: 19.0.0
      react-dom: 19.0.0(react@19.0.0)
    optionalDependencies:
      '@types/react': 19.0.2
      '@types/react-dom': 19.0.2(@types/react@19.0.2)

  '@radix-ui/react-use-callback-ref@1.1.0(@types/react@19.0.2)(react@19.0.0)':
    dependencies:
      react: 19.0.0
    optionalDependencies:
      '@types/react': 19.0.2

  '@radix-ui/react-use-controllable-state@1.1.0(@types/react@19.0.2)(react@19.0.0)':
    dependencies:
      '@radix-ui/react-use-callback-ref': 1.1.0(@types/react@19.0.2)(react@19.0.0)
      react: 19.0.0
    optionalDependencies:
      '@types/react': 19.0.2

  '@radix-ui/react-use-escape-keydown@1.1.0(@types/react@19.0.2)(react@19.0.0)':
    dependencies:
      '@radix-ui/react-use-callback-ref': 1.1.0(@types/react@19.0.2)(react@19.0.0)
      react: 19.0.0
    optionalDependencies:
      '@types/react': 19.0.2

  '@radix-ui/react-use-layout-effect@1.1.0(@types/react@19.0.2)(react@19.0.0)':
    dependencies:
      react: 19.0.0
    optionalDependencies:
      '@types/react': 19.0.2

  '@radix-ui/react-use-previous@1.1.0(@types/react@19.0.2)(react@19.0.0)':
    dependencies:
      react: 19.0.0
    optionalDependencies:
      '@types/react': 19.0.2

  '@radix-ui/react-use-rect@1.1.0(@types/react@19.0.2)(react@19.0.0)':
    dependencies:
      '@radix-ui/rect': 1.1.0
      react: 19.0.0
    optionalDependencies:
      '@types/react': 19.0.2

  '@radix-ui/react-use-size@1.1.0(@types/react@19.0.2)(react@19.0.0)':
    dependencies:
      '@radix-ui/react-use-layout-effect': 1.1.0(@types/react@19.0.2)(react@19.0.0)
      react: 19.0.0
    optionalDependencies:
      '@types/react': 19.0.2

  '@radix-ui/react-visually-hidden@1.1.1(@types/react-dom@19.0.2(@types/react@19.0.2))(@types/react@19.0.2)(react-dom@19.0.0(react@19.0.0))(react@19.0.0)':
    dependencies:
      '@radix-ui/react-primitive': 2.0.1(@types/react-dom@19.0.2(@types/react@19.0.2))(@types/react@19.0.2)(react-dom@19.0.0(react@19.0.0))(react@19.0.0)
      react: 19.0.0
      react-dom: 19.0.0(react@19.0.0)
    optionalDependencies:
      '@types/react': 19.0.2
      '@types/react-dom': 19.0.2(@types/react@19.0.2)

  '@radix-ui/rect@1.1.0': {}

  '@react-aria/focus@3.19.1(react-dom@19.0.0(react@19.0.0))(react@19.0.0)':
    dependencies:
      '@react-aria/interactions': 3.23.0(react-dom@19.0.0(react@19.0.0))(react@19.0.0)
      '@react-aria/utils': 3.27.0(react-dom@19.0.0(react@19.0.0))(react@19.0.0)
      '@react-types/shared': 3.27.0(react@19.0.0)
      '@swc/helpers': 0.5.15
      clsx: 2.1.1
      react: 19.0.0
      react-dom: 19.0.0(react@19.0.0)

  '@react-aria/interactions@3.23.0(react-dom@19.0.0(react@19.0.0))(react@19.0.0)':
    dependencies:
      '@react-aria/ssr': 3.9.7(react@19.0.0)
      '@react-aria/utils': 3.27.0(react-dom@19.0.0(react@19.0.0))(react@19.0.0)
      '@react-types/shared': 3.27.0(react@19.0.0)
      '@swc/helpers': 0.5.15
      react: 19.0.0
      react-dom: 19.0.0(react@19.0.0)

  '@react-aria/ssr@3.9.7(react@19.0.0)':
    dependencies:
      '@swc/helpers': 0.5.15
      react: 19.0.0

  '@react-aria/utils@3.27.0(react-dom@19.0.0(react@19.0.0))(react@19.0.0)':
    dependencies:
      '@react-aria/ssr': 3.9.7(react@19.0.0)
      '@react-stately/utils': 3.10.5(react@19.0.0)
      '@react-types/shared': 3.27.0(react@19.0.0)
      '@swc/helpers': 0.5.15
      clsx: 2.1.1
      react: 19.0.0
      react-dom: 19.0.0(react@19.0.0)

  '@react-email/body@0.0.11(react@19.0.0)':
    dependencies:
      react: 19.0.0

  '@react-email/button@0.0.19(react@19.0.0)':
    dependencies:
      react: 19.0.0

  '@react-email/code-block@0.0.11(react@19.0.0)':
    dependencies:
      prismjs: 1.29.0
      react: 19.0.0

  '@react-email/code-inline@0.0.5(react@19.0.0)':
    dependencies:
      react: 19.0.0

  '@react-email/column@0.0.13(react@19.0.0)':
    dependencies:
      react: 19.0.0

  '@react-email/components@0.0.32(react-dom@19.0.0(react@19.0.0))(react@19.0.0)':
    dependencies:
      '@react-email/body': 0.0.11(react@19.0.0)
      '@react-email/button': 0.0.19(react@19.0.0)
      '@react-email/code-block': 0.0.11(react@19.0.0)
      '@react-email/code-inline': 0.0.5(react@19.0.0)
      '@react-email/column': 0.0.13(react@19.0.0)
      '@react-email/container': 0.0.15(react@19.0.0)
      '@react-email/font': 0.0.9(react@19.0.0)
      '@react-email/head': 0.0.12(react@19.0.0)
      '@react-email/heading': 0.0.15(react@19.0.0)
      '@react-email/hr': 0.0.11(react@19.0.0)
      '@react-email/html': 0.0.11(react@19.0.0)
      '@react-email/img': 0.0.11(react@19.0.0)
      '@react-email/link': 0.0.12(react@19.0.0)
      '@react-email/markdown': 0.0.14(react@19.0.0)
      '@react-email/preview': 0.0.12(react@19.0.0)
      '@react-email/render': 1.0.4(react-dom@19.0.0(react@19.0.0))(react@19.0.0)
      '@react-email/row': 0.0.12(react@19.0.0)
      '@react-email/section': 0.0.16(react@19.0.0)
      '@react-email/tailwind': 1.0.4(react@19.0.0)
      '@react-email/text': 0.0.11(react@19.0.0)
      react: 19.0.0
    transitivePeerDependencies:
      - react-dom

  '@react-email/container@0.0.15(react@19.0.0)':
    dependencies:
      react: 19.0.0

  '@react-email/font@0.0.9(react@19.0.0)':
    dependencies:
      react: 19.0.0

  '@react-email/head@0.0.12(react@19.0.0)':
    dependencies:
      react: 19.0.0

  '@react-email/heading@0.0.15(react@19.0.0)':
    dependencies:
      react: 19.0.0

  '@react-email/hr@0.0.11(react@19.0.0)':
    dependencies:
      react: 19.0.0

  '@react-email/html@0.0.11(react@19.0.0)':
    dependencies:
      react: 19.0.0

  '@react-email/img@0.0.11(react@19.0.0)':
    dependencies:
      react: 19.0.0

  '@react-email/link@0.0.12(react@19.0.0)':
    dependencies:
      react: 19.0.0

  '@react-email/markdown@0.0.14(react@19.0.0)':
    dependencies:
      md-to-react-email: 5.0.5(react@19.0.0)
      react: 19.0.0

  '@react-email/preview@0.0.12(react@19.0.0)':
    dependencies:
      react: 19.0.0

  '@react-email/render@1.0.4(react-dom@19.0.0(react@19.0.0))(react@19.0.0)':
    dependencies:
      html-to-text: 9.0.5
      prettier: 3.4.2
      react: 19.0.0
      react-dom: 19.0.0(react@19.0.0)
      react-promise-suspense: 0.3.4

  '@react-email/row@0.0.12(react@19.0.0)':
    dependencies:
      react: 19.0.0

  '@react-email/section@0.0.16(react@19.0.0)':
    dependencies:
      react: 19.0.0

  '@react-email/tailwind@1.0.4(react@19.0.0)':
    dependencies:
      react: 19.0.0

  '@react-email/text@0.0.11(react@19.0.0)':
    dependencies:
      react: 19.0.0

  '@react-stately/utils@3.10.5(react@19.0.0)':
    dependencies:
      '@swc/helpers': 0.5.15
      react: 19.0.0

  '@react-types/shared@3.27.0(react@19.0.0)':
    dependencies:
      react: 19.0.0

  '@rtsao/scc@1.1.0': {}

  '@rushstack/eslint-patch@1.10.5': {}

  '@selderee/plugin-htmlparser2@0.11.0':
    dependencies:
      domhandler: 5.0.3
      selderee: 0.11.0

  '@smithy/abort-controller@4.0.1':
    dependencies:
      '@smithy/types': 4.1.0
      tslib: 2.8.1

  '@smithy/chunked-blob-reader-native@4.0.0':
    dependencies:
      '@smithy/util-base64': 4.0.0
      tslib: 2.8.1

  '@smithy/chunked-blob-reader@5.0.0':
    dependencies:
      tslib: 2.8.1

  '@smithy/config-resolver@4.0.1':
    dependencies:
      '@smithy/node-config-provider': 4.0.1
      '@smithy/types': 4.1.0
      '@smithy/util-config-provider': 4.0.0
      '@smithy/util-middleware': 4.0.1
      tslib: 2.8.1

  '@smithy/core@3.1.1':
    dependencies:
      '@smithy/middleware-serde': 4.0.1
      '@smithy/protocol-http': 5.0.1
      '@smithy/types': 4.1.0
      '@smithy/util-body-length-browser': 4.0.0
      '@smithy/util-middleware': 4.0.1
      '@smithy/util-stream': 4.0.2
      '@smithy/util-utf8': 4.0.0
      tslib: 2.8.1

  '@smithy/credential-provider-imds@4.0.1':
    dependencies:
      '@smithy/node-config-provider': 4.0.1
      '@smithy/property-provider': 4.0.1
      '@smithy/types': 4.1.0
      '@smithy/url-parser': 4.0.1
      tslib: 2.8.1

  '@smithy/eventstream-codec@4.0.1':
    dependencies:
      '@aws-crypto/crc32': 5.2.0
      '@smithy/types': 4.1.0
      '@smithy/util-hex-encoding': 4.0.0
      tslib: 2.8.1

  '@smithy/eventstream-serde-browser@4.0.1':
    dependencies:
      '@smithy/eventstream-serde-universal': 4.0.1
      '@smithy/types': 4.1.0
      tslib: 2.8.1

  '@smithy/eventstream-serde-config-resolver@4.0.1':
    dependencies:
      '@smithy/types': 4.1.0
      tslib: 2.8.1

  '@smithy/eventstream-serde-node@4.0.1':
    dependencies:
      '@smithy/eventstream-serde-universal': 4.0.1
      '@smithy/types': 4.1.0
      tslib: 2.8.1

  '@smithy/eventstream-serde-universal@4.0.1':
    dependencies:
      '@smithy/eventstream-codec': 4.0.1
      '@smithy/types': 4.1.0
      tslib: 2.8.1

  '@smithy/fetch-http-handler@5.0.1':
    dependencies:
      '@smithy/protocol-http': 5.0.1
      '@smithy/querystring-builder': 4.0.1
      '@smithy/types': 4.1.0
      '@smithy/util-base64': 4.0.0
      tslib: 2.8.1

  '@smithy/hash-blob-browser@4.0.1':
    dependencies:
      '@smithy/chunked-blob-reader': 5.0.0
      '@smithy/chunked-blob-reader-native': 4.0.0
      '@smithy/types': 4.1.0
      tslib: 2.8.1

  '@smithy/hash-node@4.0.1':
    dependencies:
      '@smithy/types': 4.1.0
      '@smithy/util-buffer-from': 4.0.0
      '@smithy/util-utf8': 4.0.0
      tslib: 2.8.1

  '@smithy/hash-stream-node@4.0.1':
    dependencies:
      '@smithy/types': 4.1.0
      '@smithy/util-utf8': 4.0.0
      tslib: 2.8.1

  '@smithy/invalid-dependency@4.0.1':
    dependencies:
      '@smithy/types': 4.1.0
      tslib: 2.8.1

  '@smithy/is-array-buffer@2.2.0':
    dependencies:
      tslib: 2.8.1

  '@smithy/is-array-buffer@4.0.0':
    dependencies:
      tslib: 2.8.1

  '@smithy/md5-js@4.0.1':
    dependencies:
      '@smithy/types': 4.1.0
      '@smithy/util-utf8': 4.0.0
      tslib: 2.8.1

  '@smithy/middleware-content-length@4.0.1':
    dependencies:
      '@smithy/protocol-http': 5.0.1
      '@smithy/types': 4.1.0
      tslib: 2.8.1

  '@smithy/middleware-endpoint@4.0.2':
    dependencies:
      '@smithy/core': 3.1.1
      '@smithy/middleware-serde': 4.0.1
      '@smithy/node-config-provider': 4.0.1
      '@smithy/shared-ini-file-loader': 4.0.1
      '@smithy/types': 4.1.0
      '@smithy/url-parser': 4.0.1
      '@smithy/util-middleware': 4.0.1
      tslib: 2.8.1

  '@smithy/middleware-retry@4.0.3':
    dependencies:
      '@smithy/node-config-provider': 4.0.1
      '@smithy/protocol-http': 5.0.1
      '@smithy/service-error-classification': 4.0.1
      '@smithy/smithy-client': 4.1.2
      '@smithy/types': 4.1.0
      '@smithy/util-middleware': 4.0.1
      '@smithy/util-retry': 4.0.1
      tslib: 2.8.1
      uuid: 9.0.1

  '@smithy/middleware-serde@4.0.1':
    dependencies:
      '@smithy/types': 4.1.0
      tslib: 2.8.1

  '@smithy/middleware-stack@4.0.1':
    dependencies:
      '@smithy/types': 4.1.0
      tslib: 2.8.1

  '@smithy/node-config-provider@4.0.1':
    dependencies:
      '@smithy/property-provider': 4.0.1
      '@smithy/shared-ini-file-loader': 4.0.1
      '@smithy/types': 4.1.0
      tslib: 2.8.1

  '@smithy/node-http-handler@4.0.2':
    dependencies:
      '@smithy/abort-controller': 4.0.1
      '@smithy/protocol-http': 5.0.1
      '@smithy/querystring-builder': 4.0.1
      '@smithy/types': 4.1.0
      tslib: 2.8.1

  '@smithy/property-provider@4.0.1':
    dependencies:
      '@smithy/types': 4.1.0
      tslib: 2.8.1

  '@smithy/protocol-http@5.0.1':
    dependencies:
      '@smithy/types': 4.1.0
      tslib: 2.8.1

  '@smithy/querystring-builder@4.0.1':
    dependencies:
      '@smithy/types': 4.1.0
      '@smithy/util-uri-escape': 4.0.0
      tslib: 2.8.1

  '@smithy/querystring-parser@4.0.1':
    dependencies:
      '@smithy/types': 4.1.0
      tslib: 2.8.1

  '@smithy/service-error-classification@4.0.1':
    dependencies:
      '@smithy/types': 4.1.0

  '@smithy/shared-ini-file-loader@4.0.1':
    dependencies:
      '@smithy/types': 4.1.0
      tslib: 2.8.1

  '@smithy/signature-v4@5.0.1':
    dependencies:
      '@smithy/is-array-buffer': 4.0.0
      '@smithy/protocol-http': 5.0.1
      '@smithy/types': 4.1.0
      '@smithy/util-hex-encoding': 4.0.0
      '@smithy/util-middleware': 4.0.1
      '@smithy/util-uri-escape': 4.0.0
      '@smithy/util-utf8': 4.0.0
      tslib: 2.8.1

  '@smithy/smithy-client@4.1.2':
    dependencies:
      '@smithy/core': 3.1.1
      '@smithy/middleware-endpoint': 4.0.2
      '@smithy/middleware-stack': 4.0.1
      '@smithy/protocol-http': 5.0.1
      '@smithy/types': 4.1.0
      '@smithy/util-stream': 4.0.2
      tslib: 2.8.1

  '@smithy/types@4.1.0':
    dependencies:
      tslib: 2.8.1

  '@smithy/url-parser@4.0.1':
    dependencies:
      '@smithy/querystring-parser': 4.0.1
      '@smithy/types': 4.1.0
      tslib: 2.8.1

  '@smithy/util-base64@4.0.0':
    dependencies:
      '@smithy/util-buffer-from': 4.0.0
      '@smithy/util-utf8': 4.0.0
      tslib: 2.8.1

  '@smithy/util-body-length-browser@4.0.0':
    dependencies:
      tslib: 2.8.1

  '@smithy/util-body-length-node@4.0.0':
    dependencies:
      tslib: 2.8.1

  '@smithy/util-buffer-from@2.2.0':
    dependencies:
      '@smithy/is-array-buffer': 2.2.0
      tslib: 2.8.1

  '@smithy/util-buffer-from@4.0.0':
    dependencies:
      '@smithy/is-array-buffer': 4.0.0
      tslib: 2.8.1

  '@smithy/util-config-provider@4.0.0':
    dependencies:
      tslib: 2.8.1

  '@smithy/util-defaults-mode-browser@4.0.3':
    dependencies:
      '@smithy/property-provider': 4.0.1
      '@smithy/smithy-client': 4.1.2
      '@smithy/types': 4.1.0
      bowser: 2.11.0
      tslib: 2.8.1

  '@smithy/util-defaults-mode-node@4.0.3':
    dependencies:
      '@smithy/config-resolver': 4.0.1
      '@smithy/credential-provider-imds': 4.0.1
      '@smithy/node-config-provider': 4.0.1
      '@smithy/property-provider': 4.0.1
      '@smithy/smithy-client': 4.1.2
      '@smithy/types': 4.1.0
      tslib: 2.8.1

  '@smithy/util-endpoints@3.0.1':
    dependencies:
      '@smithy/node-config-provider': 4.0.1
      '@smithy/types': 4.1.0
      tslib: 2.8.1

  '@smithy/util-hex-encoding@4.0.0':
    dependencies:
      tslib: 2.8.1

  '@smithy/util-middleware@4.0.1':
    dependencies:
      '@smithy/types': 4.1.0
      tslib: 2.8.1

  '@smithy/util-retry@4.0.1':
    dependencies:
      '@smithy/service-error-classification': 4.0.1
      '@smithy/types': 4.1.0
      tslib: 2.8.1

  '@smithy/util-stream@4.0.2':
    dependencies:
      '@smithy/fetch-http-handler': 5.0.1
      '@smithy/node-http-handler': 4.0.2
      '@smithy/types': 4.1.0
      '@smithy/util-base64': 4.0.0
      '@smithy/util-buffer-from': 4.0.0
      '@smithy/util-hex-encoding': 4.0.0
      '@smithy/util-utf8': 4.0.0
      tslib: 2.8.1

  '@smithy/util-uri-escape@4.0.0':
    dependencies:
      tslib: 2.8.1

  '@smithy/util-utf8@2.3.0':
    dependencies:
      '@smithy/util-buffer-from': 2.2.0
      tslib: 2.8.1

  '@smithy/util-utf8@4.0.0':
    dependencies:
      '@smithy/util-buffer-from': 4.0.0
      tslib: 2.8.1

  '@smithy/util-waiter@4.0.2':
    dependencies:
      '@smithy/abort-controller': 4.0.1
      '@smithy/types': 4.1.0
      tslib: 2.8.1

  '@socket.io/component-emitter@3.1.2': {}

  '@stripe/stripe-js@5.5.0': {}

  '@swc/counter@0.1.3': {}

  '@swc/helpers@0.5.15':
    dependencies:
      tslib: 2.8.1

  '@tailwindcss/typography@0.5.16(tailwindcss@3.4.17)':
    dependencies:
      lodash.castarray: 4.4.0
      lodash.isplainobject: 4.0.6
      lodash.merge: 4.6.2
      postcss-selector-parser: 6.0.10
      tailwindcss: 3.4.17

  '@tanstack/react-virtual@3.11.2(react-dom@19.0.0(react@19.0.0))(react@19.0.0)':
    dependencies:
      '@tanstack/virtual-core': 3.11.2
      react: 19.0.0
      react-dom: 19.0.0(react@19.0.0)

  '@tanstack/virtual-core@3.11.2': {}

  '@tokenizer/token@0.3.0': {}

  '@types/acorn@4.0.6':
    dependencies:
      '@types/estree': 1.0.6

  '@types/busboy@1.5.4':
    dependencies:
      '@types/node': 22.10.4

  '@types/cors@2.8.17':
    dependencies:
      '@types/node': 22.10.4

  '@types/debug@4.1.12':
    dependencies:
      '@types/ms': 0.7.34

  '@types/escape-html@1.0.4': {}

  '@types/estree-jsx@1.0.5':
    dependencies:
      '@types/estree': 1.0.6

  '@types/estree@1.0.6': {}

  '@types/hast@3.0.4':
    dependencies:
      '@types/unist': 3.0.3

  '@types/json-schema@7.0.15': {}

  '@types/json5@0.0.29': {}

<<<<<<< HEAD
  '@types/lodash.debounce@4.0.9':
    dependencies:
      '@types/lodash': 4.17.14
=======
  '@types/jsonwebtoken@9.0.8':
    dependencies:
      '@types/ms': 0.7.34
      '@types/node': 22.10.4
>>>>>>> 576f486b

  '@types/lodash@4.17.14': {}

  '@types/mdast@4.0.4':
    dependencies:
      '@types/unist': 3.0.3

  '@types/ms@0.7.34': {}

  '@types/node@22.10.4':
    dependencies:
      undici-types: 6.20.0

  '@types/nodemailer@6.4.17':
    dependencies:
      '@types/node': 22.10.4

  '@types/parse-json@4.0.2': {}

  '@types/prismjs@1.26.5': {}

  '@types/react-dom@19.0.2(@types/react@19.0.2)':
    dependencies:
      '@types/react': 19.0.2

  '@types/react-transition-group@4.4.12(@types/react@19.0.2)':
    dependencies:
      '@types/react': 19.0.2

  '@types/react@19.0.2':
    dependencies:
      csstype: 3.1.3

  '@types/unist@2.0.11': {}

  '@types/unist@3.0.3': {}

  '@types/uuid@10.0.0': {}

  '@types/webidl-conversions@7.0.3': {}

  '@types/whatwg-url@11.0.5':
    dependencies:
      '@types/webidl-conversions': 7.0.3

  '@typescript-eslint/eslint-plugin@8.21.0(@typescript-eslint/parser@8.21.0(eslint@9.18.0(jiti@1.21.7))(typescript@5.7.2))(eslint@9.18.0(jiti@1.21.7))(typescript@5.7.2)':
    dependencies:
      '@eslint-community/regexpp': 4.12.1
      '@typescript-eslint/parser': 8.21.0(eslint@9.18.0(jiti@1.21.7))(typescript@5.7.2)
      '@typescript-eslint/scope-manager': 8.21.0
      '@typescript-eslint/type-utils': 8.21.0(eslint@9.18.0(jiti@1.21.7))(typescript@5.7.2)
      '@typescript-eslint/utils': 8.21.0(eslint@9.18.0(jiti@1.21.7))(typescript@5.7.2)
      '@typescript-eslint/visitor-keys': 8.21.0
      eslint: 9.18.0(jiti@1.21.7)
      graphemer: 1.4.0
      ignore: 5.3.2
      natural-compare: 1.4.0
      ts-api-utils: 2.0.0(typescript@5.7.2)
      typescript: 5.7.2
    transitivePeerDependencies:
      - supports-color

  '@typescript-eslint/eslint-plugin@8.22.0(@typescript-eslint/parser@8.22.0(eslint@9.18.0(jiti@1.21.7))(typescript@5.7.2))(eslint@9.18.0(jiti@1.21.7))(typescript@5.7.2)':
    dependencies:
      '@eslint-community/regexpp': 4.12.1
      '@typescript-eslint/parser': 8.22.0(eslint@9.18.0(jiti@1.21.7))(typescript@5.7.2)
      '@typescript-eslint/scope-manager': 8.22.0
      '@typescript-eslint/type-utils': 8.22.0(eslint@9.18.0(jiti@1.21.7))(typescript@5.7.2)
      '@typescript-eslint/utils': 8.22.0(eslint@9.18.0(jiti@1.21.7))(typescript@5.7.2)
      '@typescript-eslint/visitor-keys': 8.22.0
      eslint: 9.18.0(jiti@1.21.7)
      graphemer: 1.4.0
      ignore: 5.3.2
      natural-compare: 1.4.0
      ts-api-utils: 2.0.0(typescript@5.7.2)
      typescript: 5.7.2
    transitivePeerDependencies:
      - supports-color

  '@typescript-eslint/parser@8.21.0(eslint@9.18.0(jiti@1.21.7))(typescript@5.7.2)':
    dependencies:
      '@typescript-eslint/scope-manager': 8.21.0
      '@typescript-eslint/types': 8.21.0
      '@typescript-eslint/typescript-estree': 8.21.0(typescript@5.7.2)
      '@typescript-eslint/visitor-keys': 8.21.0
      debug: 4.4.0
      eslint: 9.18.0(jiti@1.21.7)
      typescript: 5.7.2
    transitivePeerDependencies:
      - supports-color

  '@typescript-eslint/parser@8.22.0(eslint@9.18.0(jiti@1.21.7))(typescript@5.7.2)':
    dependencies:
      '@typescript-eslint/scope-manager': 8.22.0
      '@typescript-eslint/types': 8.22.0
      '@typescript-eslint/typescript-estree': 8.22.0(typescript@5.7.2)
      '@typescript-eslint/visitor-keys': 8.22.0
      debug: 4.4.0
      eslint: 9.18.0(jiti@1.21.7)
      typescript: 5.7.2
    transitivePeerDependencies:
      - supports-color

  '@typescript-eslint/scope-manager@8.21.0':
    dependencies:
      '@typescript-eslint/types': 8.21.0
      '@typescript-eslint/visitor-keys': 8.21.0

  '@typescript-eslint/scope-manager@8.22.0':
    dependencies:
      '@typescript-eslint/types': 8.22.0
      '@typescript-eslint/visitor-keys': 8.22.0

  '@typescript-eslint/type-utils@8.21.0(eslint@9.18.0(jiti@1.21.7))(typescript@5.7.2)':
    dependencies:
      '@typescript-eslint/typescript-estree': 8.21.0(typescript@5.7.2)
      '@typescript-eslint/utils': 8.21.0(eslint@9.18.0(jiti@1.21.7))(typescript@5.7.2)
      debug: 4.4.0
      eslint: 9.18.0(jiti@1.21.7)
      ts-api-utils: 2.0.0(typescript@5.7.2)
      typescript: 5.7.2
    transitivePeerDependencies:
      - supports-color

  '@typescript-eslint/type-utils@8.22.0(eslint@9.18.0(jiti@1.21.7))(typescript@5.7.2)':
    dependencies:
      '@typescript-eslint/typescript-estree': 8.22.0(typescript@5.7.2)
      '@typescript-eslint/utils': 8.22.0(eslint@9.18.0(jiti@1.21.7))(typescript@5.7.2)
      debug: 4.4.0
      eslint: 9.18.0(jiti@1.21.7)
      ts-api-utils: 2.0.0(typescript@5.7.2)
      typescript: 5.7.2
    transitivePeerDependencies:
      - supports-color

  '@typescript-eslint/types@8.21.0': {}

  '@typescript-eslint/types@8.22.0': {}

  '@typescript-eslint/typescript-estree@8.21.0(typescript@5.7.2)':
    dependencies:
      '@typescript-eslint/types': 8.21.0
      '@typescript-eslint/visitor-keys': 8.21.0
      debug: 4.4.0
      fast-glob: 3.3.3
      is-glob: 4.0.3
      minimatch: 9.0.5
      semver: 7.6.3
      ts-api-utils: 2.0.0(typescript@5.7.2)
      typescript: 5.7.2
    transitivePeerDependencies:
      - supports-color

  '@typescript-eslint/typescript-estree@8.22.0(typescript@5.7.2)':
    dependencies:
      '@typescript-eslint/types': 8.22.0
      '@typescript-eslint/visitor-keys': 8.22.0
      debug: 4.4.0
      fast-glob: 3.3.3
      is-glob: 4.0.3
      minimatch: 9.0.5
      semver: 7.6.3
      ts-api-utils: 2.0.0(typescript@5.7.2)
      typescript: 5.7.2
    transitivePeerDependencies:
      - supports-color

  '@typescript-eslint/utils@8.21.0(eslint@9.18.0(jiti@1.21.7))(typescript@5.7.2)':
    dependencies:
      '@eslint-community/eslint-utils': 4.4.1(eslint@9.18.0(jiti@1.21.7))
      '@typescript-eslint/scope-manager': 8.21.0
      '@typescript-eslint/types': 8.21.0
      '@typescript-eslint/typescript-estree': 8.21.0(typescript@5.7.2)
      eslint: 9.18.0(jiti@1.21.7)
      typescript: 5.7.2
    transitivePeerDependencies:
      - supports-color

  '@typescript-eslint/utils@8.22.0(eslint@9.18.0(jiti@1.21.7))(typescript@5.7.2)':
    dependencies:
      '@eslint-community/eslint-utils': 4.4.1(eslint@9.18.0(jiti@1.21.7))
      '@typescript-eslint/scope-manager': 8.22.0
      '@typescript-eslint/types': 8.22.0
      '@typescript-eslint/typescript-estree': 8.22.0(typescript@5.7.2)
      eslint: 9.18.0(jiti@1.21.7)
      typescript: 5.7.2
    transitivePeerDependencies:
      - supports-color

  '@typescript-eslint/visitor-keys@8.21.0':
    dependencies:
      '@typescript-eslint/types': 8.21.0
      eslint-visitor-keys: 4.2.0

  '@typescript-eslint/visitor-keys@8.22.0':
    dependencies:
      '@typescript-eslint/types': 8.22.0
      eslint-visitor-keys: 4.2.0

  accepts@1.3.8:
    dependencies:
      mime-types: 2.1.35
      negotiator: 0.6.3

  acorn-jsx@5.3.2(acorn@8.14.0):
    dependencies:
      acorn: 8.14.0

  acorn@8.12.1: {}

  acorn@8.14.0: {}

  ajv@6.12.6:
    dependencies:
      fast-deep-equal: 3.1.3
      fast-json-stable-stringify: 2.1.0
      json-schema-traverse: 0.4.1
      uri-js: 4.4.1

  ajv@8.17.1:
    dependencies:
      fast-deep-equal: 3.1.3
      fast-uri: 3.0.5
      json-schema-traverse: 1.0.0
      require-from-string: 2.0.2

  amazon-cognito-identity-js@6.3.12:
    dependencies:
      '@aws-crypto/sha256-js': 1.2.2
      buffer: 4.9.2
      fast-base64-decode: 1.0.0
      isomorphic-unfetch: 3.1.0
      js-cookie: 2.2.1
    transitivePeerDependencies:
      - encoding

  ansi-regex@5.0.1: {}

  ansi-regex@6.1.0: {}

  ansi-styles@4.3.0:
    dependencies:
      color-convert: 2.0.1

  ansi-styles@6.2.1: {}

  any-promise@1.3.0: {}

  anymatch@3.1.3:
    dependencies:
      normalize-path: 3.0.0
      picomatch: 2.3.1

  arg@5.0.2: {}

  argparse@2.0.1: {}

  aria-hidden@1.2.4:
    dependencies:
      tslib: 2.8.1

  aria-query@5.3.2: {}

  array-buffer-byte-length@1.0.2:
    dependencies:
      call-bound: 1.0.3
      is-array-buffer: 3.0.5

  array-includes@3.1.8:
    dependencies:
      call-bind: 1.0.8
      define-properties: 1.2.1
      es-abstract: 1.23.9
      es-object-atoms: 1.1.1
      get-intrinsic: 1.2.7
      is-string: 1.1.1

  array.prototype.findlast@1.2.5:
    dependencies:
      call-bind: 1.0.8
      define-properties: 1.2.1
      es-abstract: 1.23.9
      es-errors: 1.3.0
      es-object-atoms: 1.1.1
      es-shim-unscopables: 1.0.2

  array.prototype.findlastindex@1.2.5:
    dependencies:
      call-bind: 1.0.8
      define-properties: 1.2.1
      es-abstract: 1.23.9
      es-errors: 1.3.0
      es-object-atoms: 1.1.1
      es-shim-unscopables: 1.0.2

  array.prototype.flat@1.3.3:
    dependencies:
      call-bind: 1.0.8
      define-properties: 1.2.1
      es-abstract: 1.23.9
      es-shim-unscopables: 1.0.2

  array.prototype.flatmap@1.3.3:
    dependencies:
      call-bind: 1.0.8
      define-properties: 1.2.1
      es-abstract: 1.23.9
      es-shim-unscopables: 1.0.2

  array.prototype.tosorted@1.1.4:
    dependencies:
      call-bind: 1.0.8
      define-properties: 1.2.1
      es-abstract: 1.23.9
      es-errors: 1.3.0
      es-shim-unscopables: 1.0.2

  arraybuffer.prototype.slice@1.0.4:
    dependencies:
      array-buffer-byte-length: 1.0.2
      call-bind: 1.0.8
      define-properties: 1.2.1
      es-abstract: 1.23.9
      es-errors: 1.3.0
      get-intrinsic: 1.2.7
      is-array-buffer: 3.0.5

  ast-types-flow@0.0.8: {}

  asynckit@0.4.0: {}

  atomic-sleep@1.0.0: {}

  autoprefixer@10.4.20(postcss@8.5.1):
    dependencies:
      browserslist: 4.24.4
      caniuse-lite: 1.0.30001692
      fraction.js: 4.3.7
      normalize-range: 0.1.2
      picocolors: 1.1.1
      postcss: 8.5.1
      postcss-value-parser: 4.2.0

  available-typed-arrays@1.0.7:
    dependencies:
      possible-typed-array-names: 1.0.0

  axe-core@4.10.2: {}

  axios@1.7.9:
    dependencies:
      follow-redirects: 1.15.9
      form-data: 4.0.1
      proxy-from-env: 1.1.0
    transitivePeerDependencies:
      - debug

  axobject-query@4.1.0: {}

  babel-plugin-macros@3.1.0:
    dependencies:
      '@babel/runtime': 7.26.0
      cosmiconfig: 7.1.0
      resolve: 1.22.10

  babel-plugin-react-compiler@19.0.0-beta-55955c9-20241229:
    dependencies:
      '@babel/types': 7.26.5

  balanced-match@1.0.2: {}

  base64-js@1.5.1: {}

  base64id@2.0.0: {}

  binary-extensions@2.3.0: {}

  bl@4.1.0:
    dependencies:
      buffer: 5.6.0
      inherits: 2.0.4
      readable-stream: 3.6.2

  body-scroll-lock@4.0.0-beta.0: {}

  bowser@2.11.0: {}

  brace-expansion@1.1.11:
    dependencies:
      balanced-match: 1.0.2
      concat-map: 0.0.1

  brace-expansion@2.0.1:
    dependencies:
      balanced-match: 1.0.2

  braces@3.0.3:
    dependencies:
      fill-range: 7.1.1

  browserslist@4.24.4:
    dependencies:
      caniuse-lite: 1.0.30001692
      electron-to-chromium: 1.5.83
      node-releases: 2.0.19
      update-browserslist-db: 1.1.2(browserslist@4.24.4)

  bson-objectid@2.0.4: {}

  bson@6.10.1: {}

  buffer-equal-constant-time@1.0.1: {}

  buffer@4.9.2:
    dependencies:
      base64-js: 1.5.1
      ieee754: 1.2.1
      isarray: 1.0.0

  buffer@5.6.0:
    dependencies:
      base64-js: 1.5.1
      ieee754: 1.2.1

  busboy@1.6.0:
    dependencies:
      streamsearch: 1.1.0

  call-bind-apply-helpers@1.0.1:
    dependencies:
      es-errors: 1.3.0
      function-bind: 1.1.2

  call-bind@1.0.8:
    dependencies:
      call-bind-apply-helpers: 1.0.1
      es-define-property: 1.0.1
      get-intrinsic: 1.2.7
      set-function-length: 1.2.2

  call-bound@1.0.3:
    dependencies:
      call-bind-apply-helpers: 1.0.1
      get-intrinsic: 1.2.7

  callsites@3.1.0: {}

  camelcase-css@2.0.1: {}

  caniuse-lite@1.0.30001692: {}

  ccount@2.0.1: {}

  chalk@4.1.2:
    dependencies:
      ansi-styles: 4.3.0
      supports-color: 7.2.0

  character-entities-html4@2.1.0: {}

  character-entities-legacy@3.0.0: {}

  character-entities@2.0.2: {}

  character-reference-invalid@2.0.1: {}

  charenc@0.0.2: {}

  chokidar@3.6.0:
    dependencies:
      anymatch: 3.1.3
      braces: 3.0.3
      glob-parent: 5.1.2
      is-binary-path: 2.1.0
      is-glob: 4.0.3
      normalize-path: 3.0.0
      readdirp: 3.6.0
    optionalDependencies:
      fsevents: 2.3.3

  chokidar@4.0.3:
    dependencies:
      readdirp: 4.1.1

  ci-info@4.1.0: {}

  class-variance-authority@0.7.1:
    dependencies:
      clsx: 2.1.1

  classnames@2.5.1: {}

  cli-cursor@3.1.0:
    dependencies:
      restore-cursor: 3.1.0

  cli-spinners@2.9.2: {}

  client-only@0.0.1: {}

  cliui@7.0.4:
    dependencies:
      string-width: 4.2.3
      strip-ansi: 6.0.1
      wrap-ansi: 7.0.0

  clone@1.0.4: {}

  clsx@2.1.1: {}

  color-convert@2.0.1:
    dependencies:
      color-name: 1.1.4

  color-name@1.1.4: {}

  color-string@1.9.1:
    dependencies:
      color-name: 1.1.4
      simple-swizzle: 0.2.2

  color@4.2.3:
    dependencies:
      color-convert: 2.0.1
      color-string: 1.9.1

  colorette@2.0.20: {}

  combined-stream@1.0.8:
    dependencies:
      delayed-stream: 1.0.0

  commander@11.1.0: {}

  commander@2.20.3: {}

  commander@4.1.1: {}

  concat-map@0.0.1: {}

  console-table-printer@2.12.1:
    dependencies:
      simple-wcswidth: 1.0.1

  convert-source-map@1.9.0: {}

  convert-source-map@2.0.0: {}

  cookie@0.7.2: {}

  copyfiles@2.4.1:
    dependencies:
      glob: 7.2.3
      minimatch: 3.1.2
      mkdirp: 1.0.4
      noms: 0.0.0
      through2: 2.0.5
      untildify: 4.0.0
      yargs: 16.2.0

  core-util-is@1.0.3: {}

  cors@2.8.5:
    dependencies:
      object-assign: 4.1.1
      vary: 1.1.2

  cosmiconfig@7.1.0:
    dependencies:
      '@types/parse-json': 4.0.2
      import-fresh: 3.3.0
      parse-json: 5.2.0
      path-type: 4.0.0
      yaml: 1.10.2

  croner@9.0.0: {}

  cross-env@7.0.3:
    dependencies:
      cross-spawn: 7.0.6

  cross-spawn@7.0.6:
    dependencies:
      path-key: 3.1.1
      shebang-command: 2.0.0
      which: 2.0.2

  crypt@0.0.2: {}

  cssesc@3.0.0: {}

  cssfilter@0.0.10: {}

  csstype@3.1.3: {}

  damerau-levenshtein@1.0.8: {}

  data-view-buffer@1.0.2:
    dependencies:
      call-bound: 1.0.3
      es-errors: 1.3.0
      is-data-view: 1.0.2

  data-view-byte-length@1.0.2:
    dependencies:
      call-bound: 1.0.3
      es-errors: 1.3.0
      is-data-view: 1.0.2

  data-view-byte-offset@1.0.1:
    dependencies:
      call-bound: 1.0.3
      es-errors: 1.3.0
      is-data-view: 1.0.2

  dataloader@2.2.3: {}

  date-fns@3.6.0: {}

  date-fns@4.1.0: {}

  dateformat@4.6.3: {}

  debounce@2.0.0: {}

  debug@3.2.7:
    dependencies:
      ms: 2.1.3

  debug@4.3.7:
    dependencies:
      ms: 2.1.3

  debug@4.4.0:
    dependencies:
      ms: 2.1.3

  decimal.js@10.4.3: {}

  decode-named-character-reference@1.0.2:
    dependencies:
      character-entities: 2.0.2

  deep-is@0.1.4: {}

  deepmerge@4.3.1: {}

  defaults@1.0.4:
    dependencies:
      clone: 1.0.4

  define-data-property@1.1.4:
    dependencies:
      es-define-property: 1.0.1
      es-errors: 1.3.0
      gopd: 1.2.0

  define-properties@1.2.1:
    dependencies:
      define-data-property: 1.1.4
      has-property-descriptors: 1.0.2
      object-keys: 1.1.1

  delayed-stream@1.0.0: {}

  dequal@2.0.3: {}

  detect-file@1.0.0: {}

  detect-libc@2.0.3: {}

  detect-node-es@1.1.0: {}

  devlop@1.1.0:
    dependencies:
      dequal: 2.0.3

  didyoumean@1.2.2: {}

  diff@5.2.0: {}

  dlv@1.1.3: {}

  doctrine@2.1.0:
    dependencies:
      esutils: 2.0.3

  dom-helpers@5.2.1:
    dependencies:
      '@babel/runtime': 7.26.0
      csstype: 3.1.3

  dom-serializer@2.0.0:
    dependencies:
      domelementtype: 2.3.0
      domhandler: 5.0.3
      entities: 4.5.0

  domelementtype@2.3.0: {}

  domhandler@5.0.3:
    dependencies:
      domelementtype: 2.3.0

  domutils@3.2.2:
    dependencies:
      dom-serializer: 2.0.0
      domelementtype: 2.3.0
      domhandler: 5.0.3

  dunder-proto@1.0.1:
    dependencies:
      call-bind-apply-helpers: 1.0.1
      es-errors: 1.3.0
      gopd: 1.2.0

  eastasianwidth@0.2.0: {}

  ecdsa-sig-formatter@1.0.11:
    dependencies:
      safe-buffer: 5.2.1

  electron-to-chromium@1.5.83: {}

  embla-carousel-auto-scroll@8.5.2(embla-carousel@8.5.2):
    dependencies:
      embla-carousel: 8.5.2

  embla-carousel-autoplay@8.5.2(embla-carousel@8.5.2):
    dependencies:
      embla-carousel: 8.5.2

  embla-carousel-react@8.5.2(react@19.0.0):
    dependencies:
      embla-carousel: 8.5.2
      embla-carousel-reactive-utils: 8.5.2(embla-carousel@8.5.2)
      react: 19.0.0

  embla-carousel-reactive-utils@8.5.2(embla-carousel@8.5.2):
    dependencies:
      embla-carousel: 8.5.2

  embla-carousel@8.5.2: {}

  emoji-regex@8.0.0: {}

  emoji-regex@9.2.2: {}

  end-of-stream@1.4.4:
    dependencies:
      once: 1.4.0

  engine.io-parser@5.2.3: {}

  engine.io@6.6.4:
    dependencies:
      '@types/cors': 2.8.17
      '@types/node': 22.10.4
      accepts: 1.3.8
      base64id: 2.0.0
      cookie: 0.7.2
      cors: 2.8.5
      debug: 4.3.7
      engine.io-parser: 5.2.3
      ws: 8.17.1
    transitivePeerDependencies:
      - bufferutil
      - supports-color
      - utf-8-validate

  enhanced-resolve@5.18.0:
    dependencies:
      graceful-fs: 4.2.11
      tapable: 2.2.1

  entities@4.5.0: {}

  error-ex@1.3.2:
    dependencies:
      is-arrayish: 0.2.1

  es-abstract@1.23.9:
    dependencies:
      array-buffer-byte-length: 1.0.2
      arraybuffer.prototype.slice: 1.0.4
      available-typed-arrays: 1.0.7
      call-bind: 1.0.8
      call-bound: 1.0.3
      data-view-buffer: 1.0.2
      data-view-byte-length: 1.0.2
      data-view-byte-offset: 1.0.1
      es-define-property: 1.0.1
      es-errors: 1.3.0
      es-object-atoms: 1.1.1
      es-set-tostringtag: 2.1.0
      es-to-primitive: 1.3.0
      function.prototype.name: 1.1.8
      get-intrinsic: 1.2.7
      get-proto: 1.0.1
      get-symbol-description: 1.1.0
      globalthis: 1.0.4
      gopd: 1.2.0
      has-property-descriptors: 1.0.2
      has-proto: 1.2.0
      has-symbols: 1.1.0
      hasown: 2.0.2
      internal-slot: 1.1.0
      is-array-buffer: 3.0.5
      is-callable: 1.2.7
      is-data-view: 1.0.2
      is-regex: 1.2.1
      is-shared-array-buffer: 1.0.4
      is-string: 1.1.1
      is-typed-array: 1.1.15
      is-weakref: 1.1.0
      math-intrinsics: 1.1.0
      object-inspect: 1.13.3
      object-keys: 1.1.1
      object.assign: 4.1.7
      own-keys: 1.0.1
      regexp.prototype.flags: 1.5.4
      safe-array-concat: 1.1.3
      safe-push-apply: 1.0.0
      safe-regex-test: 1.1.0
      set-proto: 1.0.0
      string.prototype.trim: 1.2.10
      string.prototype.trimend: 1.0.9
      string.prototype.trimstart: 1.0.8
      typed-array-buffer: 1.0.3
      typed-array-byte-length: 1.0.3
      typed-array-byte-offset: 1.0.4
      typed-array-length: 1.0.7
      unbox-primitive: 1.1.0
      which-typed-array: 1.1.18

  es-define-property@1.0.1: {}

  es-errors@1.3.0: {}

  es-iterator-helpers@1.2.1:
    dependencies:
      call-bind: 1.0.8
      call-bound: 1.0.3
      define-properties: 1.2.1
      es-abstract: 1.23.9
      es-errors: 1.3.0
      es-set-tostringtag: 2.1.0
      function-bind: 1.1.2
      get-intrinsic: 1.2.7
      globalthis: 1.0.4
      gopd: 1.2.0
      has-property-descriptors: 1.0.2
      has-proto: 1.2.0
      has-symbols: 1.1.0
      internal-slot: 1.1.0
      iterator.prototype: 1.1.5
      safe-array-concat: 1.1.3

  es-object-atoms@1.1.1:
    dependencies:
      es-errors: 1.3.0

  es-set-tostringtag@2.1.0:
    dependencies:
      es-errors: 1.3.0
      get-intrinsic: 1.2.7
      has-tostringtag: 1.0.2
      hasown: 2.0.2

  es-shim-unscopables@1.0.2:
    dependencies:
      hasown: 2.0.2

  es-to-primitive@1.3.0:
    dependencies:
      is-callable: 1.2.7
      is-date-object: 1.1.0
      is-symbol: 1.1.1

  esbuild@0.19.11:
    optionalDependencies:
      '@esbuild/aix-ppc64': 0.19.11
      '@esbuild/android-arm': 0.19.11
      '@esbuild/android-arm64': 0.19.11
      '@esbuild/android-x64': 0.19.11
      '@esbuild/darwin-arm64': 0.19.11
      '@esbuild/darwin-x64': 0.19.11
      '@esbuild/freebsd-arm64': 0.19.11
      '@esbuild/freebsd-x64': 0.19.11
      '@esbuild/linux-arm': 0.19.11
      '@esbuild/linux-arm64': 0.19.11
      '@esbuild/linux-ia32': 0.19.11
      '@esbuild/linux-loong64': 0.19.11
      '@esbuild/linux-mips64el': 0.19.11
      '@esbuild/linux-ppc64': 0.19.11
      '@esbuild/linux-riscv64': 0.19.11
      '@esbuild/linux-s390x': 0.19.11
      '@esbuild/linux-x64': 0.19.11
      '@esbuild/netbsd-x64': 0.19.11
      '@esbuild/openbsd-x64': 0.19.11
      '@esbuild/sunos-x64': 0.19.11
      '@esbuild/win32-arm64': 0.19.11
      '@esbuild/win32-ia32': 0.19.11
      '@esbuild/win32-x64': 0.19.11

  esbuild@0.23.1:
    optionalDependencies:
      '@esbuild/aix-ppc64': 0.23.1
      '@esbuild/android-arm': 0.23.1
      '@esbuild/android-arm64': 0.23.1
      '@esbuild/android-x64': 0.23.1
      '@esbuild/darwin-arm64': 0.23.1
      '@esbuild/darwin-x64': 0.23.1
      '@esbuild/freebsd-arm64': 0.23.1
      '@esbuild/freebsd-x64': 0.23.1
      '@esbuild/linux-arm': 0.23.1
      '@esbuild/linux-arm64': 0.23.1
      '@esbuild/linux-ia32': 0.23.1
      '@esbuild/linux-loong64': 0.23.1
      '@esbuild/linux-mips64el': 0.23.1
      '@esbuild/linux-ppc64': 0.23.1
      '@esbuild/linux-riscv64': 0.23.1
      '@esbuild/linux-s390x': 0.23.1
      '@esbuild/linux-x64': 0.23.1
      '@esbuild/netbsd-x64': 0.23.1
      '@esbuild/openbsd-arm64': 0.23.1
      '@esbuild/openbsd-x64': 0.23.1
      '@esbuild/sunos-x64': 0.23.1
      '@esbuild/win32-arm64': 0.23.1
      '@esbuild/win32-ia32': 0.23.1
      '@esbuild/win32-x64': 0.23.1

  escalade@3.2.0: {}

  escape-html@1.0.3: {}

  escape-string-regexp@4.0.0: {}

  eslint-config-next@15.1.3(eslint@9.18.0(jiti@1.21.7))(typescript@5.7.2):
    dependencies:
      '@next/eslint-plugin-next': 15.1.3
      '@rushstack/eslint-patch': 1.10.5
      '@typescript-eslint/eslint-plugin': 8.21.0(@typescript-eslint/parser@8.21.0(eslint@9.18.0(jiti@1.21.7))(typescript@5.7.2))(eslint@9.18.0(jiti@1.21.7))(typescript@5.7.2)
      '@typescript-eslint/parser': 8.21.0(eslint@9.18.0(jiti@1.21.7))(typescript@5.7.2)
      eslint: 9.18.0(jiti@1.21.7)
      eslint-import-resolver-node: 0.3.9
      eslint-import-resolver-typescript: 3.7.0(eslint-plugin-import@2.31.0)(eslint@9.18.0(jiti@1.21.7))
      eslint-plugin-import: 2.31.0(@typescript-eslint/parser@8.21.0(eslint@9.18.0(jiti@1.21.7))(typescript@5.7.2))(eslint-import-resolver-typescript@3.7.0)(eslint@9.18.0(jiti@1.21.7))
      eslint-plugin-jsx-a11y: 6.10.2(eslint@9.18.0(jiti@1.21.7))
      eslint-plugin-react: 7.37.4(eslint@9.18.0(jiti@1.21.7))
      eslint-plugin-react-hooks: 5.1.0(eslint@9.18.0(jiti@1.21.7))
    optionalDependencies:
      typescript: 5.7.2
    transitivePeerDependencies:
      - eslint-import-resolver-webpack
      - eslint-plugin-import-x
      - supports-color

  eslint-config-prettier@10.0.1(eslint@9.18.0(jiti@1.21.7)):
    dependencies:
      eslint: 9.18.0(jiti@1.21.7)

  eslint-import-resolver-node@0.3.9:
    dependencies:
      debug: 3.2.7
      is-core-module: 2.16.1
      resolve: 1.22.10
    transitivePeerDependencies:
      - supports-color

  eslint-import-resolver-typescript@3.7.0(eslint-plugin-import@2.31.0)(eslint@9.18.0(jiti@1.21.7)):
    dependencies:
      '@nolyfill/is-core-module': 1.0.39
      debug: 4.4.0
      enhanced-resolve: 5.18.0
      eslint: 9.18.0(jiti@1.21.7)
      fast-glob: 3.3.3
      get-tsconfig: 4.8.1
      is-bun-module: 1.3.0
      is-glob: 4.0.3
      stable-hash: 0.0.4
    optionalDependencies:
      eslint-plugin-import: 2.31.0(@typescript-eslint/parser@8.21.0(eslint@9.18.0(jiti@1.21.7))(typescript@5.7.2))(eslint-import-resolver-typescript@3.7.0)(eslint@9.18.0(jiti@1.21.7))
    transitivePeerDependencies:
      - supports-color

  eslint-module-utils@2.12.0(@typescript-eslint/parser@8.21.0(eslint@9.18.0(jiti@1.21.7))(typescript@5.7.2))(eslint-import-resolver-node@0.3.9)(eslint-import-resolver-typescript@3.7.0)(eslint@9.18.0(jiti@1.21.7)):
    dependencies:
      debug: 3.2.7
    optionalDependencies:
      '@typescript-eslint/parser': 8.21.0(eslint@9.18.0(jiti@1.21.7))(typescript@5.7.2)
      eslint: 9.18.0(jiti@1.21.7)
      eslint-import-resolver-node: 0.3.9
      eslint-import-resolver-typescript: 3.7.0(eslint-plugin-import@2.31.0)(eslint@9.18.0(jiti@1.21.7))
    transitivePeerDependencies:
      - supports-color

  eslint-plugin-import@2.31.0(@typescript-eslint/parser@8.21.0(eslint@9.18.0(jiti@1.21.7))(typescript@5.7.2))(eslint-import-resolver-typescript@3.7.0)(eslint@9.18.0(jiti@1.21.7)):
    dependencies:
      '@rtsao/scc': 1.1.0
      array-includes: 3.1.8
      array.prototype.findlastindex: 1.2.5
      array.prototype.flat: 1.3.3
      array.prototype.flatmap: 1.3.3
      debug: 3.2.7
      doctrine: 2.1.0
      eslint: 9.18.0(jiti@1.21.7)
      eslint-import-resolver-node: 0.3.9
      eslint-module-utils: 2.12.0(@typescript-eslint/parser@8.21.0(eslint@9.18.0(jiti@1.21.7))(typescript@5.7.2))(eslint-import-resolver-node@0.3.9)(eslint-import-resolver-typescript@3.7.0)(eslint@9.18.0(jiti@1.21.7))
      hasown: 2.0.2
      is-core-module: 2.16.1
      is-glob: 4.0.3
      minimatch: 3.1.2
      object.fromentries: 2.0.8
      object.groupby: 1.0.3
      object.values: 1.2.1
      semver: 6.3.1
      string.prototype.trimend: 1.0.9
      tsconfig-paths: 3.15.0
    optionalDependencies:
      '@typescript-eslint/parser': 8.21.0(eslint@9.18.0(jiti@1.21.7))(typescript@5.7.2)
    transitivePeerDependencies:
      - eslint-import-resolver-typescript
      - eslint-import-resolver-webpack
      - supports-color

  eslint-plugin-jsx-a11y@6.10.2(eslint@9.18.0(jiti@1.21.7)):
    dependencies:
      aria-query: 5.3.2
      array-includes: 3.1.8
      array.prototype.flatmap: 1.3.3
      ast-types-flow: 0.0.8
      axe-core: 4.10.2
      axobject-query: 4.1.0
      damerau-levenshtein: 1.0.8
      emoji-regex: 9.2.2
      eslint: 9.18.0(jiti@1.21.7)
      hasown: 2.0.2
      jsx-ast-utils: 3.3.5
      language-tags: 1.0.9
      minimatch: 3.1.2
      object.fromentries: 2.0.8
      safe-regex-test: 1.1.0
      string.prototype.includes: 2.0.1

  eslint-plugin-react-hooks@5.1.0(eslint@9.18.0(jiti@1.21.7)):
    dependencies:
      eslint: 9.18.0(jiti@1.21.7)

  eslint-plugin-react@7.37.4(eslint@9.18.0(jiti@1.21.7)):
    dependencies:
      array-includes: 3.1.8
      array.prototype.findlast: 1.2.5
      array.prototype.flatmap: 1.3.3
      array.prototype.tosorted: 1.1.4
      doctrine: 2.1.0
      es-iterator-helpers: 1.2.1
      eslint: 9.18.0(jiti@1.21.7)
      estraverse: 5.3.0
      hasown: 2.0.2
      jsx-ast-utils: 3.3.5
      minimatch: 3.1.2
      object.entries: 1.1.8
      object.fromentries: 2.0.8
      object.values: 1.2.1
      prop-types: 15.8.1
      resolve: 2.0.0-next.5
      semver: 6.3.1
      string.prototype.matchall: 4.0.12
      string.prototype.repeat: 1.0.0

  eslint-scope@8.2.0:
    dependencies:
      esrecurse: 4.3.0
      estraverse: 5.3.0

  eslint-visitor-keys@3.4.3: {}

  eslint-visitor-keys@4.2.0: {}

  eslint@9.18.0(jiti@1.21.7):
    dependencies:
      '@eslint-community/eslint-utils': 4.4.1(eslint@9.18.0(jiti@1.21.7))
      '@eslint-community/regexpp': 4.12.1
      '@eslint/config-array': 0.19.1
      '@eslint/core': 0.10.0
      '@eslint/eslintrc': 3.2.0
      '@eslint/js': 9.18.0
      '@eslint/plugin-kit': 0.2.5
      '@humanfs/node': 0.16.6
      '@humanwhocodes/module-importer': 1.0.1
      '@humanwhocodes/retry': 0.4.1
      '@types/estree': 1.0.6
      '@types/json-schema': 7.0.15
      ajv: 6.12.6
      chalk: 4.1.2
      cross-spawn: 7.0.6
      debug: 4.4.0
      escape-string-regexp: 4.0.0
      eslint-scope: 8.2.0
      eslint-visitor-keys: 4.2.0
      espree: 10.3.0
      esquery: 1.6.0
      esutils: 2.0.3
      fast-deep-equal: 3.1.3
      file-entry-cache: 8.0.0
      find-up: 5.0.0
      glob-parent: 6.0.2
      ignore: 5.3.2
      imurmurhash: 0.1.4
      is-glob: 4.0.3
      json-stable-stringify-without-jsonify: 1.0.1
      lodash.merge: 4.6.2
      minimatch: 3.1.2
      natural-compare: 1.4.0
      optionator: 0.9.4
    optionalDependencies:
      jiti: 1.21.7
    transitivePeerDependencies:
      - supports-color

  espree@10.3.0:
    dependencies:
      acorn: 8.14.0
      acorn-jsx: 5.3.2(acorn@8.14.0)
      eslint-visitor-keys: 4.2.0

  esquery@1.6.0:
    dependencies:
      estraverse: 5.3.0

  esrecurse@4.3.0:
    dependencies:
      estraverse: 5.3.0

  estraverse@5.3.0: {}

  estree-util-is-identifier-name@3.0.0: {}

  estree-util-visit@2.0.0:
    dependencies:
      '@types/estree-jsx': 1.0.5
      '@types/unist': 3.0.3

  esutils@2.0.3: {}

  events@3.3.0: {}

  expand-tilde@2.0.2:
    dependencies:
      homedir-polyfill: 1.0.3

  fast-base64-decode@1.0.0: {}

  fast-copy@3.0.2: {}

  fast-deep-equal@2.0.1: {}

  fast-deep-equal@3.1.3: {}

  fast-glob@3.3.1:
    dependencies:
      '@nodelib/fs.stat': 2.0.5
      '@nodelib/fs.walk': 1.2.8
      glob-parent: 5.1.2
      merge2: 1.4.1
      micromatch: 4.0.8

  fast-glob@3.3.3:
    dependencies:
      '@nodelib/fs.stat': 2.0.5
      '@nodelib/fs.walk': 1.2.8
      glob-parent: 5.1.2
      merge2: 1.4.1
      micromatch: 4.0.8

  fast-json-stable-stringify@2.1.0: {}

  fast-levenshtein@2.0.6: {}

  fast-redact@3.5.0: {}

  fast-safe-stringify@2.1.1: {}

  fast-uri@3.0.5: {}

  fast-xml-parser@4.4.1:
    dependencies:
      strnum: 1.0.5

  fastq@1.18.0:
    dependencies:
      reusify: 1.0.4

  fdir@6.4.2(picomatch@4.0.2):
    optionalDependencies:
      picomatch: 4.0.2

  file-entry-cache@8.0.0:
    dependencies:
      flat-cache: 4.0.1

  file-type@19.3.0:
    dependencies:
      strtok3: 8.1.0
      token-types: 6.0.0
      uint8array-extras: 1.4.0

  fill-range@7.1.1:
    dependencies:
      to-regex-range: 5.0.1

  find-node-modules@2.1.3:
    dependencies:
      findup-sync: 4.0.0
      merge: 2.1.1

  find-root@1.1.0: {}

  find-up@5.0.0:
    dependencies:
      locate-path: 6.0.0
      path-exists: 4.0.0

  findup-sync@4.0.0:
    dependencies:
      detect-file: 1.0.0
      is-glob: 4.0.3
      micromatch: 4.0.8
      resolve-dir: 1.0.1

  flat-cache@4.0.1:
    dependencies:
      flatted: 3.3.2
      keyv: 4.5.4

  flatted@3.3.2: {}

  focus-trap@7.5.4:
    dependencies:
      tabbable: 6.2.0

  follow-redirects@1.15.9: {}

  for-each@0.3.3:
    dependencies:
      is-callable: 1.2.7

  foreground-child@3.3.0:
    dependencies:
      cross-spawn: 7.0.6
      signal-exit: 4.1.0

  form-data@4.0.1:
    dependencies:
      asynckit: 0.4.0
      combined-stream: 1.0.8
      mime-types: 2.1.35

  fraction.js@4.3.7: {}

  fs.realpath@1.0.0: {}

  fsevents@2.3.3:
    optional: true

  function-bind@1.1.2: {}

  function.prototype.name@1.1.8:
    dependencies:
      call-bind: 1.0.8
      call-bound: 1.0.3
      define-properties: 1.2.1
      functions-have-names: 1.2.3
      hasown: 2.0.2
      is-callable: 1.2.7

  functions-have-names@1.2.3: {}

  geist@1.3.1(next@15.1.4(@babel/core@7.24.5)(babel-plugin-react-compiler@19.0.0-beta-55955c9-20241229)(react-dom@19.0.0(react@19.0.0))(react@19.0.0)(sass@1.77.4)):
    dependencies:
      next: 15.1.4(@babel/core@7.24.5)(babel-plugin-react-compiler@19.0.0-beta-55955c9-20241229)(react-dom@19.0.0(react@19.0.0))(react@19.0.0)(sass@1.77.4)

  gensync@1.0.0-beta.2: {}

  get-caller-file@2.0.5: {}

  get-intrinsic@1.2.7:
    dependencies:
      call-bind-apply-helpers: 1.0.1
      es-define-property: 1.0.1
      es-errors: 1.3.0
      es-object-atoms: 1.1.1
      function-bind: 1.1.2
      get-proto: 1.0.1
      gopd: 1.2.0
      has-symbols: 1.1.0
      hasown: 2.0.2
      math-intrinsics: 1.1.0

  get-nonce@1.0.1: {}

  get-proto@1.0.1:
    dependencies:
      dunder-proto: 1.0.1
      es-object-atoms: 1.1.1

  get-symbol-description@1.1.0:
    dependencies:
      call-bound: 1.0.3
      es-errors: 1.3.0
      get-intrinsic: 1.2.7

  get-tsconfig@4.8.1:
    dependencies:
      resolve-pkg-maps: 1.0.0

  glob-parent@5.1.2:
    dependencies:
      is-glob: 4.0.3

  glob-parent@6.0.2:
    dependencies:
      is-glob: 4.0.3

  glob@10.3.4:
    dependencies:
      foreground-child: 3.3.0
      jackspeak: 2.3.6
      minimatch: 9.0.5
      minipass: 7.1.2
      path-scurry: 1.11.1

  glob@10.4.5:
    dependencies:
      foreground-child: 3.3.0
      jackspeak: 3.4.3
      minimatch: 9.0.5
      minipass: 7.1.2
      package-json-from-dist: 1.0.1
      path-scurry: 1.11.1

  glob@7.2.3:
    dependencies:
      fs.realpath: 1.0.0
      inflight: 1.0.6
      inherits: 2.0.4
      minimatch: 3.1.2
      once: 1.4.0
      path-is-absolute: 1.0.1

  global-modules@1.0.0:
    dependencies:
      global-prefix: 1.0.2
      is-windows: 1.0.2
      resolve-dir: 1.0.1

  global-prefix@1.0.2:
    dependencies:
      expand-tilde: 2.0.2
      homedir-polyfill: 1.0.3
      ini: 1.3.8
      is-windows: 1.0.2
      which: 1.3.1

  globals@11.12.0: {}

  globals@14.0.0: {}

  globalthis@1.0.4:
    dependencies:
      define-properties: 1.2.1
      gopd: 1.2.0

  gopd@1.2.0: {}

  graceful-fs@4.2.11: {}

  graphemer@1.4.0: {}

  graphql-http@1.22.3(graphql@16.10.0):
    dependencies:
      graphql: 16.10.0

  graphql-playground-html@1.6.30:
    dependencies:
      xss: 1.0.15

  graphql-scalars@1.22.2(graphql@16.10.0):
    dependencies:
      graphql: 16.10.0
      tslib: 2.8.1

  graphql@16.10.0: {}

  has-bigints@1.1.0: {}

  has-flag@4.0.0: {}

  has-property-descriptors@1.0.2:
    dependencies:
      es-define-property: 1.0.1

  has-proto@1.2.0:
    dependencies:
      dunder-proto: 1.0.1

  has-symbols@1.1.0: {}

  has-tostringtag@1.0.2:
    dependencies:
      has-symbols: 1.1.0

  hasown@2.0.2:
    dependencies:
      function-bind: 1.1.2

  help-me@5.0.0: {}

  hoist-non-react-statics@3.3.2:
    dependencies:
      react-is: 16.13.1

  homedir-polyfill@1.0.3:
    dependencies:
      parse-passwd: 1.0.0

  html-to-text@9.0.5:
    dependencies:
      '@selderee/plugin-htmlparser2': 0.11.0
      deepmerge: 4.3.1
      dom-serializer: 2.0.0
      htmlparser2: 8.0.2
      selderee: 0.11.0

  htmlparser2@8.0.2:
    dependencies:
      domelementtype: 2.3.0
      domhandler: 5.0.3
      domutils: 3.2.2
      entities: 4.5.0

  http-status@2.1.0: {}

  ieee754@1.2.1: {}

  ignore@5.3.2: {}

  image-size@1.2.0:
    dependencies:
      queue: 6.0.2

  immutable@4.3.7: {}

  import-fresh@3.3.0:
    dependencies:
      parent-module: 1.0.1
      resolve-from: 4.0.0

  imurmurhash@0.1.4: {}

  inflight@1.0.6:
    dependencies:
      once: 1.4.0
      wrappy: 1.0.2

  inherits@2.0.4: {}

  ini@1.3.8: {}

  internal-slot@1.1.0:
    dependencies:
      es-errors: 1.3.0
      hasown: 2.0.2
      side-channel: 1.1.0

  intl-messageformat@10.7.11:
    dependencies:
      '@formatjs/ecma402-abstract': 2.3.2
      '@formatjs/fast-memoize': 2.2.6
      '@formatjs/icu-messageformat-parser': 2.9.8
      tslib: 2.8.1

  is-alphabetical@2.0.1: {}

  is-alphanumerical@2.0.1:
    dependencies:
      is-alphabetical: 2.0.1
      is-decimal: 2.0.1

  is-array-buffer@3.0.5:
    dependencies:
      call-bind: 1.0.8
      call-bound: 1.0.3
      get-intrinsic: 1.2.7

  is-arrayish@0.2.1: {}

  is-arrayish@0.3.2: {}

  is-async-function@2.1.0:
    dependencies:
      call-bound: 1.0.3
      get-proto: 1.0.1
      has-tostringtag: 1.0.2
      safe-regex-test: 1.1.0

  is-bigint@1.1.0:
    dependencies:
      has-bigints: 1.1.0

  is-binary-path@2.1.0:
    dependencies:
      binary-extensions: 2.3.0

  is-boolean-object@1.2.1:
    dependencies:
      call-bound: 1.0.3
      has-tostringtag: 1.0.2

  is-buffer@1.1.6: {}

  is-bun-module@1.3.0:
    dependencies:
      semver: 7.6.3

  is-callable@1.2.7: {}

  is-core-module@2.16.1:
    dependencies:
      hasown: 2.0.2

  is-data-view@1.0.2:
    dependencies:
      call-bound: 1.0.3
      get-intrinsic: 1.2.7
      is-typed-array: 1.1.15

  is-date-object@1.1.0:
    dependencies:
      call-bound: 1.0.3
      has-tostringtag: 1.0.2

  is-decimal@2.0.1: {}

  is-extglob@2.1.1: {}

  is-finalizationregistry@1.1.1:
    dependencies:
      call-bound: 1.0.3

  is-fullwidth-code-point@3.0.0: {}

  is-generator-function@1.1.0:
    dependencies:
      call-bound: 1.0.3
      get-proto: 1.0.1
      has-tostringtag: 1.0.2
      safe-regex-test: 1.1.0

  is-glob@4.0.3:
    dependencies:
      is-extglob: 2.1.1

  is-hexadecimal@2.0.1: {}

  is-interactive@1.0.0: {}

  is-map@2.0.3: {}

  is-number-object@1.1.1:
    dependencies:
      call-bound: 1.0.3
      has-tostringtag: 1.0.2

  is-number@7.0.0: {}

  is-regex@1.2.1:
    dependencies:
      call-bound: 1.0.3
      gopd: 1.2.0
      has-tostringtag: 1.0.2
      hasown: 2.0.2

  is-set@2.0.3: {}

  is-shared-array-buffer@1.0.4:
    dependencies:
      call-bound: 1.0.3

  is-string@1.1.1:
    dependencies:
      call-bound: 1.0.3
      has-tostringtag: 1.0.2

  is-symbol@1.1.1:
    dependencies:
      call-bound: 1.0.3
      has-symbols: 1.1.0
      safe-regex-test: 1.1.0

  is-typed-array@1.1.15:
    dependencies:
      which-typed-array: 1.1.18

  is-unicode-supported@0.1.0: {}

  is-weakmap@2.0.2: {}

  is-weakref@1.1.0:
    dependencies:
      call-bound: 1.0.3

  is-weakset@2.0.4:
    dependencies:
      call-bound: 1.0.3
      get-intrinsic: 1.2.7

  is-windows@1.0.2: {}

  isarray@0.0.1: {}

  isarray@1.0.0: {}

  isarray@2.0.5: {}

  isexe@2.0.0: {}

  isomorphic-unfetch@3.1.0:
    dependencies:
      node-fetch: 2.7.0
      unfetch: 4.2.0
    transitivePeerDependencies:
      - encoding

  isomorphic.js@0.2.5: {}

  iterator.prototype@1.1.5:
    dependencies:
      define-data-property: 1.1.4
      es-object-atoms: 1.1.1
      get-intrinsic: 1.2.7
      get-proto: 1.0.1
      has-symbols: 1.1.0
      set-function-name: 2.0.2

  jackspeak@2.3.6:
    dependencies:
      '@isaacs/cliui': 8.0.2
    optionalDependencies:
      '@pkgjs/parseargs': 0.11.0

  jackspeak@3.4.3:
    dependencies:
      '@isaacs/cliui': 8.0.2
    optionalDependencies:
      '@pkgjs/parseargs': 0.11.0

  jiti@1.21.7: {}

  jose@5.9.6: {}

  joycon@3.1.1: {}

  js-cookie@2.2.1: {}

  js-tokens@4.0.0: {}

  js-yaml@4.1.0:
    dependencies:
      argparse: 2.0.1

  jsesc@3.1.0: {}

  json-buffer@3.0.1: {}

  json-parse-even-better-errors@2.3.1: {}

  json-schema-to-typescript@15.0.3:
    dependencies:
      '@apidevtools/json-schema-ref-parser': 11.7.3
      '@types/json-schema': 7.0.15
      '@types/lodash': 4.17.14
      is-glob: 4.0.3
      js-yaml: 4.1.0
      lodash: 4.17.21
      minimist: 1.2.8
      prettier: 3.4.2
      tinyglobby: 0.2.10

  json-schema-traverse@0.4.1: {}

  json-schema-traverse@1.0.0: {}

  json-stable-stringify-without-jsonify@1.0.1: {}

  json5@1.0.2:
    dependencies:
      minimist: 1.2.8

  json5@2.2.3: {}

  jsonwebtoken@9.0.2:
    dependencies:
      jws: 3.2.2
      lodash.includes: 4.3.0
      lodash.isboolean: 3.0.3
      lodash.isinteger: 4.0.4
      lodash.isnumber: 3.0.3
      lodash.isplainobject: 4.0.6
      lodash.isstring: 4.0.1
      lodash.once: 4.1.1
      ms: 2.1.3
      semver: 7.6.3

  jsox@1.2.121: {}

  jsx-ast-utils@3.3.5:
    dependencies:
      array-includes: 3.1.8
      array.prototype.flat: 1.3.3
      object.assign: 4.1.7
      object.values: 1.2.1

  jwa@1.4.1:
    dependencies:
      buffer-equal-constant-time: 1.0.1
      ecdsa-sig-formatter: 1.0.11
      safe-buffer: 5.2.1

  jws@3.2.2:
    dependencies:
      jwa: 1.4.1
      safe-buffer: 5.2.1

  kareem@2.6.3: {}

  keyv@4.5.4:
    dependencies:
      json-buffer: 3.0.1

  kleur@3.0.3: {}

  language-subtag-registry@0.3.23: {}

  language-tags@1.0.9:
    dependencies:
      language-subtag-registry: 0.3.23

  leac@0.6.0: {}

  levn@0.4.1:
    dependencies:
      prelude-ls: 1.2.1
      type-check: 0.4.0

  lexical@0.21.0: {}

  lib0@0.2.99:
    dependencies:
      isomorphic.js: 0.2.5

  lilconfig@3.1.3: {}

  lines-and-columns@1.2.4: {}

  locate-path@6.0.0:
    dependencies:
      p-locate: 5.0.0

  lodash.castarray@4.4.0: {}

  lodash.debounce@4.0.8: {}

  lodash.includes@4.3.0: {}

  lodash.isboolean@3.0.3: {}

  lodash.isinteger@4.0.4: {}

  lodash.isnumber@3.0.3: {}

  lodash.isplainobject@4.0.6: {}

  lodash.isstring@4.0.1: {}

  lodash.merge@4.6.2: {}

  lodash.once@4.1.1: {}

  lodash@4.17.21: {}

  log-symbols@4.1.0:
    dependencies:
      chalk: 4.1.2
      is-unicode-supported: 0.1.0

  longest-streak@3.1.0: {}

  loose-envify@1.4.0:
    dependencies:
      js-tokens: 4.0.0

  lru-cache@10.4.3: {}

  lru-cache@5.1.1:
    dependencies:
      yallist: 3.1.1

  lucide-react@0.469.0(react@19.0.0):
    dependencies:
      react: 19.0.0

  marked@7.0.4: {}

  math-intrinsics@1.1.0: {}

  md-to-react-email@5.0.5(react@19.0.0):
    dependencies:
      marked: 7.0.4
      react: 19.0.0

  md5@2.3.0:
    dependencies:
      charenc: 0.0.2
      crypt: 0.0.2
      is-buffer: 1.1.6

  mdast-util-from-markdown@2.0.2:
    dependencies:
      '@types/mdast': 4.0.4
      '@types/unist': 3.0.3
      decode-named-character-reference: 1.0.2
      devlop: 1.1.0
      mdast-util-to-string: 4.0.0
      micromark: 4.0.1
      micromark-util-decode-numeric-character-reference: 2.0.2
      micromark-util-decode-string: 2.0.1
      micromark-util-normalize-identifier: 2.0.1
      micromark-util-symbol: 2.0.1
      micromark-util-types: 2.0.1
      unist-util-stringify-position: 4.0.0
    transitivePeerDependencies:
      - supports-color

  mdast-util-mdx-jsx@3.1.3:
    dependencies:
      '@types/estree-jsx': 1.0.5
      '@types/hast': 3.0.4
      '@types/mdast': 4.0.4
      '@types/unist': 3.0.3
      ccount: 2.0.1
      devlop: 1.1.0
      mdast-util-from-markdown: 2.0.2
      mdast-util-to-markdown: 2.1.2
      parse-entities: 4.0.2
      stringify-entities: 4.0.4
      unist-util-stringify-position: 4.0.0
      vfile-message: 4.0.2
    transitivePeerDependencies:
      - supports-color

  mdast-util-phrasing@4.1.0:
    dependencies:
      '@types/mdast': 4.0.4
      unist-util-is: 6.0.0

  mdast-util-to-markdown@2.1.2:
    dependencies:
      '@types/mdast': 4.0.4
      '@types/unist': 3.0.3
      longest-streak: 3.1.0
      mdast-util-phrasing: 4.1.0
      mdast-util-to-string: 4.0.0
      micromark-util-classify-character: 2.0.1
      micromark-util-decode-string: 2.0.1
      unist-util-visit: 5.0.0
      zwitch: 2.0.4

  mdast-util-to-string@4.0.0:
    dependencies:
      '@types/mdast': 4.0.4

  memoize-one@6.0.0: {}

  memory-pager@1.5.0: {}

  merge2@1.4.1: {}

  merge@2.1.1: {}

  micromark-core-commonmark@2.0.2:
    dependencies:
      decode-named-character-reference: 1.0.2
      devlop: 1.1.0
      micromark-factory-destination: 2.0.1
      micromark-factory-label: 2.0.1
      micromark-factory-space: 2.0.1
      micromark-factory-title: 2.0.1
      micromark-factory-whitespace: 2.0.1
      micromark-util-character: 2.1.1
      micromark-util-chunked: 2.0.1
      micromark-util-classify-character: 2.0.1
      micromark-util-html-tag-name: 2.0.1
      micromark-util-normalize-identifier: 2.0.1
      micromark-util-resolve-all: 2.0.1
      micromark-util-subtokenize: 2.0.3
      micromark-util-symbol: 2.0.1
      micromark-util-types: 2.0.1

  micromark-extension-mdx-jsx@3.0.1:
    dependencies:
      '@types/acorn': 4.0.6
      '@types/estree': 1.0.6
      devlop: 1.1.0
      estree-util-is-identifier-name: 3.0.0
      micromark-factory-mdx-expression: 2.0.2
      micromark-factory-space: 2.0.1
      micromark-util-character: 2.1.1
      micromark-util-events-to-acorn: 2.0.2
      micromark-util-symbol: 2.0.1
      micromark-util-types: 2.0.1
      vfile-message: 4.0.2

  micromark-factory-destination@2.0.1:
    dependencies:
      micromark-util-character: 2.1.1
      micromark-util-symbol: 2.0.1
      micromark-util-types: 2.0.1

  micromark-factory-label@2.0.1:
    dependencies:
      devlop: 1.1.0
      micromark-util-character: 2.1.1
      micromark-util-symbol: 2.0.1
      micromark-util-types: 2.0.1

  micromark-factory-mdx-expression@2.0.2:
    dependencies:
      '@types/estree': 1.0.6
      devlop: 1.1.0
      micromark-factory-space: 2.0.1
      micromark-util-character: 2.1.1
      micromark-util-events-to-acorn: 2.0.2
      micromark-util-symbol: 2.0.1
      micromark-util-types: 2.0.1
      unist-util-position-from-estree: 2.0.0
      vfile-message: 4.0.2

  micromark-factory-space@2.0.1:
    dependencies:
      micromark-util-character: 2.1.1
      micromark-util-types: 2.0.1

  micromark-factory-title@2.0.1:
    dependencies:
      micromark-factory-space: 2.0.1
      micromark-util-character: 2.1.1
      micromark-util-symbol: 2.0.1
      micromark-util-types: 2.0.1

  micromark-factory-whitespace@2.0.1:
    dependencies:
      micromark-factory-space: 2.0.1
      micromark-util-character: 2.1.1
      micromark-util-symbol: 2.0.1
      micromark-util-types: 2.0.1

  micromark-util-character@2.1.1:
    dependencies:
      micromark-util-symbol: 2.0.1
      micromark-util-types: 2.0.1

  micromark-util-chunked@2.0.1:
    dependencies:
      micromark-util-symbol: 2.0.1

  micromark-util-classify-character@2.0.1:
    dependencies:
      micromark-util-character: 2.1.1
      micromark-util-symbol: 2.0.1
      micromark-util-types: 2.0.1

  micromark-util-combine-extensions@2.0.1:
    dependencies:
      micromark-util-chunked: 2.0.1
      micromark-util-types: 2.0.1

  micromark-util-decode-numeric-character-reference@2.0.2:
    dependencies:
      micromark-util-symbol: 2.0.1

  micromark-util-decode-string@2.0.1:
    dependencies:
      decode-named-character-reference: 1.0.2
      micromark-util-character: 2.1.1
      micromark-util-decode-numeric-character-reference: 2.0.2
      micromark-util-symbol: 2.0.1

  micromark-util-encode@2.0.1: {}

  micromark-util-events-to-acorn@2.0.2:
    dependencies:
      '@types/acorn': 4.0.6
      '@types/estree': 1.0.6
      '@types/unist': 3.0.3
      devlop: 1.1.0
      estree-util-visit: 2.0.0
      micromark-util-symbol: 2.0.1
      micromark-util-types: 2.0.1
      vfile-message: 4.0.2

  micromark-util-html-tag-name@2.0.1: {}

  micromark-util-normalize-identifier@2.0.1:
    dependencies:
      micromark-util-symbol: 2.0.1

  micromark-util-resolve-all@2.0.1:
    dependencies:
      micromark-util-types: 2.0.1

  micromark-util-sanitize-uri@2.0.1:
    dependencies:
      micromark-util-character: 2.1.1
      micromark-util-encode: 2.0.1
      micromark-util-symbol: 2.0.1

  micromark-util-subtokenize@2.0.3:
    dependencies:
      devlop: 1.1.0
      micromark-util-chunked: 2.0.1
      micromark-util-symbol: 2.0.1
      micromark-util-types: 2.0.1

  micromark-util-symbol@2.0.1: {}

  micromark-util-types@2.0.1: {}

  micromark@4.0.1:
    dependencies:
      '@types/debug': 4.1.12
      debug: 4.4.0
      decode-named-character-reference: 1.0.2
      devlop: 1.1.0
      micromark-core-commonmark: 2.0.2
      micromark-factory-space: 2.0.1
      micromark-util-character: 2.1.1
      micromark-util-chunked: 2.0.1
      micromark-util-combine-extensions: 2.0.1
      micromark-util-decode-numeric-character-reference: 2.0.2
      micromark-util-encode: 2.0.1
      micromark-util-normalize-identifier: 2.0.1
      micromark-util-resolve-all: 2.0.1
      micromark-util-sanitize-uri: 2.0.1
      micromark-util-subtokenize: 2.0.3
      micromark-util-symbol: 2.0.1
      micromark-util-types: 2.0.1
    transitivePeerDependencies:
      - supports-color

  micromatch@4.0.8:
    dependencies:
      braces: 3.0.3
      picomatch: 2.3.1

  mime-db@1.52.0: {}

  mime-types@2.1.35:
    dependencies:
      mime-db: 1.52.0

  mimic-fn@2.1.0: {}

  minimatch@3.1.2:
    dependencies:
      brace-expansion: 1.1.11

  minimatch@9.0.5:
    dependencies:
      brace-expansion: 2.0.1

  minimist@1.2.8: {}

  minipass@7.1.2: {}

  mkdirp@1.0.4: {}

  monaco-editor@0.52.2: {}

  mongodb-connection-string-url@3.0.2:
    dependencies:
      '@types/whatwg-url': 11.0.5
      whatwg-url: 14.1.0

  mongodb@6.12.0(@aws-sdk/credential-providers@3.729.0(@aws-sdk/client-sso-oidc@3.726.0(@aws-sdk/client-sts@3.726.1))):
    dependencies:
      '@mongodb-js/saslprep': 1.1.9
      bson: 6.10.1
      mongodb-connection-string-url: 3.0.2
    optionalDependencies:
      '@aws-sdk/credential-providers': 3.729.0(@aws-sdk/client-sso-oidc@3.726.0(@aws-sdk/client-sts@3.726.1))

  mongoose-aggregate-paginate-v2@1.1.2: {}

  mongoose-paginate-v2@1.8.5: {}

  mongoose@8.9.5(@aws-sdk/credential-providers@3.729.0(@aws-sdk/client-sso-oidc@3.726.0(@aws-sdk/client-sts@3.726.1))):
    dependencies:
      bson: 6.10.1
      kareem: 2.6.3
      mongodb: 6.12.0(@aws-sdk/credential-providers@3.729.0(@aws-sdk/client-sso-oidc@3.726.0(@aws-sdk/client-sts@3.726.1)))
      mpath: 0.9.0
      mquery: 5.0.0
      ms: 2.1.3
      sift: 17.1.3
    transitivePeerDependencies:
      - '@aws-sdk/credential-providers'
      - '@mongodb-js/zstd'
      - gcp-metadata
      - kerberos
      - mongodb-client-encryption
      - snappy
      - socks
      - supports-color

  mpath@0.9.0: {}

  mquery@5.0.0:
    dependencies:
      debug: 4.4.0
    transitivePeerDependencies:
      - supports-color

  ms@2.1.3: {}

  mz@2.7.0:
    dependencies:
      any-promise: 1.3.0
      object-assign: 4.1.1
      thenify-all: 1.6.0

  nanoid@3.3.8: {}

  natural-compare@1.4.0: {}

  negotiator@0.6.3: {}

  negotiator@1.0.0: {}

  next-intl@3.26.3(next@15.1.4(@babel/core@7.24.5)(babel-plugin-react-compiler@19.0.0-beta-55955c9-20241229)(react-dom@19.0.0(react@19.0.0))(react@19.0.0)(sass@1.77.4))(react@19.0.0):
    dependencies:
      '@formatjs/intl-localematcher': 0.5.10
      negotiator: 1.0.0
      next: 15.1.4(@babel/core@7.24.5)(babel-plugin-react-compiler@19.0.0-beta-55955c9-20241229)(react-dom@19.0.0(react@19.0.0))(react@19.0.0)(sass@1.77.4)
      react: 19.0.0
      use-intl: 3.26.3(react@19.0.0)

  next-sitemap@4.2.3(next@15.1.4(@babel/core@7.24.5)(babel-plugin-react-compiler@19.0.0-beta-55955c9-20241229)(react-dom@19.0.0(react@19.0.0))(react@19.0.0)(sass@1.77.4)):
    dependencies:
      '@corex/deepmerge': 4.0.43
      '@next/env': 13.5.8
      fast-glob: 3.3.3
      minimist: 1.2.8
      next: 15.1.4(@babel/core@7.24.5)(babel-plugin-react-compiler@19.0.0-beta-55955c9-20241229)(react-dom@19.0.0(react@19.0.0))(react@19.0.0)(sass@1.77.4)

  next@15.1.2(@babel/core@7.24.5)(babel-plugin-react-compiler@19.0.0-beta-55955c9-20241229)(react-dom@19.0.0(react@19.0.0))(react@19.0.0)(sass@1.77.4):
    dependencies:
      '@next/env': 15.1.2
      '@swc/counter': 0.1.3
      '@swc/helpers': 0.5.15
      busboy: 1.6.0
      caniuse-lite: 1.0.30001692
      postcss: 8.4.31
      react: 19.0.0
      react-dom: 19.0.0(react@19.0.0)
      styled-jsx: 5.1.6(@babel/core@7.24.5)(react@19.0.0)
    optionalDependencies:
      '@next/swc-darwin-arm64': 15.1.2
      '@next/swc-darwin-x64': 15.1.2
      '@next/swc-linux-arm64-gnu': 15.1.2
      '@next/swc-linux-arm64-musl': 15.1.2
      '@next/swc-linux-x64-gnu': 15.1.2
      '@next/swc-linux-x64-musl': 15.1.2
      '@next/swc-win32-arm64-msvc': 15.1.2
      '@next/swc-win32-x64-msvc': 15.1.2
      babel-plugin-react-compiler: 19.0.0-beta-55955c9-20241229
      sass: 1.77.4
      sharp: 0.33.5
    transitivePeerDependencies:
      - '@babel/core'
      - babel-plugin-macros

  next@15.1.4(@babel/core@7.24.5)(babel-plugin-react-compiler@19.0.0-beta-55955c9-20241229)(react-dom@19.0.0(react@19.0.0))(react@19.0.0)(sass@1.77.4):
    dependencies:
      '@next/env': 15.1.4
      '@swc/counter': 0.1.3
      '@swc/helpers': 0.5.15
      busboy: 1.6.0
      caniuse-lite: 1.0.30001692
      postcss: 8.4.31
      react: 19.0.0
      react-dom: 19.0.0(react@19.0.0)
      styled-jsx: 5.1.6(@babel/core@7.24.5)(react@19.0.0)
    optionalDependencies:
      '@next/swc-darwin-arm64': 15.1.4
      '@next/swc-darwin-x64': 15.1.4
      '@next/swc-linux-arm64-gnu': 15.1.4
      '@next/swc-linux-arm64-musl': 15.1.4
      '@next/swc-linux-x64-gnu': 15.1.4
      '@next/swc-linux-x64-musl': 15.1.4
      '@next/swc-win32-arm64-msvc': 15.1.4
      '@next/swc-win32-x64-msvc': 15.1.4
      babel-plugin-react-compiler: 19.0.0-beta-55955c9-20241229
      sass: 1.77.4
      sharp: 0.33.5
    transitivePeerDependencies:
      - '@babel/core'
      - babel-plugin-macros

  node-fetch@2.7.0:
    dependencies:
      whatwg-url: 5.0.0

  node-releases@2.0.19: {}

  nodemailer@6.10.0: {}

  nodemailer@6.9.16: {}

  noms@0.0.0:
    dependencies:
      inherits: 2.0.4
      readable-stream: 1.0.34

  normalize-path@3.0.0: {}

  normalize-range@0.1.2: {}

  object-assign@4.1.1: {}

  object-hash@3.0.0: {}

  object-inspect@1.13.3: {}

  object-keys@1.1.1: {}

  object-to-formdata@4.5.1: {}

  object.assign@4.1.7:
    dependencies:
      call-bind: 1.0.8
      call-bound: 1.0.3
      define-properties: 1.2.1
      es-object-atoms: 1.1.1
      has-symbols: 1.1.0
      object-keys: 1.1.1

  object.entries@1.1.8:
    dependencies:
      call-bind: 1.0.8
      define-properties: 1.2.1
      es-object-atoms: 1.1.1

  object.fromentries@2.0.8:
    dependencies:
      call-bind: 1.0.8
      define-properties: 1.2.1
      es-abstract: 1.23.9
      es-object-atoms: 1.1.1

  object.groupby@1.0.3:
    dependencies:
      call-bind: 1.0.8
      define-properties: 1.2.1
      es-abstract: 1.23.9

  object.values@1.2.1:
    dependencies:
      call-bind: 1.0.8
      call-bound: 1.0.3
      define-properties: 1.2.1
      es-object-atoms: 1.1.1

  on-exit-leak-free@2.1.2: {}

  once@1.4.0:
    dependencies:
      wrappy: 1.0.2

  onetime@5.1.2:
    dependencies:
      mimic-fn: 2.1.0

  optionator@0.9.4:
    dependencies:
      deep-is: 0.1.4
      fast-levenshtein: 2.0.6
      levn: 0.4.1
      prelude-ls: 1.2.1
      type-check: 0.4.0
      word-wrap: 1.2.5

  ora@5.4.1:
    dependencies:
      bl: 4.1.0
      chalk: 4.1.2
      cli-cursor: 3.1.0
      cli-spinners: 2.9.2
      is-interactive: 1.0.0
      is-unicode-supported: 0.1.0
      log-symbols: 4.1.0
      strip-ansi: 6.0.1
      wcwidth: 1.0.1

  own-keys@1.0.1:
    dependencies:
      get-intrinsic: 1.2.7
      object-keys: 1.1.1
      safe-push-apply: 1.0.0

  p-limit@3.1.0:
    dependencies:
      yocto-queue: 0.1.0

  p-locate@5.0.0:
    dependencies:
      p-limit: 3.1.0

  package-json-from-dist@1.0.1: {}

  parent-module@1.0.1:
    dependencies:
      callsites: 3.1.0

  parse-entities@4.0.2:
    dependencies:
      '@types/unist': 2.0.11
      character-entities-legacy: 3.0.0
      character-reference-invalid: 2.0.1
      decode-named-character-reference: 1.0.2
      is-alphanumerical: 2.0.1
      is-decimal: 2.0.1
      is-hexadecimal: 2.0.1

  parse-json@5.2.0:
    dependencies:
      '@babel/code-frame': 7.26.2
      error-ex: 1.3.2
      json-parse-even-better-errors: 2.3.1
      lines-and-columns: 1.2.4

  parse-passwd@1.0.0: {}

  parseley@0.12.1:
    dependencies:
      leac: 0.6.0
      peberminta: 0.9.0

  path-exists@4.0.0: {}

  path-is-absolute@1.0.1: {}

  path-key@3.1.1: {}

  path-parse@1.0.7: {}

  path-scurry@1.11.1:
    dependencies:
      lru-cache: 10.4.3
      minipass: 7.1.2

  path-to-regexp@6.3.0: {}

  path-type@4.0.0: {}

  payload-admin-bar@1.0.6(react-dom@19.0.0(react@19.0.0))(react@19.0.0):
    dependencies:
      react: 19.0.0
      react-dom: 19.0.0(react@19.0.0)

  payload@3.19.0(graphql@16.10.0)(monaco-editor@0.52.2)(react-dom@19.0.0(react@19.0.0))(react@19.0.0)(typescript@5.7.2):
    dependencies:
      '@monaco-editor/react': 4.6.0(monaco-editor@0.52.2)(react-dom@19.0.0(react@19.0.0))(react@19.0.0)
      '@next/env': 15.1.6
      '@payloadcms/translations': 3.19.0
      '@types/busboy': 1.5.4
      ajv: 8.17.1
      bson-objectid: 2.0.4
      busboy: 1.6.0
      ci-info: 4.1.0
      console-table-printer: 2.12.1
      croner: 9.0.0
      dataloader: 2.2.3
      deepmerge: 4.3.1
      file-type: 19.3.0
      get-tsconfig: 4.8.1
      graphql: 16.10.0
      http-status: 2.1.0
      image-size: 1.2.0
      jose: 5.9.6
      json-schema-to-typescript: 15.0.3
      minimist: 1.2.8
      path-to-regexp: 6.3.0
      pino: 9.5.0
      pino-pretty: 13.0.0
      pluralize: 8.0.0
      qs-esm: 7.0.2
      sanitize-filename: 1.6.3
      scmp: 2.1.0
      ts-essentials: 10.0.3(typescript@5.7.2)
      tsx: 4.19.2
      uuid: 10.0.0
      ws: 8.18.0
    transitivePeerDependencies:
      - bufferutil
      - monaco-editor
      - react
      - react-dom
      - typescript
      - utf-8-validate

  peberminta@0.9.0: {}

  peek-readable@5.3.1: {}

  picocolors@1.1.1: {}

  picomatch@2.3.1: {}

  picomatch@4.0.2: {}

  pify@2.3.0: {}

  pino-abstract-transport@2.0.0:
    dependencies:
      split2: 4.2.0

  pino-pretty@13.0.0:
    dependencies:
      colorette: 2.0.20
      dateformat: 4.6.3
      fast-copy: 3.0.2
      fast-safe-stringify: 2.1.1
      help-me: 5.0.0
      joycon: 3.1.1
      minimist: 1.2.8
      on-exit-leak-free: 2.1.2
      pino-abstract-transport: 2.0.0
      pump: 3.0.2
      secure-json-parse: 2.7.0
      sonic-boom: 4.2.0
      strip-json-comments: 3.1.1

  pino-std-serializers@7.0.0: {}

  pino@9.5.0:
    dependencies:
      atomic-sleep: 1.0.0
      fast-redact: 3.5.0
      on-exit-leak-free: 2.1.2
      pino-abstract-transport: 2.0.0
      pino-std-serializers: 7.0.0
      process-warning: 4.0.1
      quick-format-unescaped: 4.0.4
      real-require: 0.2.0
      safe-stable-stringify: 2.5.0
      sonic-boom: 4.2.0
      thread-stream: 3.1.0

  pirates@4.0.6: {}

  pluralize@8.0.0: {}

  possible-typed-array-names@1.0.0: {}

  postcss-import@15.1.0(postcss@8.5.1):
    dependencies:
      postcss: 8.5.1
      postcss-value-parser: 4.2.0
      read-cache: 1.0.0
      resolve: 1.22.10

  postcss-js@4.0.1(postcss@8.5.1):
    dependencies:
      camelcase-css: 2.0.1
      postcss: 8.5.1

  postcss-load-config@4.0.2(postcss@8.5.1):
    dependencies:
      lilconfig: 3.1.3
      yaml: 2.7.0
    optionalDependencies:
      postcss: 8.5.1

  postcss-nested@6.2.0(postcss@8.5.1):
    dependencies:
      postcss: 8.5.1
      postcss-selector-parser: 6.1.2

  postcss-selector-parser@6.0.10:
    dependencies:
      cssesc: 3.0.0
      util-deprecate: 1.0.2

  postcss-selector-parser@6.1.2:
    dependencies:
      cssesc: 3.0.0
      util-deprecate: 1.0.2

  postcss-value-parser@4.2.0: {}

  postcss@8.4.31:
    dependencies:
      nanoid: 3.3.8
      picocolors: 1.1.1
      source-map-js: 1.2.1

  postcss@8.5.1:
    dependencies:
      nanoid: 3.3.8
      picocolors: 1.1.1
      source-map-js: 1.2.1

  prelude-ls@1.2.1: {}

  prettier-plugin-tailwindcss@0.6.10(prettier@3.4.2):
    dependencies:
      prettier: 3.4.2

  prettier@3.4.2: {}

  prism-react-renderer@2.4.1(react@19.0.0):
    dependencies:
      '@types/prismjs': 1.26.5
      clsx: 2.1.1
      react: 19.0.0

  prismjs@1.29.0: {}

  process-nextick-args@2.0.1: {}

  process-warning@4.0.1: {}

  prompts@2.4.2:
    dependencies:
      kleur: 3.0.3
      sisteransi: 1.0.5

  prop-types@15.8.1:
    dependencies:
      loose-envify: 1.4.0
      object-assign: 4.1.1
      react-is: 16.13.1

  proxy-from-env@1.1.0: {}

  pump@3.0.2:
    dependencies:
      end-of-stream: 1.4.4
      once: 1.4.0

  punycode@2.3.1: {}

  qs-esm@7.0.2: {}

  qs@6.14.0:
    dependencies:
      side-channel: 1.1.0

  queue-microtask@1.2.3: {}

  queue@6.0.2:
    dependencies:
      inherits: 2.0.4

  quick-format-unescaped@4.0.4: {}

  range-parser@1.2.1: {}

  react-datepicker@7.6.0(react-dom@19.0.0(react@19.0.0))(react@19.0.0):
    dependencies:
      '@floating-ui/react': 0.27.3(react-dom@19.0.0(react@19.0.0))(react@19.0.0)
      clsx: 2.1.1
      date-fns: 3.6.0
      react: 19.0.0
      react-dom: 19.0.0(react@19.0.0)

  react-diff-viewer-continued@3.2.6(react-dom@19.0.0(react@19.0.0))(react@19.0.0):
    dependencies:
      '@emotion/css': 11.13.5
      classnames: 2.5.1
      diff: 5.2.0
      memoize-one: 6.0.0
      prop-types: 15.8.1
      react: 19.0.0
      react-dom: 19.0.0(react@19.0.0)
    transitivePeerDependencies:
      - supports-color

  react-dom@19.0.0(react@19.0.0):
    dependencies:
      react: 19.0.0
      scheduler: 0.25.0

  react-email@3.0.6(babel-plugin-react-compiler@19.0.0-beta-55955c9-20241229)(react-dom@19.0.0(react@19.0.0))(react@19.0.0)(sass@1.77.4):
    dependencies:
      '@babel/core': 7.24.5
      '@babel/parser': 7.24.5
      chalk: 4.1.2
      chokidar: 4.0.3
      commander: 11.1.0
      debounce: 2.0.0
      esbuild: 0.19.11
      glob: 10.3.4
      log-symbols: 4.1.0
      mime-types: 2.1.35
      next: 15.1.2(@babel/core@7.24.5)(babel-plugin-react-compiler@19.0.0-beta-55955c9-20241229)(react-dom@19.0.0(react@19.0.0))(react@19.0.0)(sass@1.77.4)
      normalize-path: 3.0.0
      ora: 5.4.1
      socket.io: 4.8.0
    transitivePeerDependencies:
      - '@opentelemetry/api'
      - '@playwright/test'
      - babel-plugin-macros
      - babel-plugin-react-compiler
      - bufferutil
      - react
      - react-dom
      - sass
      - supports-color
      - utf-8-validate

  react-error-boundary@3.1.4(react@19.0.0):
    dependencies:
      '@babel/runtime': 7.26.0
      react: 19.0.0

  react-error-boundary@4.1.2(react@19.0.0):
    dependencies:
      '@babel/runtime': 7.26.0
      react: 19.0.0

  react-hook-form@7.54.2(react@19.0.0):
    dependencies:
      react: 19.0.0

  react-image-crop@10.1.8(react@19.0.0):
    dependencies:
      react: 19.0.0

  react-is@16.13.1: {}

  react-promise-suspense@0.3.4:
    dependencies:
      fast-deep-equal: 2.0.1

  react-remove-scroll-bar@2.3.8(@types/react@19.0.2)(react@19.0.0):
    dependencies:
      react: 19.0.0
      react-style-singleton: 2.2.3(@types/react@19.0.2)(react@19.0.0)
      tslib: 2.8.1
    optionalDependencies:
      '@types/react': 19.0.2

  react-remove-scroll@2.6.2(@types/react@19.0.2)(react@19.0.0):
    dependencies:
      react: 19.0.0
      react-remove-scroll-bar: 2.3.8(@types/react@19.0.2)(react@19.0.0)
      react-style-singleton: 2.2.3(@types/react@19.0.2)(react@19.0.0)
      tslib: 2.8.1
      use-callback-ref: 1.3.3(@types/react@19.0.2)(react@19.0.0)
      use-sidecar: 1.1.3(@types/react@19.0.2)(react@19.0.0)
    optionalDependencies:
      '@types/react': 19.0.2

  react-select@5.9.0(@types/react@19.0.2)(react-dom@19.0.0(react@19.0.0))(react@19.0.0):
    dependencies:
      '@babel/runtime': 7.26.0
      '@emotion/cache': 11.14.0
      '@emotion/react': 11.14.0(@types/react@19.0.2)(react@19.0.0)
      '@floating-ui/dom': 1.6.13
      '@types/react-transition-group': 4.4.12(@types/react@19.0.2)
      memoize-one: 6.0.0
      prop-types: 15.8.1
      react: 19.0.0
      react-dom: 19.0.0(react@19.0.0)
      react-transition-group: 4.4.5(react-dom@19.0.0(react@19.0.0))(react@19.0.0)
      use-isomorphic-layout-effect: 1.2.0(@types/react@19.0.2)(react@19.0.0)
    transitivePeerDependencies:
      - '@types/react'
      - supports-color

  react-style-singleton@2.2.3(@types/react@19.0.2)(react@19.0.0):
    dependencies:
      get-nonce: 1.0.1
      react: 19.0.0
      tslib: 2.8.1
    optionalDependencies:
      '@types/react': 19.0.2

  react-transition-group@4.4.5(react-dom@19.0.0(react@19.0.0))(react@19.0.0):
    dependencies:
      '@babel/runtime': 7.26.0
      dom-helpers: 5.2.1
      loose-envify: 1.4.0
      prop-types: 15.8.1
      react: 19.0.0
      react-dom: 19.0.0(react@19.0.0)

  react@19.0.0: {}

  read-cache@1.0.0:
    dependencies:
      pify: 2.3.0

  readable-stream@1.0.34:
    dependencies:
      core-util-is: 1.0.3
      inherits: 2.0.4
      isarray: 0.0.1
      string_decoder: 0.10.31

  readable-stream@2.3.8:
    dependencies:
      core-util-is: 1.0.3
      inherits: 2.0.4
      isarray: 1.0.0
      process-nextick-args: 2.0.1
      safe-buffer: 5.1.2
      string_decoder: 1.1.1
      util-deprecate: 1.0.2

  readable-stream@3.6.2:
    dependencies:
      inherits: 2.0.4
      string_decoder: 1.3.0
      util-deprecate: 1.0.2

  readdirp@3.6.0:
    dependencies:
      picomatch: 2.3.1

  readdirp@4.1.1: {}

  real-require@0.2.0: {}

  reflect.getprototypeof@1.0.10:
    dependencies:
      call-bind: 1.0.8
      define-properties: 1.2.1
      es-abstract: 1.23.9
      es-errors: 1.3.0
      es-object-atoms: 1.1.1
      get-intrinsic: 1.2.7
      get-proto: 1.0.1
      which-builtin-type: 1.2.1

  regenerator-runtime@0.14.1: {}

  regexp.prototype.flags@1.5.4:
    dependencies:
      call-bind: 1.0.8
      define-properties: 1.2.1
      es-errors: 1.3.0
      get-proto: 1.0.1
      gopd: 1.2.0
      set-function-name: 2.0.2

  require-directory@2.1.1: {}

  require-from-string@2.0.2: {}

  resolve-dir@1.0.1:
    dependencies:
      expand-tilde: 2.0.2
      global-modules: 1.0.0

  resolve-from@4.0.0: {}

  resolve-pkg-maps@1.0.0: {}

  resolve@1.22.10:
    dependencies:
      is-core-module: 2.16.1
      path-parse: 1.0.7
      supports-preserve-symlinks-flag: 1.0.0

  resolve@2.0.0-next.5:
    dependencies:
      is-core-module: 2.16.1
      path-parse: 1.0.7
      supports-preserve-symlinks-flag: 1.0.0

  restore-cursor@3.1.0:
    dependencies:
      onetime: 5.1.2
      signal-exit: 3.0.7

  reusify@1.0.4: {}

  run-parallel@1.2.0:
    dependencies:
      queue-microtask: 1.2.3

  safe-array-concat@1.1.3:
    dependencies:
      call-bind: 1.0.8
      call-bound: 1.0.3
      get-intrinsic: 1.2.7
      has-symbols: 1.1.0
      isarray: 2.0.5

  safe-buffer@5.1.2: {}

  safe-buffer@5.2.1: {}

  safe-push-apply@1.0.0:
    dependencies:
      es-errors: 1.3.0
      isarray: 2.0.5

  safe-regex-test@1.1.0:
    dependencies:
      call-bound: 1.0.3
      es-errors: 1.3.0
      is-regex: 1.2.1

  safe-stable-stringify@2.5.0: {}

  sanitize-filename@1.6.3:
    dependencies:
      truncate-utf8-bytes: 1.0.2

  sass@1.77.4:
    dependencies:
      chokidar: 3.6.0
      immutable: 4.3.7
      source-map-js: 1.2.1

  scheduler@0.25.0: {}

  scmp@2.1.0: {}

  secure-json-parse@2.7.0: {}

  selderee@0.11.0:
    dependencies:
      parseley: 0.12.1

  semver@6.3.1: {}

  semver@7.6.3: {}

  server-only@0.0.1: {}

  set-function-length@1.2.2:
    dependencies:
      define-data-property: 1.1.4
      es-errors: 1.3.0
      function-bind: 1.1.2
      get-intrinsic: 1.2.7
      gopd: 1.2.0
      has-property-descriptors: 1.0.2

  set-function-name@2.0.2:
    dependencies:
      define-data-property: 1.1.4
      es-errors: 1.3.0
      functions-have-names: 1.2.3
      has-property-descriptors: 1.0.2

  set-proto@1.0.0:
    dependencies:
      dunder-proto: 1.0.1
      es-errors: 1.3.0
      es-object-atoms: 1.1.1

  sharp@0.33.5:
    dependencies:
      color: 4.2.3
      detect-libc: 2.0.3
      semver: 7.6.3
    optionalDependencies:
      '@img/sharp-darwin-arm64': 0.33.5
      '@img/sharp-darwin-x64': 0.33.5
      '@img/sharp-libvips-darwin-arm64': 1.0.4
      '@img/sharp-libvips-darwin-x64': 1.0.4
      '@img/sharp-libvips-linux-arm': 1.0.5
      '@img/sharp-libvips-linux-arm64': 1.0.4
      '@img/sharp-libvips-linux-s390x': 1.0.4
      '@img/sharp-libvips-linux-x64': 1.0.4
      '@img/sharp-libvips-linuxmusl-arm64': 1.0.4
      '@img/sharp-libvips-linuxmusl-x64': 1.0.4
      '@img/sharp-linux-arm': 0.33.5
      '@img/sharp-linux-arm64': 0.33.5
      '@img/sharp-linux-s390x': 0.33.5
      '@img/sharp-linux-x64': 0.33.5
      '@img/sharp-linuxmusl-arm64': 0.33.5
      '@img/sharp-linuxmusl-x64': 0.33.5
      '@img/sharp-wasm32': 0.33.5
      '@img/sharp-win32-ia32': 0.33.5
      '@img/sharp-win32-x64': 0.33.5

  shebang-command@2.0.0:
    dependencies:
      shebang-regex: 3.0.0

  shebang-regex@3.0.0: {}

  side-channel-list@1.0.0:
    dependencies:
      es-errors: 1.3.0
      object-inspect: 1.13.3

  side-channel-map@1.0.1:
    dependencies:
      call-bound: 1.0.3
      es-errors: 1.3.0
      get-intrinsic: 1.2.7
      object-inspect: 1.13.3

  side-channel-weakmap@1.0.2:
    dependencies:
      call-bound: 1.0.3
      es-errors: 1.3.0
      get-intrinsic: 1.2.7
      object-inspect: 1.13.3
      side-channel-map: 1.0.1

  side-channel@1.1.0:
    dependencies:
      es-errors: 1.3.0
      object-inspect: 1.13.3
      side-channel-list: 1.0.0
      side-channel-map: 1.0.1
      side-channel-weakmap: 1.0.2

  sift@17.1.3: {}

  signal-exit@3.0.7: {}

  signal-exit@4.1.0: {}

  simple-swizzle@0.2.2:
    dependencies:
      is-arrayish: 0.3.2

  simple-wcswidth@1.0.1: {}

  sisteransi@1.0.5: {}

  socket.io-adapter@2.5.5:
    dependencies:
      debug: 4.3.7
      ws: 8.17.1
    transitivePeerDependencies:
      - bufferutil
      - supports-color
      - utf-8-validate

  socket.io-parser@4.2.4:
    dependencies:
      '@socket.io/component-emitter': 3.1.2
      debug: 4.3.7
    transitivePeerDependencies:
      - supports-color

  socket.io@4.8.0:
    dependencies:
      accepts: 1.3.8
      base64id: 2.0.0
      cors: 2.8.5
      debug: 4.3.7
      engine.io: 6.6.4
      socket.io-adapter: 2.5.5
      socket.io-parser: 4.2.4
    transitivePeerDependencies:
      - bufferutil
      - supports-color
      - utf-8-validate

  sonic-boom@4.2.0:
    dependencies:
      atomic-sleep: 1.0.0

  sonner@1.7.2(react-dom@19.0.0(react@19.0.0))(react@19.0.0):
    dependencies:
      react: 19.0.0
      react-dom: 19.0.0(react@19.0.0)

  source-map-js@1.2.1: {}

  source-map@0.5.7: {}

  sparse-bitfield@3.0.3:
    dependencies:
      memory-pager: 1.5.0

  split2@4.2.0: {}

  stable-hash@0.0.4: {}

  state-local@1.0.7: {}

  stream-browserify@3.0.0:
    dependencies:
      inherits: 2.0.4
      readable-stream: 3.6.2

  streamsearch@1.1.0: {}

  string-width@4.2.3:
    dependencies:
      emoji-regex: 8.0.0
      is-fullwidth-code-point: 3.0.0
      strip-ansi: 6.0.1

  string-width@5.1.2:
    dependencies:
      eastasianwidth: 0.2.0
      emoji-regex: 9.2.2
      strip-ansi: 7.1.0

  string.prototype.includes@2.0.1:
    dependencies:
      call-bind: 1.0.8
      define-properties: 1.2.1
      es-abstract: 1.23.9

  string.prototype.matchall@4.0.12:
    dependencies:
      call-bind: 1.0.8
      call-bound: 1.0.3
      define-properties: 1.2.1
      es-abstract: 1.23.9
      es-errors: 1.3.0
      es-object-atoms: 1.1.1
      get-intrinsic: 1.2.7
      gopd: 1.2.0
      has-symbols: 1.1.0
      internal-slot: 1.1.0
      regexp.prototype.flags: 1.5.4
      set-function-name: 2.0.2
      side-channel: 1.1.0

  string.prototype.repeat@1.0.0:
    dependencies:
      define-properties: 1.2.1
      es-abstract: 1.23.9

  string.prototype.trim@1.2.10:
    dependencies:
      call-bind: 1.0.8
      call-bound: 1.0.3
      define-data-property: 1.1.4
      define-properties: 1.2.1
      es-abstract: 1.23.9
      es-object-atoms: 1.1.1
      has-property-descriptors: 1.0.2

  string.prototype.trimend@1.0.9:
    dependencies:
      call-bind: 1.0.8
      call-bound: 1.0.3
      define-properties: 1.2.1
      es-object-atoms: 1.1.1

  string.prototype.trimstart@1.0.8:
    dependencies:
      call-bind: 1.0.8
      define-properties: 1.2.1
      es-object-atoms: 1.1.1

  string_decoder@0.10.31: {}

  string_decoder@1.1.1:
    dependencies:
      safe-buffer: 5.1.2

  string_decoder@1.3.0:
    dependencies:
      safe-buffer: 5.2.1

  stringify-entities@4.0.4:
    dependencies:
      character-entities-html4: 2.1.0
      character-entities-legacy: 3.0.0

  strip-ansi@6.0.1:
    dependencies:
      ansi-regex: 5.0.1

  strip-ansi@7.1.0:
    dependencies:
      ansi-regex: 6.1.0

  strip-bom@3.0.0: {}

  strip-json-comments@3.1.1: {}

  stripe@17.5.0:
    dependencies:
      '@types/node': 22.10.4
      qs: 6.14.0

  strnum@1.0.5: {}

  strtok3@8.1.0:
    dependencies:
      '@tokenizer/token': 0.3.0
      peek-readable: 5.3.1

  styled-jsx@5.1.6(@babel/core@7.24.5)(react@19.0.0):
    dependencies:
      client-only: 0.0.1
      react: 19.0.0
    optionalDependencies:
      '@babel/core': 7.24.5

  stylis@4.2.0: {}

  sucrase@3.35.0:
    dependencies:
      '@jridgewell/gen-mapping': 0.3.8
      commander: 4.1.1
      glob: 10.4.5
      lines-and-columns: 1.2.4
      mz: 2.7.0
      pirates: 4.0.6
      ts-interface-checker: 0.1.13

  supports-color@7.2.0:
    dependencies:
      has-flag: 4.0.0

  supports-preserve-symlinks-flag@1.0.0: {}

  tabbable@6.2.0: {}

  tailwind-merge@2.6.0: {}

  tailwindcss-animate@1.0.7(tailwindcss@3.4.17):
    dependencies:
      tailwindcss: 3.4.17

  tailwindcss-scoped-preflight@3.4.10(postcss@8.5.1)(tailwindcss@3.4.17):
    dependencies:
      postcss: 8.5.1
      tailwindcss: 3.4.17

  tailwindcss@3.4.17:
    dependencies:
      '@alloc/quick-lru': 5.2.0
      arg: 5.0.2
      chokidar: 3.6.0
      didyoumean: 1.2.2
      dlv: 1.1.3
      fast-glob: 3.3.3
      glob-parent: 6.0.2
      is-glob: 4.0.3
      jiti: 1.21.7
      lilconfig: 3.1.3
      micromatch: 4.0.8
      normalize-path: 3.0.0
      object-hash: 3.0.0
      picocolors: 1.1.1
      postcss: 8.5.1
      postcss-import: 15.1.0(postcss@8.5.1)
      postcss-js: 4.0.1(postcss@8.5.1)
      postcss-load-config: 4.0.2(postcss@8.5.1)
      postcss-nested: 6.2.0(postcss@8.5.1)
      postcss-selector-parser: 6.1.2
      resolve: 1.22.10
      sucrase: 3.35.0
    transitivePeerDependencies:
      - ts-node

  tapable@2.2.1: {}

  thenify-all@1.6.0:
    dependencies:
      thenify: 3.3.1

  thenify@3.3.1:
    dependencies:
      any-promise: 1.3.0

  thread-stream@3.1.0:
    dependencies:
      real-require: 0.2.0

  through2@2.0.5:
    dependencies:
      readable-stream: 2.3.8
      xtend: 4.0.2

  tinyglobby@0.2.10:
    dependencies:
      fdir: 6.4.2(picomatch@4.0.2)
      picomatch: 4.0.2

  to-regex-range@5.0.1:
    dependencies:
      is-number: 7.0.0

  token-types@6.0.0:
    dependencies:
      '@tokenizer/token': 0.3.0
      ieee754: 1.2.1

  tr46@0.0.3: {}

  tr46@5.0.0:
    dependencies:
      punycode: 2.3.1

  truncate-utf8-bytes@1.0.2:
    dependencies:
      utf8-byte-length: 1.0.5

  ts-api-utils@2.0.0(typescript@5.7.2):
    dependencies:
      typescript: 5.7.2

  ts-essentials@10.0.3(typescript@5.7.2):
    optionalDependencies:
      typescript: 5.7.2

  ts-interface-checker@0.1.13: {}

  tsconfig-paths@3.15.0:
    dependencies:
      '@types/json5': 0.0.29
      json5: 1.0.2
      minimist: 1.2.8
      strip-bom: 3.0.0

  tslib@1.14.1: {}

  tslib@2.8.1: {}

  tsx@4.19.2:
    dependencies:
      esbuild: 0.23.1
      get-tsconfig: 4.8.1
    optionalDependencies:
      fsevents: 2.3.3

  type-check@0.4.0:
    dependencies:
      prelude-ls: 1.2.1

  typed-array-buffer@1.0.3:
    dependencies:
      call-bound: 1.0.3
      es-errors: 1.3.0
      is-typed-array: 1.1.15

  typed-array-byte-length@1.0.3:
    dependencies:
      call-bind: 1.0.8
      for-each: 0.3.3
      gopd: 1.2.0
      has-proto: 1.2.0
      is-typed-array: 1.1.15

  typed-array-byte-offset@1.0.4:
    dependencies:
      available-typed-arrays: 1.0.7
      call-bind: 1.0.8
      for-each: 0.3.3
      gopd: 1.2.0
      has-proto: 1.2.0
      is-typed-array: 1.1.15
      reflect.getprototypeof: 1.0.10

  typed-array-length@1.0.7:
    dependencies:
      call-bind: 1.0.8
      for-each: 0.3.3
      gopd: 1.2.0
      is-typed-array: 1.1.15
      possible-typed-array-names: 1.0.0
      reflect.getprototypeof: 1.0.10

  typescript-eslint@8.22.0(eslint@9.18.0(jiti@1.21.7))(typescript@5.7.2):
    dependencies:
      '@typescript-eslint/eslint-plugin': 8.22.0(@typescript-eslint/parser@8.22.0(eslint@9.18.0(jiti@1.21.7))(typescript@5.7.2))(eslint@9.18.0(jiti@1.21.7))(typescript@5.7.2)
      '@typescript-eslint/parser': 8.22.0(eslint@9.18.0(jiti@1.21.7))(typescript@5.7.2)
      '@typescript-eslint/utils': 8.22.0(eslint@9.18.0(jiti@1.21.7))(typescript@5.7.2)
      eslint: 9.18.0(jiti@1.21.7)
      typescript: 5.7.2
    transitivePeerDependencies:
      - supports-color

  typescript@5.7.2: {}

  uint8array-extras@1.4.0: {}

  unbox-primitive@1.1.0:
    dependencies:
      call-bound: 1.0.3
      has-bigints: 1.1.0
      has-symbols: 1.1.0
      which-boxed-primitive: 1.1.1

  undici-types@6.20.0: {}

  unfetch@4.2.0: {}

  unist-util-is@6.0.0:
    dependencies:
      '@types/unist': 3.0.3

  unist-util-position-from-estree@2.0.0:
    dependencies:
      '@types/unist': 3.0.3

  unist-util-stringify-position@4.0.0:
    dependencies:
      '@types/unist': 3.0.3

  unist-util-visit-parents@6.0.1:
    dependencies:
      '@types/unist': 3.0.3
      unist-util-is: 6.0.0

  unist-util-visit@5.0.0:
    dependencies:
      '@types/unist': 3.0.3
      unist-util-is: 6.0.0
      unist-util-visit-parents: 6.0.1

  untildify@4.0.0: {}

  update-browserslist-db@1.1.2(browserslist@4.24.4):
    dependencies:
      browserslist: 4.24.4
      escalade: 3.2.0
      picocolors: 1.1.1

  uri-js@4.4.1:
    dependencies:
      punycode: 2.3.1

  use-callback-ref@1.3.3(@types/react@19.0.2)(react@19.0.0):
    dependencies:
      react: 19.0.0
      tslib: 2.8.1
    optionalDependencies:
      '@types/react': 19.0.2

  use-context-selector@2.0.0(react@19.0.0)(scheduler@0.25.0):
    dependencies:
      react: 19.0.0
      scheduler: 0.25.0

  use-intl@3.26.3(react@19.0.0):
    dependencies:
      '@formatjs/fast-memoize': 2.2.6
      intl-messageformat: 10.7.11
      react: 19.0.0

  use-isomorphic-layout-effect@1.2.0(@types/react@19.0.2)(react@19.0.0):
    dependencies:
      react: 19.0.0
    optionalDependencies:
      '@types/react': 19.0.2

  use-sidecar@1.1.3(@types/react@19.0.2)(react@19.0.0):
    dependencies:
      detect-node-es: 1.1.0
      react: 19.0.0
      tslib: 2.8.1
    optionalDependencies:
      '@types/react': 19.0.2

  utf8-byte-length@1.0.5: {}

  util-deprecate@1.0.2: {}

  uuid@10.0.0: {}

  uuid@9.0.1: {}

  vary@1.1.2: {}

  vfile-message@4.0.2:
    dependencies:
      '@types/unist': 3.0.3
      unist-util-stringify-position: 4.0.0

  wcwidth@1.0.1:
    dependencies:
      defaults: 1.0.4

  webidl-conversions@3.0.1: {}

  webidl-conversions@7.0.0: {}

  whatwg-url@14.1.0:
    dependencies:
      tr46: 5.0.0
      webidl-conversions: 7.0.0

  whatwg-url@5.0.0:
    dependencies:
      tr46: 0.0.3
      webidl-conversions: 3.0.1

  which-boxed-primitive@1.1.1:
    dependencies:
      is-bigint: 1.1.0
      is-boolean-object: 1.2.1
      is-number-object: 1.1.1
      is-string: 1.1.1
      is-symbol: 1.1.1

  which-builtin-type@1.2.1:
    dependencies:
      call-bound: 1.0.3
      function.prototype.name: 1.1.8
      has-tostringtag: 1.0.2
      is-async-function: 2.1.0
      is-date-object: 1.1.0
      is-finalizationregistry: 1.1.1
      is-generator-function: 1.1.0
      is-regex: 1.2.1
      is-weakref: 1.1.0
      isarray: 2.0.5
      which-boxed-primitive: 1.1.1
      which-collection: 1.0.2
      which-typed-array: 1.1.18

  which-collection@1.0.2:
    dependencies:
      is-map: 2.0.3
      is-set: 2.0.3
      is-weakmap: 2.0.2
      is-weakset: 2.0.4

  which-typed-array@1.1.18:
    dependencies:
      available-typed-arrays: 1.0.7
      call-bind: 1.0.8
      call-bound: 1.0.3
      for-each: 0.3.3
      gopd: 1.2.0
      has-tostringtag: 1.0.2

  which@1.3.1:
    dependencies:
      isexe: 2.0.0

  which@2.0.2:
    dependencies:
      isexe: 2.0.0

  word-wrap@1.2.5: {}

  wrap-ansi@7.0.0:
    dependencies:
      ansi-styles: 4.3.0
      string-width: 4.2.3
      strip-ansi: 6.0.1

  wrap-ansi@8.1.0:
    dependencies:
      ansi-styles: 6.2.1
      string-width: 5.1.2
      strip-ansi: 7.1.0

  wrappy@1.0.2: {}

  ws@8.17.1: {}

  ws@8.18.0: {}

  xss@1.0.15:
    dependencies:
      commander: 2.20.3
      cssfilter: 0.0.10

  xtend@4.0.2: {}

  y18n@5.0.8: {}

  yallist@3.1.1: {}

  yaml@1.10.2: {}

  yaml@2.7.0: {}

  yargs-parser@20.2.9: {}

  yargs@16.2.0:
    dependencies:
      cliui: 7.0.4
      escalade: 3.2.0
      get-caller-file: 2.0.5
      require-directory: 2.1.1
      string-width: 4.2.3
      y18n: 5.0.8
      yargs-parser: 20.2.9

  yjs@13.6.22:
    dependencies:
      lib0: 0.2.99

  yocto-queue@0.1.0: {}

  zod@3.24.1: {}

  zustand@5.0.3(@types/react@19.0.2)(react@19.0.0):
    optionalDependencies:
      '@types/react': 19.0.2
      react: 19.0.0

  zwitch@2.0.4: {}<|MERGE_RESOLUTION|>--- conflicted
+++ resolved
@@ -207,18 +207,15 @@
       '@types/escape-html':
         specifier: ^1.0.4
         version: 1.0.4
-<<<<<<< HEAD
       '@types/lodash.debounce':
         specifier: ^4.0.9
         version: 4.0.9
-=======
-      '@types/jsonwebtoken':
-        specifier: ^9.0.8
-        version: 9.0.8
->>>>>>> 576f486b
       '@types/node':
         specifier: 22.10.4
         version: 22.10.4
+      '@types/nodemailer':
+        specifier: ^6.4.17
+        version: 6.4.17
       '@types/nodemailer':
         specifier: ^6.4.17
         version: 6.4.17
@@ -2370,13 +2367,8 @@
   '@types/json5@0.0.29':
     resolution: {integrity: sha512-dRLjCWHYg4oaA77cxO64oO+7JwCwnIzkZPdrrC71jQmQtlhM556pwKo5bUzqvZndkVbeFLIIi+9TC40JNF5hNQ==}
 
-<<<<<<< HEAD
   '@types/lodash.debounce@4.0.9':
     resolution: {integrity: sha512-Ma5JcgTREwpLRwMM+XwBR7DaWe96nC38uCBDFKZWbNKD+osjVzdpnUSwBcqCptrp16sSOLBAUb50Car5I0TCsQ==}
-=======
-  '@types/jsonwebtoken@9.0.8':
-    resolution: {integrity: sha512-7fx54m60nLFUVYlxAB1xpe9CBWX2vSrk50Y6ogRJ1v5xxtba7qXTg5BgYDN5dq+yuQQ9HaVlHJyAAt1/mxryFg==}
->>>>>>> 576f486b
 
   '@types/lodash@4.17.14':
     resolution: {integrity: sha512-jsxagdikDiDBeIRaPYtArcT8my4tN1og7MtMRquFT3XNA6axxyHDRUemqDz/taRDdOUn0GnGHRCuff4q48sW9A==}
@@ -2389,6 +2381,9 @@
 
   '@types/node@22.10.4':
     resolution: {integrity: sha512-99l6wv4HEzBQhvaU/UGoeBoCK61SCROQaCCGyQSgX2tEQ3rKkNZ2S7CEWnS/4s1LV+8ODdK21UeyR1fHP2mXug==}
+
+  '@types/nodemailer@6.4.17':
+    resolution: {integrity: sha512-I9CCaIp6DTldEg7vyUTZi8+9Vo0hi1/T8gv3C89yk1rSAAzoKQ8H8ki/jBYJSFoH/BisgLP8tkZMlQ91CIquww==}
 
   '@types/nodemailer@6.4.17':
     resolution: {integrity: sha512-I9CCaIp6DTldEg7vyUTZi8+9Vo0hi1/T8gv3C89yk1rSAAzoKQ8H8ki/jBYJSFoH/BisgLP8tkZMlQ91CIquww==}
@@ -8084,28 +8079,25 @@
 
   '@types/json5@0.0.29': {}
 
-<<<<<<< HEAD
   '@types/lodash.debounce@4.0.9':
     dependencies:
       '@types/lodash': 4.17.14
-=======
-  '@types/jsonwebtoken@9.0.8':
-    dependencies:
-      '@types/ms': 0.7.34
+
+  '@types/lodash@4.17.14': {}
+
+  '@types/mdast@4.0.4':
+    dependencies:
+      '@types/unist': 3.0.3
+
+  '@types/ms@0.7.34': {}
+
+  '@types/node@22.10.4':
+    dependencies:
+      undici-types: 6.20.0
+
+  '@types/nodemailer@6.4.17':
+    dependencies:
       '@types/node': 22.10.4
->>>>>>> 576f486b
-
-  '@types/lodash@4.17.14': {}
-
-  '@types/mdast@4.0.4':
-    dependencies:
-      '@types/unist': 3.0.3
-
-  '@types/ms@0.7.34': {}
-
-  '@types/node@22.10.4':
-    dependencies:
-      undici-types: 6.20.0
 
   '@types/nodemailer@6.4.17':
     dependencies:
