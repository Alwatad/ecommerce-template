--- conflicted
+++ resolved
@@ -105,10 +105,7 @@
     - *script
   rules:
     - if: '$CI_COMMIT_REF_NAME == "ecommerce" && $CI_PIPELINE_SOURCE == "push" && $CI_PIPELINE_SOURCE != "schedule"'
-<<<<<<< HEAD
-=======
 
->>>>>>> e140e072
 
 deploy_to_production:
   stage: deploy
